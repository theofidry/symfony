--- conflicted
+++ resolved
@@ -13,11 +13,8 @@
         'array_syntax' => ['syntax' => 'short'],
         'fopen_flags' => false,
         'protected_to_private' => false,
-<<<<<<< HEAD
+        'native_constant_invocation' => true,
         'combine_nested_dirname' => true,
-=======
-        'native_constant_invocation' => true,
->>>>>>> 4351a706
     ])
     ->setRiskyAllowed(true)
     ->setFinder(
