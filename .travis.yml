--- conflicted
+++ resolved
@@ -6,10 +6,6 @@
   - 5.4
 
 before_script:
-<<<<<<< HEAD
-    - COMPOSER_ROOT_VERSION=dev-master composer --dev install
-=======
-    - COMPOSER_ROOT_VERSION=2.1.x-dev composer --prefer-source --dev install
->>>>>>> 2fa9bd0b
+    - COMPOSER_ROOT_VERSION=dev-master composer --prefer-source --dev install
     - php src/Symfony/Component/Locale/Resources/data/build-data.php
     - export USE_INTL_ICU_DATA_VERSION=1