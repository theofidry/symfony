language: php

dist: trusty

git:
    depth: 2

addons:
    apt_packages:
        - parallel
        - language-pack-fr-base
        - ldap-utils
        - slapd
        - zookeeperd
        - libzookeeper-mt-dev
        - libsasl2-dev

env:
    global:
        - MIN_PHP=7.1.3
        - SYMFONY_PROCESS_PHP_TEST_BINARY=~/.phpenv/shims/php
        - MESSENGER_AMQP_DSN=amqp://localhost/%2f/messages

matrix:
    include:
        - php: 7.1
        - php: 7.2
          env: deps=high
        - php: 7.3
          env: deps=low

    fast_finish: true

cache:
    directories:
        - .phpunit
        - php-$MIN_PHP
        - ~/php-ext

services:
    - memcached
    - mongodb
    - redis-server
    - rabbitmq
    - docker

before_install:
    - |
      # Enable Sury ppa
      sudo apt-key adv --keyserver keyserver.ubuntu.com --recv-keys 6B05F25D762E3157
      sudo add-apt-repository -y ppa:ondrej/php
      sudo apt update

    - |
      # Start Redis cluster
      docker pull grokzen/redis-cluster:4.0.8
      docker run -d -p 7000:7000 -p 7001:7001 -p 7002:7002 -p 7003:7003 -p 7004:7004 -p 7005:7005 --name redis-cluster grokzen/redis-cluster:4.0.8
      export REDIS_CLUSTER_HOSTS='localhost:7000 localhost:7001 localhost:7002 localhost:7003 localhost:7004 localhost:7005'

    - |
      # General configuration
      set -e
      stty cols 120
      mkdir /tmp/slapd
      slapd -f src/Symfony/Component/Ldap/Tests/Fixtures/conf/slapd.conf -h ldap://localhost:3389 &
      [ -d ~/.composer ] || mkdir ~/.composer
      cp .composer/* ~/.composer/
      export PHPUNIT=$(readlink -f ./phpunit)
      export PHPUNIT_X="$PHPUNIT --exclude-group tty,benchmark,intl-data"
      export COMPOSER_UP='composer update --no-progress --no-suggest --ansi'
      export COMPONENTS=$(find src/Symfony -mindepth 2 -type f -name phpunit.xml.dist -printf '%h\n')
      find ~/.phpenv -name xdebug.ini -delete

      nanoseconds () {
          local cmd="date"
          local format="+%s%N"
          local os=$(uname)
          if hash gdate > /dev/null 2>&1; then
            cmd="gdate"
          elif [[ "$os" = Darwin ]]; then
            format="+%s000000000"
          fi
          $cmd -u $format
      }
      export -f nanoseconds

      # tfold is a helper to create folded reports
      tfold () {
          local title="🐘 $PHP $1"
          local fold=$(echo $title | sed -r 's/[^-_A-Za-z0-9]+/./g')
          shift
          local id=$(printf %08x $(( RANDOM * RANDOM )))
          local start=$(nanoseconds)
          echo -e "travis_fold:start:$fold"
          echo -e "travis_time:start:$id"
          echo -e "\\e[1;34m$title\\e[0m"

          bash -xc "$*" 2>&1
          local ok=$?
          local end=$(nanoseconds)
          echo -e "\\ntravis_time:end:$id:start=$start,finish=$end,duration=$(($end-$start))"
          (exit $ok) &&
              echo -e "\\e[32mOK\\e[0m $title\\n\\ntravis_fold:end:$fold" ||
              echo -e "\\e[41mKO\\e[0m $title\\n"
          (exit $ok)
      }
      export -f tfold

      # tpecl is a helper to compile and cache php extensions
      tpecl () {
          local ext_name=$1
          local ext_so=$2
          local INI=$3
          local ext_dir=$(php -r "echo ini_get('extension_dir');")
          local ext_cache=~/php-ext/$(basename $ext_dir)/$ext_name

          if [[ -e $ext_cache/$ext_so ]]; then
              echo extension = $ext_cache/$ext_so >> $INI
          else
              rm ~/.pearrc /tmp/pear 2>/dev/null || true
              mkdir -p $ext_cache
              echo yes | pecl install -f $ext_name &&
              cp $ext_dir/$ext_so $ext_cache
          fi
      }
      export -f tpecl

    - |
      # Install sigchild-enabled PHP to test the Process component on the lowest PHP matrix line
      if [[ ! $deps && $TRAVIS_PHP_VERSION = ${MIN_PHP%.*} && ! -d php-$MIN_PHP/sapi ]]; then
          wget http://php.net/get/php-$MIN_PHP.tar.bz2/from/this/mirror -O - | tar -xj &&
          (cd php-$MIN_PHP && ./configure --enable-sigchild --enable-pcntl && make -j2)
      fi

    - |
      # php.ini configuration
      for PHP in $TRAVIS_PHP_VERSION $php_extra; do
          phpenv global $PHP 2>/dev/null || (cd / && wget https://s3.amazonaws.com/travis-php-archives/binaries/ubuntu/14.04/x86_64/php-$PHP.tar.bz2 -O - | tar -xj)
          INI=~/.phpenv/versions/$PHP/etc/conf.d/travis.ini
          echo date.timezone = Europe/Paris >> $INI
          echo memory_limit = -1 >> $INI
          echo session.gc_probability = 0 >> $INI
          echo opcache.enable_cli = 1 >> $INI
          echo apc.enable_cli = 1 >> $INI
          echo extension = redis.so >> $INI
<<<<<<< HEAD
=======
          echo extension = memcached.so >> $INI
          if [[ $PHP = 5.* ]]; then
              echo extension = memcache.so >> $INI
              echo extension = mongo.so >> $INI
          fi
>>>>>>> baceb181
      done

    - |
      # Install extra PHP extensions
      for PHP in $TRAVIS_PHP_VERSION $php_extra; do
          export PHP=$PHP
          phpenv global $PHP
          INI=~/.phpenv/versions/$PHP/etc/conf.d/travis.ini
          if ! php --ri sodium > /dev/null; then
              # install libsodium
              sudo apt-get install libsodium-dev -y
              tfold ext.libsodium tpecl libsodium sodium.so $INI
          fi
<<<<<<< HEAD

          tfold ext.apcu tpecl apcu-5.1.16 apcu.so $INI
          tfold ext.mongodb tpecl mongodb-1.6.0alpha1 mongodb.so $INI
          tfold ext.igbinary tpecl igbinary-2.0.8 igbinary.so $INI
          tfold ext.zookeeper tpecl zookeeper-0.6.0 zookeeper.so $INI

          if [[ $PHP == 7.3 ]]; then
              # System libmemcached is missing sasl
              LIBMEMCACHED_VERSION=1.0.18
              wget "https://launchpad.net/libmemcached/1.0/${LIBMEMCACHED_VERSION}/+download/libmemcached-${LIBMEMCACHED_VERSION}.tar.gz" -O libmemcached-${LIBMEMCACHED_VERSION}.tar.gz
              tar xvfz libmemcached-${LIBMEMCACHED_VERSION}.tar.gz
              cd "libmemcached-${LIBMEMCACHED_VERSION}"
              mkdir -p /opt/libmemcached/${LIBMEMCACHED_VERSION}
              ./configure --prefix="/opt/libmemcached/${LIBMEMCACHED_VERSION}" LDFLAGS="-lpthread"
              make
              make install
              cd -

              EXTMEMCACHED_VERSION=3.1.3
              wget https://pecl.php.net/get/memcached-${EXTMEMCACHED_VERSION}.tgz
              tar xzvf memcached-${EXTMEMCACHED_VERSION}.tgz
              cd memcached-${EXTMEMCACHED_VERSION}
              phpize
              ./configure --with-libmemcached-dir=/opt/libmemcached/${LIBMEMCACHED_VERSION}
              make
              sudo make install
              cd -
          fi

          echo extension = memcached.so >> $INI

           if [[ $PHP != 7.3 ]]; then
              wget http://ftp.debian.org/debian/pool/main/libr/librabbitmq/librabbitmq-dev_0.5.2-2_amd64.deb
              wget http://ftp.debian.org/debian/pool/main/libr/librabbitmq/librabbitmq1_0.5.2-2_amd64.deb
              sudo dpkg -i librabbitmq1_0.5.2-2_amd64.deb librabbitmq-dev_0.5.2-2_amd64.deb
              tfold ext.amqp tpecl amqp-1.9.3 amqp.so $INI
          else
              sudo apt install -y librabbitmq-dev
              git clone https://github.com/pdezwart/php-amqp.git
              cd php-amqp
              phpize
              ./configure
              make
              sudo make install
              cd -
              echo extension = amqp.so >> $INI
          fi
=======
>>>>>>> baceb181
      done

    - |
      # Load fixtures
      if [[ ! $skip ]]; then
          ldapadd -h localhost:3389 -D cn=admin,dc=symfony,dc=com -w symfony -f src/Symfony/Component/Ldap/Tests/Fixtures/data/base.ldif &&
          ldapadd -h localhost:3389 -D cn=admin,dc=symfony,dc=com -w symfony -f src/Symfony/Component/Ldap/Tests/Fixtures/data/fixtures.ldif
      fi

install:
    - |
      # Create local composer packages for each patched components and reference them in composer.json files when cross-testing components
      if [[ ! $deps ]]; then
          php .github/build-packages.php HEAD^ src/Symfony/Bridge/PhpUnit src/Symfony/Contracts
      else
          export SYMFONY_DEPRECATIONS_HELPER=weak &&
          cp composer.json composer.json.orig &&
          echo -e '{\n"require":{'"$(grep phpunit-bridge composer.json)"'"php":"*"},"minimum-stability":"dev"}' > composer.json &&
          php .github/build-packages.php HEAD^ $COMPONENTS &&
          mv composer.json composer.json.phpunit &&
          mv composer.json.orig composer.json
      fi

    - |
      # For the master branch, when deps=high, the version before master is checked out and tested with the locally patched components
      if [[ $deps = high && $TRAVIS_BRANCH = master ]]; then
          SYMFONY_VERSION=$(git ls-remote --heads | grep -o '/[1-9].*' | tail -n 1 | sed s/.//) &&
          git fetch origin $SYMFONY_VERSION &&
          git checkout -m FETCH_HEAD &&
          COMPONENTS=$(find src/Symfony -mindepth 2 -type f -name phpunit.xml.dist -printf '%h\n')
      else
          SYMFONY_VERSION=$(cat composer.json | grep '^ *"dev-master". *"[1-9]' | grep -o '[0-9.]*')
      fi

    - |
      # Install symfony/flex
      if [[ $deps = low ]]; then
          export SYMFONY_REQUIRE='>=2.3'
      else
          export SYMFONY_REQUIRE=">=$SYMFONY_VERSION"
      fi
      composer global require --no-progress --no-scripts --no-plugins symfony/flex dev-master

    - |
      # Legacy tests are skipped when deps=high and when the current branch version has not the same major version number than the next one
      [[ $deps = high && ${SYMFONY_VERSION%.*} != $(git show $(git ls-remote --heads | grep -FA1 /$SYMFONY_VERSION | tail -n 1):composer.json | grep '^ *"dev-master". *"[1-9]' | grep -o '[0-9]*' | head -n 1) ]] && LEGACY=,legacy

      export COMPOSER_ROOT_VERSION=$SYMFONY_VERSION.x-dev
      if [[ $deps ]]; then mv composer.json.phpunit composer.json; fi

    - php -i

    - |
      run_tests () {
          set -e
          export PHP=$1
          if [[ $PHP != $TRAVIS_PHP_VERSION && $TRAVIS_PULL_REQUEST != false ]]; then
              echo -e "\\n\\e[1;34mIntermediate PHP version $PHP is skipped for pull requests.\\e[0m"
              break
          fi
          phpenv global $PHP
          ([[ $deps ]] && cd src/Symfony/Component/HttpFoundation; composer config platform.ext-mongodb 1.6.0; composer require --dev --no-update mongodb/mongodb)
          tfold 'composer update' $COMPOSER_UP
          tfold 'phpunit install' ./phpunit install
          if [[ $deps = high ]]; then
              echo "$COMPONENTS" | parallel --gnu -j10% "tfold {} 'cd {} && $COMPOSER_UP && $PHPUNIT_X$LEGACY'"
          elif [[ $deps = low ]]; then
              [[ -e ~/php-ext/composer-lowest.lock.tar ]] && tar -xf ~/php-ext/composer-lowest.lock.tar
              tar -cf ~/php-ext/composer-lowest.lock.tar --files-from /dev/null
              php .github/rm-invalid-lowest-lock-files.php $COMPONENTS
              echo "$COMPONENTS" | parallel --gnu -j10% "tfold {} 'cd {} && ([ -e composer.lock ] && ${COMPOSER_UP/update/install} || $COMPOSER_UP --prefer-lowest --prefer-stable) && $PHPUNIT_X'"
              echo "$COMPONENTS" | xargs -n1 -I{} tar --append -f ~/php-ext/composer-lowest.lock.tar {}/composer.lock
          else
              echo "$COMPONENTS" | parallel --gnu "tfold {} $PHPUNIT_X {}"
              tfold src/Symfony/Component/Console.tty $PHPUNIT src/Symfony/Component/Console --group tty
              if [[ $PHP = ${MIN_PHP%.*} ]]; then
                  export PHP=$MIN_PHP
                  tfold src/Symfony/Component/Process.sigchild SYMFONY_DEPRECATIONS_HELPER=weak php-$MIN_PHP/sapi/cli/php ./phpunit --colors=always src/Symfony/Component/Process/
              fi
          fi
      }

script:
    - for PHP in $TRAVIS_PHP_VERSION $php_extra; do (run_tests $PHP); done<|MERGE_RESOLUTION|>--- conflicted
+++ resolved
@@ -143,14 +143,7 @@
           echo opcache.enable_cli = 1 >> $INI
           echo apc.enable_cli = 1 >> $INI
           echo extension = redis.so >> $INI
-<<<<<<< HEAD
-=======
           echo extension = memcached.so >> $INI
-          if [[ $PHP = 5.* ]]; then
-              echo extension = memcache.so >> $INI
-              echo extension = mongo.so >> $INI
-          fi
->>>>>>> baceb181
       done
 
     - |
@@ -164,37 +157,11 @@
               sudo apt-get install libsodium-dev -y
               tfold ext.libsodium tpecl libsodium sodium.so $INI
           fi
-<<<<<<< HEAD
 
           tfold ext.apcu tpecl apcu-5.1.16 apcu.so $INI
           tfold ext.mongodb tpecl mongodb-1.6.0alpha1 mongodb.so $INI
           tfold ext.igbinary tpecl igbinary-2.0.8 igbinary.so $INI
           tfold ext.zookeeper tpecl zookeeper-0.6.0 zookeeper.so $INI
-
-          if [[ $PHP == 7.3 ]]; then
-              # System libmemcached is missing sasl
-              LIBMEMCACHED_VERSION=1.0.18
-              wget "https://launchpad.net/libmemcached/1.0/${LIBMEMCACHED_VERSION}/+download/libmemcached-${LIBMEMCACHED_VERSION}.tar.gz" -O libmemcached-${LIBMEMCACHED_VERSION}.tar.gz
-              tar xvfz libmemcached-${LIBMEMCACHED_VERSION}.tar.gz
-              cd "libmemcached-${LIBMEMCACHED_VERSION}"
-              mkdir -p /opt/libmemcached/${LIBMEMCACHED_VERSION}
-              ./configure --prefix="/opt/libmemcached/${LIBMEMCACHED_VERSION}" LDFLAGS="-lpthread"
-              make
-              make install
-              cd -
-
-              EXTMEMCACHED_VERSION=3.1.3
-              wget https://pecl.php.net/get/memcached-${EXTMEMCACHED_VERSION}.tgz
-              tar xzvf memcached-${EXTMEMCACHED_VERSION}.tgz
-              cd memcached-${EXTMEMCACHED_VERSION}
-              phpize
-              ./configure --with-libmemcached-dir=/opt/libmemcached/${LIBMEMCACHED_VERSION}
-              make
-              sudo make install
-              cd -
-          fi
-
-          echo extension = memcached.so >> $INI
 
            if [[ $PHP != 7.3 ]]; then
               wget http://ftp.debian.org/debian/pool/main/libr/librabbitmq/librabbitmq-dev_0.5.2-2_amd64.deb
@@ -212,8 +179,6 @@
               cd -
               echo extension = amqp.so >> $INI
           fi
-=======
->>>>>>> baceb181
       done
 
     - |
