--- conflicted
+++ resolved
@@ -26,7 +26,7 @@
         - SYMFONY_DEPRECATIONS_HELPER=weak
 
 before_install:
-    - if [[ "$deps" = "no" ]] && [[ "$TRAVIS_PHP_VERSION" =~ 5.[45] ]] && [[ "$TRAVIS_PULL_REQUEST" != "false" ]]; then export deps=skip; fi;
+    - if [[ "$deps" = "no" ]] && [[ "$TRAVIS_PHP_VERSION" = 5.6 ]] && [[ "$TRAVIS_PULL_REQUEST" != "false" ]]; then export deps=skip; fi;
     - if [ "$deps" != "skip" ]; then composer self-update; fi;
     - if [[ "$TRAVIS_PHP_VERSION" != "hhvm" ]]; then echo "memory_limit = -1" >> ~/.phpenv/versions/$(phpenv version-name)/etc/conf.d/travis.ini; fi;
     - if [[ "$TRAVIS_PHP_VERSION" = 5.* ]]; then phpenv config-rm xdebug.ini; fi;
@@ -43,24 +43,14 @@
     - if [ "$TRAVIS_BRANCH" = "master" ]; then export COMPOSER_ROOT_VERSION=dev-master; else export COMPOSER_ROOT_VERSION="$TRAVIS_BRANCH".x-dev; fi;
     - if [ "$deps" = "no" ]; then export SYMFONY_DEPRECATIONS_HELPER=strict; fi;
     - if [ "$deps" = "no" ]; then composer --prefer-source install; fi;
-<<<<<<< HEAD
-    - COMPONENTS=$(find src/Symfony -mindepth 3 -type f -name phpunit.xml.dist -printf '%h\n')
-    - if [ "$deps" != "no" ]; then php .travis.php $TRAVIS_COMMIT_RANGE $TRAVIS_BRANCH $COMPONENTS; fi;
-    - if [ "$deps" = "2.8" ]; then git fetch origin 2.8; git checkout -m FETCH_HEAD; export COMPOSER_ROOT_VERSION=2.8.x-dev; fi;
-=======
     - if [ "$deps" != "skip" ]; then COMPONENTS=$(find src/Symfony -mindepth 3 -type f -name phpunit.xml.dist -printf '%h\n'); fi;
     - if [ "$deps" != "skip" ] && [ "$deps" != "no" ]; then php .travis.php $TRAVIS_COMMIT_RANGE $TRAVIS_BRANCH $COMPONENTS; fi;
->>>>>>> 591cd087
+    - if [ "$deps" = "2.8" ]; then git fetch origin 2.8; git checkout -m FETCH_HEAD; export COMPOSER_ROOT_VERSION=2.8.x-dev; fi;
 
 script:
     - if [ "$deps" = "no" ]; then echo "$COMPONENTS" | parallel --gnu 'echo -e "\\nRunning {} tests"; $PHPUNIT --exclude-group tty,benchmark,intl-data {}'; fi;
     - if [ "$deps" = "no" ]; then echo -e "\\nRunning tests requiring tty"; $PHPUNIT --group tty; fi;
-<<<<<<< HEAD
     - if [ "$deps" = "high" ]; then echo "$COMPONENTS" | parallel --gnu -j10% 'echo -e "\\nRunning {} tests"; cd {}; composer --prefer-source update; $PHPUNIT --exclude-group tty,benchmark,intl-data'; fi;
     - if [ "$deps" = "low" ]; then echo "$COMPONENTS" | parallel --gnu -j10% 'echo -e "\\nRunning {} tests"; cd {}; composer --prefer-source --prefer-lowest --prefer-stable update; $PHPUNIT --exclude-group tty,benchmark,intl-data'; fi;
     - if [ "$deps" = "2.8" ]; then echo "$COMPONENTS" | parallel --gnu -j10% 'echo -e "\\nRunning {} tests"; cd {}; composer --prefer-source update; $PHPUNIT --exclude-group tty,benchmark,intl-data,legacy'; fi;
-=======
-    - if [ "$deps" = "high" ]; then echo "$COMPONENTS" | parallel --gnu -j10% 'echo -e "\\nRunning {} tests"; cd {}; composer --prefer-source update; $PHPUNIT --exclude-group tty,benchmark,intl-data,legacy'; fi;
-    - if [ "$deps" = "low" ]; then echo "$COMPONENTS" | parallel --gnu -j10% 'echo -e "\\nRunning {} tests"; cd {}; composer --prefer-source --prefer-lowest --prefer-stable update; $PHPUNIT --exclude-group tty,benchmark,intl-data'; fi;
-    - if [ "$deps" = "skip" ]; then echo 'This matrix line is skipped for pull requests.'; fi;
->>>>>>> 591cd087
+    - if [ "$deps" = "skip" ]; then echo 'This matrix line is skipped for pull requests.'; fi;