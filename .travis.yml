--- conflicted
+++ resolved
@@ -57,18 +57,6 @@
       export COMPONENTS=$(find src/Symfony -mindepth 3 -type f -name phpunit.xml.dist -printf '%h\n')
       find ~/.phpenv -name xdebug.ini -delete
 
-<<<<<<< HEAD
-=======
-      if [[ $TRAVIS_PHP_VERSION = 5.* || $TRAVIS_PHP_VERSION = hhvm* ]]; then
-          composer () {
-              $HOME/.phpenv/versions/7.1/bin/php $HOME/.phpenv/versions/7.1/bin/composer config platform.php $(echo ' <?php echo preg_replace("/-.*/", "", PHP_VERSION);' | php /dev/stdin)
-              $HOME/.phpenv/versions/7.1/bin/php $HOME/.phpenv/versions/7.1/bin/composer $*
-          }
-          export -f composer
-          ~/.phpenv/versions/7.1/bin/composer self-update
-      fi
-
->>>>>>> d351daab
       nanoseconds () {
           local cmd="date"
           local format="+%s%N"
