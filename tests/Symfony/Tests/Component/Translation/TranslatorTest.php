<?php

/*
 * This file is part of the Symfony package.
 *
 * (c) Fabien Potencier <fabien@symfony.com>
 *
 * For the full copyright and license information, please view the LICENSE
 * file that was distributed with this source code.
 */

namespace Symfony\Tests\Component\Translation;

use Symfony\Component\Translation\Translator;
use Symfony\Component\Translation\MessageSelector;
use Symfony\Component\Translation\Loader\ArrayLoader;

class TranslatorTest extends \PHPUnit_Framework_TestCase
{
    public function testSetGetLocale()
    {
        $translator = new Translator('en', new MessageSelector());

        $this->assertEquals('en', $translator->getLocale());

        $translator->setLocale('fr');
        $this->assertEquals('fr', $translator->getLocale());
    }

    public function testSetFallbackLocale()
    {
        $translator = new Translator('en', new MessageSelector());
        $translator->addLoader('array', new ArrayLoader());
        $translator->addResource('array', array('foo' => 'foofoo'), 'en');
        $translator->addResource('array', array('bar' => 'foobar'), 'fr');

        // force catalogue loading
        $translator->trans('bar');

        $translator->setFallbackLocale('fr');
        $this->assertEquals('foobar', $translator->trans('bar'));
    }

    public function testSetFallbackLocaleMultiple()
    {
        $translator = new Translator('en', new MessageSelector());
        $translator->addLoader('array', new ArrayLoader());
        $translator->addResource('array', array('foo' => 'foo (en)'), 'en');
        $translator->addResource('array', array('bar' => 'bar (fr)'), 'fr');

        // force catalogue loading
        $translator->trans('bar');

        $translator->setFallbackLocale(array('fr_FR', 'fr'));
        $this->assertEquals('bar (fr)', $translator->trans('bar'));
    }

    public function testTransWithFallbackLocale()
    {
        $translator = new Translator('fr_FR', new MessageSelector());
        $translator->addLoader('array', new ArrayLoader());
        $translator->addResource('array', array('foo' => 'foofoo'), 'en_US');
        $translator->addResource('array', array('bar' => 'foobar'), 'en');

        $translator->setFallbackLocale('en');

        $this->assertEquals('foobar', $translator->trans('bar'));
    }

    public function testTransWithFallbackLocaleBis()
    {
        $translator = new Translator('en_US', new MessageSelector());
        $translator->addLoader('array', new ArrayLoader());
        $translator->addResource('array', array('foo' => 'foofoo'), 'en_US');
        $translator->addResource('array', array('bar' => 'foobar'), 'en');
        $this->assertEquals('foobar', $translator->trans('bar'));
    }

<<<<<<< HEAD
    public function testTransWithFallbackLocaleTer()
    {
        $translator = new Translator('fr_FR', new MessageSelector());
        $translator->addLoader('array', new ArrayLoader());
        $translator->addResource('array', array('foo' => 'foo (en_US)'), 'en_US');
        $translator->addResource('array', array('bar' => 'bar (en)'), 'en');

        $translator->setFallbackLocale(array('en_US', 'en'));

        $this->assertEquals('foo (en_US)', $translator->trans('foo'));
        $this->assertEquals('bar (en)', $translator->trans('bar'));
=======
    public function testTransNonExistentWithFallback()
    {
        $translator = new Translator('fr', new MessageSelector());
        $translator->setFallbackLocale('en');
        $translator->addLoader('array', new ArrayLoader());
        $this->assertEquals('non-existent', $translator->trans('non-existent'));
>>>>>>> 64d44fbb
    }

    /**
     * @expectedException RuntimeException
     */
    public function testWhenAResourceHasNoRegisteredLoader()
    {
        $translator = new Translator('en', new MessageSelector());
        $translator->addResource('array', array('foo' => 'foofoo'), 'en');

        $translator->trans('foo');
    }

    /**
     * @dataProvider getTransTests
     */
    public function testTrans($expected, $id, $translation, $parameters, $locale, $domain)
    {
        $translator = new Translator('en', new MessageSelector());
        $translator->addLoader('array', new ArrayLoader());
        $translator->addResource('array', array((string) $id => $translation), $locale, $domain);

        $this->assertEquals($expected, $translator->trans($id, $parameters, $domain, $locale));
    }

    /**
     * @dataProvider getFlattenedTransTests
     */
    public function testFlattenedTrans($expected, $messages, $id)
    {
        $translator = new Translator('en', new MessageSelector());
        $translator->addLoader('array', new ArrayLoader());
        $translator->addResource('array', $messages, 'fr', '');

        $this->assertEquals($expected, $translator->trans($id, array(), '', 'fr'));
    }

    /**
     * @dataProvider getTransChoiceTests
     */
    public function testTransChoice($expected, $id, $translation, $number, $parameters, $locale, $domain)
    {
        $translator = new Translator('en', new MessageSelector());
        $translator->addLoader('array', new ArrayLoader());
        $translator->addResource('array', array((string) $id => $translation), $locale, $domain);

        $this->assertEquals($expected, $translator->transChoice($id, $number, $parameters, $domain, $locale));
    }

    public function getTransTests()
    {
        return array(
            array('Symfony2 est super !', 'Symfony2 is great!', 'Symfony2 est super !', array(), 'fr', ''),
            array('Symfony2 est awesome !', 'Symfony2 is %what%!', 'Symfony2 est %what% !', array('%what%' => 'awesome'), 'fr', ''),
            array('Symfony2 est super !', new String('Symfony2 is great!'), 'Symfony2 est super !', array(), 'fr', ''),
        );
    }

    public function getFlattenedTransTests()
    {
        $messages = array(
            'symfony2' => array(
                'is' => array(
                    'great' => 'Symfony2 est super!'
                )
            ),
            'foo' => array(
                'bar' => array(
                    'baz' => 'Foo Bar Baz'
                ),
                'baz' => 'Foo Baz',
            ),
        );

        return array(
            array('Symfony2 est super!', $messages, 'symfony2.is.great'),
            array('Foo Bar Baz', $messages, 'foo.bar.baz'),
            array('Foo Baz', $messages, 'foo.baz'),
        );
    }

    public function getTransChoiceTests()
    {
        return array(
            array('Il y a 0 pomme', '{0} There is no apples|{1} There is one apple|]1,Inf] There is %count% apples', '[0,1] Il y a %count% pomme|]1,Inf] Il y a %count% pommes', 0, array('%count%' => 0), 'fr', ''),
            array('Il y a 1 pomme', '{0} There is no apples|{1} There is one apple|]1,Inf] There is %count% apples', '[0,1] Il y a %count% pomme|]1,Inf] Il y a %count% pommes', 1, array('%count%' => 1), 'fr', ''),
            array('Il y a 10 pommes', '{0} There is no apples|{1} There is one apple|]1,Inf] There is %count% apples', '[0,1] Il y a %count% pomme|]1,Inf] Il y a %count% pommes', 10, array('%count%' => 10), 'fr', ''),

            array('Il y a 0 pomme', 'There is one apple|There is %count% apples', 'Il y a %count% pomme|Il y a %count% pommes', 0, array('%count%' => 0), 'fr', ''),
            array('Il y a 1 pomme', 'There is one apple|There is %count% apples', 'Il y a %count% pomme|Il y a %count% pommes', 1, array('%count%' => 1), 'fr', ''),
            array('Il y a 10 pommes', 'There is one apple|There is %count% apples', 'Il y a %count% pomme|Il y a %count% pommes', 10, array('%count%' => 10), 'fr', ''),

            array('Il y a 0 pomme', 'one: There is one apple|more: There is %count% apples', 'one: Il y a %count% pomme|more: Il y a %count% pommes', 0, array('%count%' => 0), 'fr', ''),
            array('Il y a 1 pomme', 'one: There is one apple|more: There is %count% apples', 'one: Il y a %count% pomme|more: Il y a %count% pommes', 1, array('%count%' => 1), 'fr', ''),
            array('Il y a 10 pommes', 'one: There is one apple|more: There is %count% apples', 'one: Il y a %count% pomme|more: Il y a %count% pommes', 10, array('%count%' => 10), 'fr', ''),

            array('Il n\'y a aucune pomme', '{0} There is no apple|one: There is one apple|more: There is %count% apples', '{0} Il n\'y a aucune pomme|one: Il y a %count% pomme|more: Il y a %count% pommes', 0, array('%count%' => 0), 'fr', ''),
            array('Il y a 1 pomme', '{0} There is no apple|one: There is one apple|more: There is %count% apples', '{0} Il n\'y a aucune pomme|one: Il y a %count% pomme|more: Il y a %count% pommes', 1, array('%count%' => 1), 'fr', ''),
            array('Il y a 10 pommes', '{0} There is no apple|one: There is one apple|more: There is %count% apples', '{0} Il n\'y a aucune pomme|one: Il y a %count% pomme|more: Il y a %count% pommes', 10, array('%count%' => 10), 'fr', ''),

            array('Il y a 0 pomme', new String('{0} There is no apples|{1} There is one apple|]1,Inf] There is %count% apples'), '[0,1] Il y a %count% pomme|]1,Inf] Il y a %count% pommes', 0, array('%count%' => 0), 'fr', ''),
        );
    }

    public function testTransChoiceFallback()
    {
        $translator = new Translator('ru', new MessageSelector());
        $translator->setFallbackLocale('en');
        $translator->addLoader('array', new ArrayLoader());
        $translator->addResource('array', array('some_message2' => 'one thing|%count% things'), 'en');

        $this->assertEquals('10 things', $translator->transChoice('some_message2', 10, array('%count%' => 10)));
    }

    public function testTransChoiceFallbackBis()
    {
        $translator = new Translator('ru', new MessageSelector());
        $translator->setFallbackLocale(array('en_US', 'en'));
        $translator->addLoader('array', new ArrayLoader());
        $translator->addResource('array', array('some_message2' => 'one thing|%count% things'), 'en_US');

        $this->assertEquals('10 things', $translator->transChoice('some_message2', 10, array('%count%' => 10)));
    }

    /**
     * @expectedException \InvalidArgumentException
     */
    public function testTransChoiceFallbackWithNoTranslation()
    {
        $translator = new Translator('ru', new MessageSelector());
        $translator->setFallbackLocale('en');
        $translator->addLoader('array', new ArrayLoader());

        $this->assertEquals('10 things', $translator->transChoice('some_message2', 10, array('%count%' => 10)));
    }
}

class String
{
    protected $str;

    public function __construct($str)
    {
        $this->str = $str;
    }

    public function __toString()
    {
        return $this->str;
    }
}<|MERGE_RESOLUTION|>--- conflicted
+++ resolved
@@ -76,7 +76,6 @@
         $this->assertEquals('foobar', $translator->trans('bar'));
     }
 
-<<<<<<< HEAD
     public function testTransWithFallbackLocaleTer()
     {
         $translator = new Translator('fr_FR', new MessageSelector());
@@ -88,14 +87,14 @@
 
         $this->assertEquals('foo (en_US)', $translator->trans('foo'));
         $this->assertEquals('bar (en)', $translator->trans('bar'));
-=======
+    }
+
     public function testTransNonExistentWithFallback()
     {
         $translator = new Translator('fr', new MessageSelector());
         $translator->setFallbackLocale('en');
         $translator->addLoader('array', new ArrayLoader());
         $this->assertEquals('non-existent', $translator->trans('non-existent'));
->>>>>>> 64d44fbb
     }
 
     /**
