--- conflicted
+++ resolved
@@ -22,14 +22,10 @@
     }
 }
 
-<<<<<<< HEAD
 /**
  * @group memcached
  */
-class MemcachedProfilerStorageTest extends \PHPUnit_Framework_TestCase
-=======
 class MemcachedProfilerStorageTest extends AbstractProfilerStorageTest
->>>>>>> ed8c1c05
 {
     protected static $storage;
 
