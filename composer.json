--- conflicted
+++ resolved
@@ -72,12 +72,8 @@
         "monolog/monolog": "~1.3",
         "propel/propel1": "~1.6",
         "ircmaxell/password-compat": "~1.0",
-<<<<<<< HEAD
-        "ocramius/proxy-manager": ">=0.3.1,<0.6-dev",
+        "ocramius/proxy-manager": "~0.3.1",
         "egulias/email-validator": "~1.2"
-=======
-        "ocramius/proxy-manager": "~0.3.1"
->>>>>>> 39a33798
     },
     "autoload": {
         "psr-0": { "Symfony\\": "src/" },
