--- conflicted
+++ resolved
@@ -11,12 +11,8 @@
 
 namespace Symfony\Bundle\TwigBundle\CacheWarmer;
 
-<<<<<<< HEAD
-use Symfony\Component\HttpKernel\CacheWarmer\CacheWarmerInterface;
-=======
 use Symfony\Component\HttpKernel\CacheWarmer\CacheWarmer;
 use Symfony\Bundle\FrameworkBundle\CacheWarmer\TemplatePathsCacheWarmer;
->>>>>>> 209b95f2
 use Symfony\Component\DependencyInjection\ContainerInterface;
 use Symfony\Bundle\FrameworkBundle\Templating\Loader\TemplateFinder;
 
@@ -36,13 +32,8 @@
     /**
      * Constructor.
      *
-<<<<<<< HEAD
-     * @param ContainerInterface $container The dependency injection container
-     * @param string             $rootDir The directory where global templates can be stored
-=======
      * @param ContainerInterface        $container The dependency injection container
      * @param TemplatePathsCacheWarmer  $warmer    The template paths cache warmer
->>>>>>> 209b95f2
      */
     public function __construct(ContainerInterface $container, TemplateFinder $finder)
     {
