--- conflicted
+++ resolved
@@ -23,7 +23,6 @@
         "symfony/http-kernel": "~2.8|~3.0"
     },
     "require-dev": {
-<<<<<<< HEAD
         "symfony/phpunit-bridge": "~2.8|~3.0",
         "symfony/stopwatch": "~2.8|~3.0",
         "symfony/dependency-injection": "~2.8|~3.0",
@@ -31,18 +30,8 @@
         "symfony/config": "~2.8|~3.0",
         "symfony/routing": "~2.8|~3.0",
         "symfony/templating": "~2.8|~3.0",
+        "symfony/yaml": "~2.8|~3.0",
         "symfony/framework-bundle": "~2.8|~3.0"
-=======
-        "symfony/phpunit-bridge": "~2.7|~3.0.0",
-        "symfony/stopwatch": "~2.2|~3.0.0",
-        "symfony/dependency-injection": "~2.6,>=2.6.6|~3.0.0",
-        "symfony/expression-language": "~2.4|~3.0.0",
-        "symfony/config": "~2.8|~3.0.0",
-        "symfony/routing": "~2.1|~3.0.0",
-        "symfony/templating": "~2.1|~3.0.0",
-        "symfony/yaml": "~2.3|~3.0.0",
-        "symfony/framework-bundle": "~2.7|~3.0.0"
->>>>>>> 71852f8a
     },
     "autoload": {
         "psr-4": { "Symfony\\Bundle\\TwigBundle\\": "" }
