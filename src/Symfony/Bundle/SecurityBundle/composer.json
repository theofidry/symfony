{
    "name": "symfony/security-bundle",
    "type": "symfony-bundle",
    "description": "Symfony SecurityBundle",
    "keywords": [],
    "homepage": "https://symfony.com",
    "license": "MIT",
    "authors": [
        {
            "name": "Fabien Potencier",
            "email": "fabien@symfony.com"
        },
        {
            "name": "Symfony Community",
            "homepage": "https://symfony.com/contributors"
        }
    ],
    "require": {
        "php": ">=7.2.5",
        "ext-xml": "*",
        "symfony/config": "^4.4|^5.0",
<<<<<<< HEAD
        "symfony/dependency-injection": "^5.2",
=======
        "symfony/dependency-injection": "^5.1",
        "symfony/deprecation-contracts": "^2.1",
>>>>>>> defb90b0
        "symfony/event-dispatcher": "^5.1",
        "symfony/http-kernel": "^5.0",
        "symfony/polyfill-php80": "^1.15",
        "symfony/security-core": "^5.2",
        "symfony/security-csrf": "^4.4|^5.0",
        "symfony/security-guard": "^5.2",
        "symfony/security-http": "^5.2"
    },
    "require-dev": {
        "doctrine/doctrine-bundle": "^2.0",
        "symfony/asset": "^4.4|^5.0",
        "symfony/browser-kit": "^4.4|^5.0",
        "symfony/console": "^4.4|^5.0",
        "symfony/css-selector": "^4.4|^5.0",
        "symfony/dom-crawler": "^4.4|^5.0",
        "symfony/expression-language": "^4.4|^5.0",
        "symfony/form": "^4.4|^5.0",
        "symfony/framework-bundle": "^5.2",
        "symfony/process": "^4.4|^5.0",
        "symfony/rate-limiter": "^5.2",
        "symfony/serializer": "^4.4|^5.0",
        "symfony/translation": "^4.4|^5.0",
        "symfony/twig-bundle": "^4.4|^5.0",
        "symfony/twig-bridge": "^4.4|^5.0",
        "symfony/validator": "^4.4|^5.0",
        "symfony/yaml": "^4.4|^5.0",
        "twig/twig": "^2.10|^3.0"
    },
    "conflict": {
        "symfony/browser-kit": "<4.4",
        "symfony/console": "<4.4",
        "symfony/framework-bundle": "<4.4",
        "symfony/ldap": "<4.4",
        "symfony/twig-bundle": "<4.4"
    },
    "autoload": {
        "psr-4": { "Symfony\\Bundle\\SecurityBundle\\": "" },
        "exclude-from-classmap": [
            "/Tests/"
        ]
    },
    "minimum-stability": "dev"
}<|MERGE_RESOLUTION|>--- conflicted
+++ resolved
@@ -19,12 +19,8 @@
         "php": ">=7.2.5",
         "ext-xml": "*",
         "symfony/config": "^4.4|^5.0",
-<<<<<<< HEAD
         "symfony/dependency-injection": "^5.2",
-=======
-        "symfony/dependency-injection": "^5.1",
         "symfony/deprecation-contracts": "^2.1",
->>>>>>> defb90b0
         "symfony/event-dispatcher": "^5.1",
         "symfony/http-kernel": "^5.0",
         "symfony/polyfill-php80": "^1.15",
