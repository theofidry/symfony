--- conflicted
+++ resolved
@@ -25,13 +25,8 @@
         "symfony/css-selector": "~2.0,>=2.0.5",
         "symfony/dependency-injection": "~2.3",
         "symfony/dom-crawler": "~2.0,>=2.0.5",
-<<<<<<< HEAD
         "symfony/form": "~2.4",
-        "symfony/framework-bundle": "~2.4,<2.6.0",
-=======
-        "symfony/form": "~2.3",
-        "symfony/framework-bundle": "~2.2",
->>>>>>> cc359a67
+        "symfony/framework-bundle": "~2.4",
         "symfony/http-foundation": "~2.3",
         "symfony/twig-bundle": "~2.2",
         "symfony/twig-bridge": "~2.2,>=2.2.6",
