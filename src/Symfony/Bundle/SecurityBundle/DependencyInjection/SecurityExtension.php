<?php

/*
 * This file is part of the Symfony package.
 *
 * (c) Fabien Potencier <fabien@symfony.com>
 *
 * For the full copyright and license information, please view the LICENSE
 * file that was distributed with this source code.
 */

namespace Symfony\Bundle\SecurityBundle\DependencyInjection;

use Symfony\Bundle\SecurityBundle\DependencyInjection\Security\Factory\SecurityFactoryInterface;
use Symfony\Bundle\SecurityBundle\DependencyInjection\Security\UserProvider\UserProviderFactoryInterface;
use Symfony\Component\Config\Definition\Exception\InvalidConfigurationException;
use Symfony\Component\DependencyInjection\DefinitionDecorator;
use Symfony\Component\DependencyInjection\Alias;
use Symfony\Component\HttpKernel\DependencyInjection\Extension;
use Symfony\Component\DependencyInjection\Loader\XmlFileLoader;
use Symfony\Component\DependencyInjection\ContainerBuilder;
use Symfony\Component\DependencyInjection\Reference;
use Symfony\Component\DependencyInjection\Parameter;
use Symfony\Component\Config\FileLocator;
use Symfony\Component\Security\Core\Authorization\ExpressionLanguage;

/**
 * SecurityExtension.
 *
 * @author Fabien Potencier <fabien@symfony.com>
 * @author Johannes M. Schmitt <schmittjoh@gmail.com>
 */
class SecurityExtension extends Extension
{
    private $requestMatchers = array();
    private $expressions = array();
    private $contextListeners = array();
    private $listenerPositions = array('pre_auth', 'form', 'http', 'remember_me');
    private $factories = array();
    private $userProviderFactories = array();
    private $expressionLanguage;

    public function __construct()
    {
        foreach ($this->listenerPositions as $position) {
            $this->factories[$position] = array();
        }
    }

    public function load(array $configs, ContainerBuilder $container)
    {
        if (!array_filter($configs)) {
            return;
        }

        $mainConfig = $this->getConfiguration($configs, $container);

        $config = $this->processConfiguration($mainConfig, $configs);

        // load services
        $loader = new XmlFileLoader($container, new FileLocator(__DIR__.'/../Resources/config'));
        $loader->load('security.xml');
        $loader->load('security_listeners.xml');
        $loader->load('security_rememberme.xml');
        $loader->load('templating_php.xml');
        $loader->load('templating_twig.xml');
        $loader->load('collectors.xml');
        $loader->load('guard.xml');

        if (!class_exists('Symfony\Component\ExpressionLanguage\ExpressionLanguage')) {
            $container->removeDefinition('security.expression_language');
            $container->removeDefinition('security.access.expression_voter');
        }

        // set some global scalars
        $container->setParameter('security.access.denied_url', $config['access_denied_url']);
        $container->setParameter('security.authentication.manager.erase_credentials', $config['erase_credentials']);
        $container->setParameter('security.authentication.session_strategy.strategy', $config['session_fixation_strategy']);
        $container
            ->getDefinition('security.access.decision_manager')
            ->addArgument($config['access_decision_manager']['strategy'])
            ->addArgument($config['access_decision_manager']['allow_if_all_abstain'])
            ->addArgument($config['access_decision_manager']['allow_if_equal_granted_denied'])
        ;
        $container->setParameter('security.access.always_authenticate_before_granting', $config['always_authenticate_before_granting']);
        $container->setParameter('security.authentication.hide_user_not_found', $config['hide_user_not_found']);

        $this->createFirewalls($config, $container);
        $this->createAuthorization($config, $container);
        $this->createRoleHierarchy($config, $container);

        if ($config['encoders']) {
            $this->createEncoders($config['encoders'], $container);
        }

        // load ACL
        if (isset($config['acl'])) {
            $this->aclLoad($config['acl'], $container);
        }

        // add some required classes for compilation
        $this->addClassesToCompile(array(
            'Symfony\Component\Security\Http\Firewall',
            'Symfony\Component\Security\Core\User\UserProviderInterface',
            'Symfony\Component\Security\Core\Authentication\AuthenticationProviderManager',
            'Symfony\Component\Security\Core\Authentication\Token\Storage\TokenStorage',
            'Symfony\Component\Security\Core\Authorization\AccessDecisionManager',
            'Symfony\Component\Security\Core\Authorization\AuthorizationChecker',
            'Symfony\Component\Security\Core\Authorization\Voter\VoterInterface',
            'Symfony\Bundle\SecurityBundle\Security\FirewallMap',
            'Symfony\Bundle\SecurityBundle\Security\FirewallContext',
            'Symfony\Component\HttpFoundation\RequestMatcher',
        ));
    }

    private function aclLoad($config, ContainerBuilder $container)
    {
        $loader = new XmlFileLoader($container, new FileLocator(__DIR__.'/../Resources/config'));
        $loader->load('security_acl.xml');

        if (isset($config['cache']['id'])) {
            $container->setAlias('security.acl.cache', $config['cache']['id']);
        }
        $container->getDefinition('security.acl.voter.basic_permissions')->addArgument($config['voter']['allow_if_object_identity_unavailable']);

        // custom ACL provider
        if (isset($config['provider'])) {
            $container->setAlias('security.acl.provider', $config['provider']);

            return;
        }

        $this->configureDbalAclProvider($config, $container, $loader);
    }

    private function configureDbalAclProvider(array $config, ContainerBuilder $container, $loader)
    {
        $loader->load('security_acl_dbal.xml');

        if (null !== $config['connection']) {
            $container->setAlias('security.acl.dbal.connection', sprintf('doctrine.dbal.%s_connection', $config['connection']));
        }

        $container
            ->getDefinition('security.acl.dbal.schema_listener')
            ->addTag('doctrine.event_listener', array(
                'connection' => $config['connection'],
                'event' => 'postGenerateSchema',
                'lazy' => true,
            ))
        ;

        $container->getDefinition('security.acl.cache.doctrine')->addArgument($config['cache']['prefix']);

        $container->setParameter('security.acl.dbal.class_table_name', $config['tables']['class']);
        $container->setParameter('security.acl.dbal.entry_table_name', $config['tables']['entry']);
        $container->setParameter('security.acl.dbal.oid_table_name', $config['tables']['object_identity']);
        $container->setParameter('security.acl.dbal.oid_ancestors_table_name', $config['tables']['object_identity_ancestors']);
        $container->setParameter('security.acl.dbal.sid_table_name', $config['tables']['security_identity']);
    }

    private function createRoleHierarchy(array $config, ContainerBuilder $container)
    {
        if (!isset($config['role_hierarchy']) || 0 === count($config['role_hierarchy'])) {
            $container->removeDefinition('security.access.role_hierarchy_voter');

            return;
        }

        $container->setParameter('security.role_hierarchy.roles', $config['role_hierarchy']);
        $container->removeDefinition('security.access.simple_role_voter');
    }

    private function createAuthorization($config, ContainerBuilder $container)
    {
        if (!$config['access_control']) {
            return;
        }

        $this->addClassesToCompile(array(
            'Symfony\\Component\\Security\\Http\\AccessMap',
        ));

        foreach ($config['access_control'] as $access) {
            $matcher = $this->createRequestMatcher(
                $container,
                $access['path'],
                $access['host'],
                $access['methods'],
                $access['ips']
            );

            $attributes = $access['roles'];
            if ($access['allow_if']) {
                $attributes[] = $this->createExpression($container, $access['allow_if']);
            }

            $container->getDefinition('security.access_map')
                      ->addMethodCall('add', array($matcher, $attributes, $access['requires_channel']));
        }
    }

    private function createFirewalls($config, ContainerBuilder $container)
    {
        if (!isset($config['firewalls'])) {
            return;
        }

        $firewalls = $config['firewalls'];
        $providerIds = $this->createUserProviders($config, $container);

        // make the ContextListener aware of the configured user providers
        $definition = $container->getDefinition('security.context_listener');
        $arguments = $definition->getArguments();
        $userProviders = array();
        foreach ($providerIds as $userProviderId) {
            $userProviders[] = new Reference($userProviderId);
        }
        $arguments[1] = $userProviders;
        $definition->setArguments($arguments);

        // load firewall map
        $mapDef = $container->getDefinition('security.firewall.map');
        $map = $authenticationProviders = array();
        foreach ($firewalls as $name => $firewall) {
            list($matcher, $listeners, $exceptionListener, $logoutListener) = $this->createFirewall($container, $name, $firewall, $authenticationProviders, $providerIds);

            $contextId = 'security.firewall.map.context.'.$name;
            $context = $container->setDefinition($contextId, new DefinitionDecorator('security.firewall.context'));
            $context
                ->replaceArgument(0, $listeners)
                ->replaceArgument(1, $exceptionListener)
                ->replaceArgument(2, $logoutListener)
            ;
            $map[$contextId] = $matcher;
        }
        $mapDef->replaceArgument(1, $map);

        // add authentication providers to authentication manager
        $authenticationProviders = array_map(function ($id) {
            return new Reference($id);
        }, array_values(array_unique($authenticationProviders)));
        $container
            ->getDefinition('security.authentication.manager')
            ->replaceArgument(0, $authenticationProviders)
        ;
    }

    private function createFirewall(ContainerBuilder $container, $id, $firewall, &$authenticationProviders, $providerIds)
    {
        // Matcher
        $matcher = null;
        if (isset($firewall['request_matcher'])) {
            $matcher = new Reference($firewall['request_matcher']);
        } elseif (isset($firewall['pattern']) || isset($firewall['host'])) {
            $pattern = isset($firewall['pattern']) ? $firewall['pattern'] : null;
            $host = isset($firewall['host']) ? $firewall['host'] : null;
            $methods = isset($firewall['methods']) ? $firewall['methods'] : array();
            $matcher = $this->createRequestMatcher($container, $pattern, $host, $methods);
        }

        // Security disabled?
        if (false === $firewall['security']) {
            return array($matcher, array(), null, null);
        }

        // Provider id (take the first registered provider if none defined)
        if (isset($firewall['provider'])) {
            $defaultProvider = $this->getUserProviderId($firewall['provider']);
        } else {
            $defaultProvider = reset($providerIds);
        }

        // Register listeners
        $listeners = array();

        // Channel listener
        $listeners[] = new Reference('security.channel_listener');

        // Context serializer listener
        if (false === $firewall['stateless']) {
            $contextKey = $id;
            if (isset($firewall['context'])) {
                $contextKey = $firewall['context'];
            }

            $listeners[] = new Reference($this->createContextListener($container, $contextKey));
        }

        // Logout listener
        $logoutListenerId = null;
        if (isset($firewall['logout'])) {
            $logoutListenerId = 'security.logout_listener.'.$id;
            $logoutListener = $container->setDefinition($logoutListenerId, new DefinitionDecorator('security.logout_listener'));
            $logoutListener->replaceArgument(3, array(
                'csrf_parameter' => $firewall['logout']['csrf_parameter'],
                'csrf_token_id' => $firewall['logout']['csrf_token_id'],
                'logout_path' => $firewall['logout']['path'],
            ));

            // add logout success handler
            if (isset($firewall['logout']['success_handler'])) {
                $logoutSuccessHandlerId = $firewall['logout']['success_handler'];
            } else {
                $logoutSuccessHandlerId = 'security.logout.success_handler.'.$id;
                $logoutSuccessHandler = $container->setDefinition($logoutSuccessHandlerId, new DefinitionDecorator('security.logout.success_handler'));
                $logoutSuccessHandler->replaceArgument(1, $firewall['logout']['target']);
            }
            $logoutListener->replaceArgument(2, new Reference($logoutSuccessHandlerId));

            // add CSRF provider
            if (isset($firewall['logout']['csrf_token_generator'])) {
                $logoutListener->addArgument(new Reference($firewall['logout']['csrf_token_generator']));
            }

            // add session logout handler
            if (true === $firewall['logout']['invalidate_session'] && false === $firewall['stateless']) {
                $logoutListener->addMethodCall('addHandler', array(new Reference('security.logout.handler.session')));
            }

            // add cookie logout handler
            if (count($firewall['logout']['delete_cookies']) > 0) {
                $cookieHandlerId = 'security.logout.handler.cookie_clearing.'.$id;
                $cookieHandler = $container->setDefinition($cookieHandlerId, new DefinitionDecorator('security.logout.handler.cookie_clearing'));
                $cookieHandler->addArgument($firewall['logout']['delete_cookies']);

                $logoutListener->addMethodCall('addHandler', array(new Reference($cookieHandlerId)));
            }

            // add custom handlers
            foreach ($firewall['logout']['handlers'] as $handlerId) {
                $logoutListener->addMethodCall('addHandler', array(new Reference($handlerId)));
            }

            // register with LogoutUrlGenerator
            $container
                ->getDefinition('security.logout_url_generator')
                ->addMethodCall('registerListener', array(
                    $id,
                    $firewall['logout']['path'],
                    $firewall['logout']['csrf_token_id'],
                    $firewall['logout']['csrf_parameter'],
                    isset($firewall['logout']['csrf_token_generator']) ? new Reference($firewall['logout']['csrf_token_generator']) : null,
                ))
            ;
        }

        // Determine default entry point
        $configuredEntryPoint = isset($firewall['entry_point']) ? $firewall['entry_point'] : null;

        // Authentication listeners
        list($authListeners, $defaultEntryPoint) = $this->createAuthenticationListeners($container, $id, $firewall, $authenticationProviders, $defaultProvider, $configuredEntryPoint);

        $listeners = array_merge($listeners, $authListeners);

        // Switch user listener
        if (isset($firewall['switch_user'])) {
            $listeners[] = new Reference($this->createSwitchUserListener($container, $id, $firewall['switch_user'], $defaultProvider));
        }

        // Access listener
        $listeners[] = new Reference('security.access_listener');

        // Exception listener
        $exceptionListener = new Reference($this->createExceptionListener($container, $firewall, $id, $configuredEntryPoint ?: $defaultEntryPoint, $firewall['stateless']));

<<<<<<< HEAD
        $container->setAlias(new Alias('security.user_checker.'.$id, false), $firewall['user_checker']);

        return array($matcher, $listeners, $exceptionListener);
=======
        return array($matcher, $listeners, $exceptionListener, null !== $logoutListenerId ? new Reference($logoutListenerId) : null);
>>>>>>> 15a7bbd9
    }

    private function createContextListener($container, $contextKey)
    {
        if (isset($this->contextListeners[$contextKey])) {
            return $this->contextListeners[$contextKey];
        }

        $listenerId = 'security.context_listener.'.count($this->contextListeners);
        $listener = $container->setDefinition($listenerId, new DefinitionDecorator('security.context_listener'));
        $listener->replaceArgument(2, $contextKey);

        return $this->contextListeners[$contextKey] = $listenerId;
    }

    private function createAuthenticationListeners($container, $id, $firewall, &$authenticationProviders, $defaultProvider, $defaultEntryPoint)
    {
        $listeners = array();
        $hasListeners = false;

        foreach ($this->listenerPositions as $position) {
            foreach ($this->factories[$position] as $factory) {
                $key = str_replace('-', '_', $factory->getKey());

                if (isset($firewall[$key])) {
                    $userProvider = isset($firewall[$key]['provider']) ? $this->getUserProviderId($firewall[$key]['provider']) : $defaultProvider;

                    list($provider, $listenerId, $defaultEntryPoint) = $factory->create($container, $id, $firewall[$key], $userProvider, $defaultEntryPoint);

                    $listeners[] = new Reference($listenerId);
                    $authenticationProviders[] = $provider;
                    $hasListeners = true;
                }
            }
        }

        // Anonymous
        if (isset($firewall['anonymous'])) {
            $listenerId = 'security.authentication.listener.anonymous.'.$id;
            $container
                ->setDefinition($listenerId, new DefinitionDecorator('security.authentication.listener.anonymous'))
                ->replaceArgument(1, $firewall['anonymous']['secret'])
            ;

            $listeners[] = new Reference($listenerId);

            $providerId = 'security.authentication.provider.anonymous.'.$id;
            $container
                ->setDefinition($providerId, new DefinitionDecorator('security.authentication.provider.anonymous'))
                ->replaceArgument(0, $firewall['anonymous']['secret'])
            ;

            $authenticationProviders[] = $providerId;
            $hasListeners = true;
        }

        if (false === $hasListeners) {
            throw new InvalidConfigurationException(sprintf('No authentication listener registered for firewall "%s".', $id));
        }

        return array($listeners, $defaultEntryPoint);
    }

    private function createEncoders($encoders, ContainerBuilder $container)
    {
        $encoderMap = array();
        foreach ($encoders as $class => $encoder) {
            $encoderMap[$class] = $this->createEncoder($encoder, $container);
        }

        $container
            ->getDefinition('security.encoder_factory.generic')
            ->setArguments(array($encoderMap))
        ;
    }

    private function createEncoder($config, ContainerBuilder $container)
    {
        // a custom encoder service
        if (isset($config['id'])) {
            return new Reference($config['id']);
        }

        // plaintext encoder
        if ('plaintext' === $config['algorithm']) {
            $arguments = array($config['ignore_case']);

            return array(
                'class' => new Parameter('security.encoder.plain.class'),
                'arguments' => $arguments,
            );
        }

        // pbkdf2 encoder
        if ('pbkdf2' === $config['algorithm']) {
            return array(
                'class' => new Parameter('security.encoder.pbkdf2.class'),
                'arguments' => array(
                    $config['hash_algorithm'],
                    $config['encode_as_base64'],
                    $config['iterations'],
                    $config['key_length'],
                ),
            );
        }

        // bcrypt encoder
        if ('bcrypt' === $config['algorithm']) {
            return array(
                'class' => new Parameter('security.encoder.bcrypt.class'),
                'arguments' => array($config['cost']),
            );
        }

        // message digest encoder
        return array(
            'class' => new Parameter('security.encoder.digest.class'),
            'arguments' => array(
                $config['algorithm'],
                $config['encode_as_base64'],
                $config['iterations'],
            ),
        );
    }

    // Parses user providers and returns an array of their ids
    private function createUserProviders($config, ContainerBuilder $container)
    {
        $providerIds = array();
        foreach ($config['providers'] as $name => $provider) {
            $id = $this->createUserDaoProvider($name, $provider, $container);
            $providerIds[] = $id;
        }

        return $providerIds;
    }

    // Parses a <provider> tag and returns the id for the related user provider service
    private function createUserDaoProvider($name, $provider, ContainerBuilder $container)
    {
        $name = $this->getUserProviderId($name);

        // Doctrine Entity and In-memory DAO provider are managed by factories
        foreach ($this->userProviderFactories as $factory) {
            $key = str_replace('-', '_', $factory->getKey());

            if (!empty($provider[$key])) {
                $factory->create($container, $name, $provider[$key]);

                return $name;
            }
        }

        // Existing DAO service provider
        if (isset($provider['id'])) {
            $container->setAlias($name, new Alias($provider['id'], false));

            return $provider['id'];
        }

        // Chain provider
        if (isset($provider['chain'])) {
            $providers = array();
            foreach ($provider['chain']['providers'] as $providerName) {
                $providers[] = new Reference($this->getUserProviderId($providerName));
            }

            $container
                ->setDefinition($name, new DefinitionDecorator('security.user.provider.chain'))
                ->addArgument($providers);

            return $name;
        }

        throw new InvalidConfigurationException(sprintf('Unable to create definition for "%s" user provider', $name));
    }

    private function getUserProviderId($name)
    {
        return 'security.user.provider.concrete.'.strtolower($name);
    }

    private function createExceptionListener($container, $config, $id, $defaultEntryPoint, $stateless)
    {
        $exceptionListenerId = 'security.exception_listener.'.$id;
        $listener = $container->setDefinition($exceptionListenerId, new DefinitionDecorator('security.exception_listener'));
        $listener->replaceArgument(3, $id);
        $listener->replaceArgument(4, null === $defaultEntryPoint ? null : new Reference($defaultEntryPoint));
        $listener->replaceArgument(8, $stateless);

        // access denied handler setup
        if (isset($config['access_denied_handler'])) {
            $listener->replaceArgument(6, new Reference($config['access_denied_handler']));
        } elseif (isset($config['access_denied_url'])) {
            $listener->replaceArgument(5, $config['access_denied_url']);
        }

        return $exceptionListenerId;
    }

    private function createSwitchUserListener($container, $id, $config, $defaultProvider)
    {
        $userProvider = isset($config['provider']) ? $this->getUserProviderId($config['provider']) : $defaultProvider;

        $switchUserListenerId = 'security.authentication.switchuser_listener.'.$id;
        $listener = $container->setDefinition($switchUserListenerId, new DefinitionDecorator('security.authentication.switchuser_listener'));
        $listener->replaceArgument(1, new Reference($userProvider));
        $listener->replaceArgument(2, new Reference('security.user_checker.'.$id));
        $listener->replaceArgument(3, $id);
        $listener->replaceArgument(6, $config['parameter']);
        $listener->replaceArgument(7, $config['role']);

        return $switchUserListenerId;
    }

    private function createExpression($container, $expression)
    {
        if (isset($this->expressions[$id = 'security.expression.'.sha1($expression)])) {
            return $this->expressions[$id];
        }

        $container
            ->register($id, 'Symfony\Component\ExpressionLanguage\SerializedParsedExpression')
            ->setPublic(false)
            ->addArgument($expression)
            ->addArgument(serialize($this->getExpressionLanguage()->parse($expression, array('token', 'user', 'object', 'roles', 'request', 'trust_resolver'))->getNodes()))
        ;

        return $this->expressions[$id] = new Reference($id);
    }

    private function createRequestMatcher($container, $path = null, $host = null, $methods = array(), $ip = null, array $attributes = array())
    {
        if ($methods) {
            $methods = array_map('strtoupper', (array) $methods);
        }

        $serialized = serialize(array($path, $host, $methods, $ip, $attributes));
        $id = 'security.request_matcher.'.md5($serialized).sha1($serialized);

        if (isset($this->requestMatchers[$id])) {
            return $this->requestMatchers[$id];
        }

        // only add arguments that are necessary
        $arguments = array($path, $host, $methods, $ip, $attributes);
        while (count($arguments) > 0 && !end($arguments)) {
            array_pop($arguments);
        }

        $container
            ->register($id, '%security.matcher.class%')
            ->setPublic(false)
            ->setArguments($arguments)
        ;

        return $this->requestMatchers[$id] = new Reference($id);
    }

    public function addSecurityListenerFactory(SecurityFactoryInterface $factory)
    {
        $this->factories[$factory->getPosition()][] = $factory;
    }

    public function addUserProviderFactory(UserProviderFactoryInterface $factory)
    {
        $this->userProviderFactories[] = $factory;
    }

    /**
     * Returns the base path for the XSD files.
     *
     * @return string The XSD base path
     */
    public function getXsdValidationBasePath()
    {
        return __DIR__.'/../Resources/config/schema';
    }

    public function getNamespace()
    {
        return 'http://symfony.com/schema/dic/security';
    }

    public function getConfiguration(array $config, ContainerBuilder $container)
    {
        // first assemble the factories
        return new MainConfiguration($this->factories, $this->userProviderFactories);
    }

    private function getExpressionLanguage()
    {
        if (null === $this->expressionLanguage) {
            if (!class_exists('Symfony\Component\ExpressionLanguage\ExpressionLanguage')) {
                throw new \RuntimeException('Unable to use expressions as the Symfony ExpressionLanguage component is not installed.');
            }
            $this->expressionLanguage = new ExpressionLanguage();
        }

        return $this->expressionLanguage;
    }
}<|MERGE_RESOLUTION|>--- conflicted
+++ resolved
@@ -364,13 +364,9 @@
         // Exception listener
         $exceptionListener = new Reference($this->createExceptionListener($container, $firewall, $id, $configuredEntryPoint ?: $defaultEntryPoint, $firewall['stateless']));
 
-<<<<<<< HEAD
         $container->setAlias(new Alias('security.user_checker.'.$id, false), $firewall['user_checker']);
 
-        return array($matcher, $listeners, $exceptionListener);
-=======
         return array($matcher, $listeners, $exceptionListener, null !== $logoutListenerId ? new Reference($logoutListenerId) : null);
->>>>>>> 15a7bbd9
     }
 
     private function createContextListener($container, $contextKey)
