{
    "name": "symfony/web-profiler-bundle",
    "type": "symfony-bundle",
    "description": "Symfony WebProfilerBundle",
    "keywords": [],
    "homepage": "https://symfony.com",
    "license": "MIT",
    "authors": [
        {
            "name": "Fabien Potencier",
            "email": "fabien@symfony.com"
        },
        {
            "name": "Symfony Community",
            "homepage": "https://symfony.com/contributors"
        }
    ],
    "require": {
        "php": ">=5.5.9",
        "symfony/http-kernel": "~3.2|~4.0",
        "symfony/polyfill-php70": "~1.0",
<<<<<<< HEAD
        "symfony/routing": "~2.8|~3.0|~4.0",
        "symfony/twig-bridge": "~2.8|~3.0|~4.0",
        "twig/twig": "~1.28|~2.0",
        "symfony/var-dumper": "~3.3|~4.0"
=======
        "symfony/routing": "~2.8|~3.0",
        "symfony/twig-bridge": "~2.8|~3.0",
        "symfony/var-dumper": "~3.3",
        "twig/twig": "~1.34|~2.4"
>>>>>>> 4a6804cb
    },
    "require-dev": {
        "symfony/config": "~2.8|~3.0|~4.0",
        "symfony/console": "~2.8|~3.0|~4.0",
        "symfony/dependency-injection": "~3.3|~4.0",
        "symfony/stopwatch": "~2.8|~3.0|~4.0"
    },
    "conflict": {
        "symfony/dependency-injection": "<3.3",
        "symfony/event-dispatcher": "<3.2",
        "symfony/var-dumper": "<3.3"
    },
    "autoload": {
        "psr-4": { "Symfony\\Bundle\\WebProfilerBundle\\": "" },
        "exclude-from-classmap": [
            "/Tests/"
        ]
    },
    "minimum-stability": "dev",
    "extra": {
        "branch-alias": {
            "dev-master": "3.4-dev"
        }
    }
}<|MERGE_RESOLUTION|>--- conflicted
+++ resolved
@@ -19,17 +19,10 @@
         "php": ">=5.5.9",
         "symfony/http-kernel": "~3.2|~4.0",
         "symfony/polyfill-php70": "~1.0",
-<<<<<<< HEAD
         "symfony/routing": "~2.8|~3.0|~4.0",
         "symfony/twig-bridge": "~2.8|~3.0|~4.0",
-        "twig/twig": "~1.28|~2.0",
-        "symfony/var-dumper": "~3.3|~4.0"
-=======
-        "symfony/routing": "~2.8|~3.0",
-        "symfony/twig-bridge": "~2.8|~3.0",
-        "symfony/var-dumper": "~3.3",
+        "symfony/var-dumper": "~3.3|~4.0",
         "twig/twig": "~1.34|~2.4"
->>>>>>> 4a6804cb
     },
     "require-dev": {
         "symfony/config": "~2.8|~3.0|~4.0",
