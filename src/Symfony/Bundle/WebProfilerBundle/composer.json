{
    "name": "symfony/web-profiler-bundle",
    "type": "symfony-bundle",
    "description": "Symfony WebProfilerBundle",
    "keywords": [],
    "homepage": "https://symfony.com",
    "license": "MIT",
    "authors": [
        {
            "name": "Fabien Potencier",
            "email": "fabien@symfony.com"
        },
        {
            "name": "Symfony Community",
            "homepage": "https://symfony.com/contributors"
        }
    ],
    "require": {
<<<<<<< HEAD
        "php": "^7.1.3",
        "symfony/http-kernel": "~3.4|~4.0",
        "symfony/routing": "~3.4|~4.0",
        "symfony/twig-bridge": "~3.4|~4.0",
        "symfony/var-dumper": "~3.4|~4.0",
        "twig/twig": "~1.28|~2.0"
=======
        "php": ">=5.5.9",
        "symfony/http-kernel": "~3.2|~4.0",
        "symfony/polyfill-php70": "~1.0",
        "symfony/routing": "~2.8|~3.0|~4.0",
        "symfony/twig-bridge": "~2.8|~3.0|~4.0",
        "symfony/var-dumper": "~3.3|~4.0",
        "twig/twig": "~1.34|~2.4"
>>>>>>> d7ec7e80
    },
    "require-dev": {
        "symfony/config": "~3.4|~4.0",
        "symfony/console": "~3.4|~4.0",
        "symfony/dependency-injection": "~3.4|~4.0",
        "symfony/stopwatch": "~3.4|~4.0"
    },
    "conflict": {
        "symfony/dependency-injection": "<3.4",
        "symfony/event-dispatcher": "<3.4",
        "symfony/var-dumper": "<3.4"
    },
    "autoload": {
        "psr-4": { "Symfony\\Bundle\\WebProfilerBundle\\": "" },
        "exclude-from-classmap": [
            "/Tests/"
        ]
    },
    "minimum-stability": "dev",
    "extra": {
        "branch-alias": {
            "dev-master": "4.0-dev"
        }
    }
}<|MERGE_RESOLUTION|>--- conflicted
+++ resolved
@@ -16,22 +16,12 @@
         }
     ],
     "require": {
-<<<<<<< HEAD
         "php": "^7.1.3",
         "symfony/http-kernel": "~3.4|~4.0",
         "symfony/routing": "~3.4|~4.0",
         "symfony/twig-bridge": "~3.4|~4.0",
         "symfony/var-dumper": "~3.4|~4.0",
-        "twig/twig": "~1.28|~2.0"
-=======
-        "php": ">=5.5.9",
-        "symfony/http-kernel": "~3.2|~4.0",
-        "symfony/polyfill-php70": "~1.0",
-        "symfony/routing": "~2.8|~3.0|~4.0",
-        "symfony/twig-bridge": "~2.8|~3.0|~4.0",
-        "symfony/var-dumper": "~3.3|~4.0",
         "twig/twig": "~1.34|~2.4"
->>>>>>> d7ec7e80
     },
     "require-dev": {
         "symfony/config": "~3.4|~4.0",
