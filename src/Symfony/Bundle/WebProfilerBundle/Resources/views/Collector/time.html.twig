--- conflicted
+++ resolved
@@ -9,11 +9,8 @@
         'event_listener':         '#00B8F5',
         'template':               '#66CC00',
         'doctrine':               '#FF6633',
-<<<<<<< HEAD
+        'messenger.middleware':   '#BDB81E',
         'controller.argument_value_resolver': '#8c5de6',
-=======
-        'messenger.middleware':   '#BDB81E',
->>>>>>> e974f67b
     } %}
 {% endif %}
 
