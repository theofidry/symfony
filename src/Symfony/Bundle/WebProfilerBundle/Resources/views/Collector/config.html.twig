{% extends '@WebProfiler/Profiler/layout.html.twig' %}

{% block toolbar %}
    {% if 'unknown' == collector.symfonyState %}
        {% set block_status = '' %}
        {% set symfony_version_status = 'Unable to retrieve information about the Symfony version.' %}
    {% elseif 'eol' == collector.symfonyState %}
        {% set block_status = 'red' %}
        {% set symfony_version_status = 'This Symfony version will no longer receive security fixes.' %}
    {% elseif 'eom' == collector.symfonyState %}
        {% set block_status = 'yellow' %}
        {% set symfony_version_status = 'This Symfony version will only receive security fixes.' %}
    {% elseif 'dev' == collector.symfonyState %}
        {% set block_status = 'yellow' %}
        {% set symfony_version_status = 'This Symfony version is still in the development phase.' %}
    {% else %}
        {% set block_status = '' %}
        {% set symfony_version_status = '' %}
    {% endif %}

    {% set icon %}
        <span class="sf-toolbar-label">
            {{ include('@WebProfiler/Icon/symfony.svg') }}
        </span>
        <span class="sf-toolbar-value">{{ collector.symfonyState is defined ? collector.symfonyversion : 'n/a' }}</span>
    {% endset %}

    {% set text %}
        <div class="sf-toolbar-info-group">
            <div class="sf-toolbar-info-piece">
                <b>Profiler token</b>
                <span>
                    {% if profiler_url %}
                        <a href="{{ profiler_url }}">{{ collector.token }}</a>
                    {% else %}
                        {{ collector.token }}
                    {% endif %}
                </span>
            </div>

            {% if 'n/a' is not same as(collector.env) %}
                <div class="sf-toolbar-info-piece">
                    <b>Environment</b>
                    <span>{{ collector.env }}</span>
                </div>
            {% endif %}

            {% if 'n/a' is not same as(collector.debug) %}
                <div class="sf-toolbar-info-piece">
                    <b>Debug</b>
                    <span class="sf-toolbar-status sf-toolbar-status-{{ collector.debug ? 'green' : 'red' }}">{{ collector.debug ? 'enabled' : 'disabled' }}</span>
                </div>
            {% endif %}
        </div>

        <div class="sf-toolbar-info-group">
            <div class="sf-toolbar-info-piece sf-toolbar-info-php">
                <b>PHP version</b>
                <span{% if collector.phpversionextra %} title="{{ collector.phpversion ~ collector.phpversionextra }}"{% endif %}>
                    {{ collector.phpversion }}
                    &nbsp; <a href="{{ path('_profiler_phpinfo') }}">View phpinfo()</a>
                </span>
            </div>

            <div class="sf-toolbar-info-piece sf-toolbar-info-php-ext">
                <b>PHP Extensions</b>
                <span class="sf-toolbar-status sf-toolbar-status-{{ collector.hasxdebug ? 'green' : 'gray' }}">xdebug {{ collector.hasxdebug ? '✓' : '✗' }}</span>
                <span class="sf-toolbar-status sf-toolbar-status-{{ collector.hasapcu ? 'green' : 'gray' }}">APCu {{ collector.hasapcu ? '✓' : '✗' }}</span>
                <span class="sf-toolbar-status sf-toolbar-status-{{ collector.haszendopcache ? 'green' : 'red' }}">OPcache {{ collector.haszendopcache ? '✓' : '✗' }}</span>
            </div>

            <div class="sf-toolbar-info-piece">
                <b>PHP SAPI</b>
                <span>{{ collector.sapiName }}</span>
            </div>
        </div>

        <div class="sf-toolbar-info-group">
            {% if collector.symfonyversion is defined %}
                <div class="sf-toolbar-info-piece">
                    <b>Resources</b>
                    <span>
                        <a href="https://symfony.com/doc/{{ collector.symfonyversion }}/index.html" rel="help">
                            Read Symfony {{ collector.symfonyversion }} Docs
                        </a>
                    </span>
                </div>
                <div class="sf-toolbar-info-piece">
                    <b>Help</b>
                    <span>
                        <a href="https://symfony.com/support">
                            Symfony Support Channels
                        </a>
                    </span>
                </div>
            {% endif %}
        </div>
    {% endset %}

    {{ include('@WebProfiler/Profiler/toolbar_item.html.twig', { link: true, name: 'config', status: block_status, additional_classes: 'sf-toolbar-block-right', block_attrs: 'title="' ~ symfony_version_status ~ '"' }) }}
{% endblock %}

{% block menu %}
    <span class="label label-status-{{ collector.symfonyState == 'eol' ? 'red' : collector.symfonyState in ['eom', 'dev'] ? 'yellow' : '' }}">
        <span class="icon">{{ include('@WebProfiler/Icon/config.svg') }}</span>
        <strong>Configuration</strong>
    </span>
{% endblock %}

{% block panel %}
    <h2>Symfony Configuration</h2>

    <div class="metrics">
        <div class="metric">
            <span class="value">{{ collector.symfonyversion }}</span>
            <span class="label">Symfony version</span>
        </div>

        {% if 'n/a' != collector.env %}
            <div class="metric">
                <span class="value">{{ collector.env }}</span>
                <span class="label">Environment</span>
            </div>
        {% endif %}

        {% if 'n/a' != collector.debug %}
            <div class="metric">
                <span class="value">{{ collector.debug ? 'enabled' : 'disabled' }}</span>
                <span class="label">Debug</span>
            </div>
        {% endif %}
    </div>

<<<<<<< HEAD
    {% set symfony_status = { dev: 'Unstable Version', stable: 'Stable Version', eom: 'Maintenance Ended', eol: 'Version Expired' } %}
    {% set symfony_status_class = { dev: 'warning', stable: 'success', eom: 'warning', eol: 'error' } %}
    <table>
        <thead class="small">
            <tr>
                <th>Symfony Status</th>
                <th>Bugs {{ collector.symfonystate in ['eom', 'eol'] ? 'were' : 'are' }} fixed until</th>
                <th>Security issues {{ collector.symfonystate == 'eol' ? 'were' : 'are' }} fixed until</th>
                <th></th>
            </tr>
        </thead>
        <tbody>
            <tr>
                <td class="font-normal">
                    <span class="label status-{{ symfony_status_class[collector.symfonystate] }}">{{ symfony_status[collector.symfonystate]|upper }}</span>
                    {% if collector.symfonylts %}
                        &nbsp; <span class="label status-success">Long-Term Support</span>
                    {% endif %}
                </td>
                <td class="font-normal">{{ collector.symfonyeom }}</td>
                <td class="font-normal">{{ collector.symfonyeol }}</td>
                <td class="font-normal">
                    <a href="https://symfony.com/roadmap?version={{ collector.symfonyminorversion }}#checker">View roadmap</a>
                </td>
            </tr>
        </tbody>
    </table>
=======
            {% if 'n/a' != collector.appname %}
                <div class="metric">
                    <span class="value">{{ collector.appname }}</span>
                    <span class="label">Application name</span>
                </div>
            {% endif %}

            {% if 'n/a' != collector.env %}
                <div class="metric">
                    <span class="value">{{ collector.env }}</span>
                    <span class="label">Environment</span>
                </div>
            {% endif %}

            {% if 'n/a' != collector.debug %}
                <div class="metric">
                    <span class="value">{{ collector.debug ? 'enabled' : 'disabled' }}</span>
                    <span class="label">Debug</span>
                </div>
            {% endif %}
        </div>

        {% set symfony_status = { dev: 'Unstable Version', stable: 'Stable Version', eom: 'Maintenance Ended', eol: 'Version Expired' } %}
        {% set symfony_status_class = { dev: 'warning', stable: 'success', eom: 'warning', eol: 'error' } %}
        <table>
            <thead class="small">
                <tr>
                    <th>Symfony Status</th>
                    <th>Bugs {{ collector.symfonystate in ['eom', 'eol'] ? 'were' : 'are' }} fixed until</th>
                    <th>Security issues {{ collector.symfonystate == 'eol' ? 'were' : 'are' }} fixed until</th>
                    <th></th>
                </tr>
            </thead>
            <tbody>
                <tr>
                    <td class="font-normal">
                        <span class="label status-{{ symfony_status_class[collector.symfonystate] }}">{{ symfony_status[collector.symfonystate]|upper }}</span>
                    </td>
                    <td class="font-normal">{{ collector.symfonyeom }}</td>
                    <td class="font-normal">{{ collector.symfonyeol }}</td>
                    <td class="font-normal">
                        <a href="https://symfony.com/releases/{{ collector.symfonyminorversion }}#release-checker">View roadmap</a>
                    </td>
                </tr>
            </tbody>
        </table>
    {% endif %}
>>>>>>> f6f6a600

    <h2>PHP Configuration</h2>

    <div class="metrics">
        <div class="metric">
            <span class="value">{{ collector.phpversion }}{% if collector.phpversionextra %} <span class="unit">{{ collector.phpversionextra }}</span>{% endif %}</span>
            <span class="label">PHP version</span>
        </div>

        <div class="metric">
            <span class="value">{{ collector.phparchitecture }} <span class="unit">bits</span></span>
            <span class="label">Architecture</span>
        </div>

        <div class="metric">
            <span class="value">{{ collector.phpintllocale }}</span>
            <span class="label">Intl locale</span>
        </div>

        <div class="metric">
            <span class="value">{{ collector.phptimezone }}</span>
            <span class="label">Timezone</span>
        </div>
    </div>

    <div class="metrics">
        <div class="metric">
            <span class="value">{{ include('@WebProfiler/Icon/' ~ (collector.haszendopcache ? 'yes' : 'no') ~ '.svg') }}</span>
            <span class="label">OPcache</span>
        </div>

        <div class="metric">
            <span class="value">{{ include('@WebProfiler/Icon/' ~ (collector.hasapcu ? 'yes' : 'no-gray') ~ '.svg') }}</span>
            <span class="label">APCu</span>
        </div>

        <div class="metric">
            <span class="value">{{ include('@WebProfiler/Icon/' ~ (collector.hasxdebug ? 'yes' : 'no-gray') ~ '.svg') }}</span>
            <span class="label">Xdebug</span>
        </div>
    </div>

    <p>
        <a href="{{ path('_profiler_phpinfo') }}">View full PHP configuration</a>
    </p>

    {% if collector.bundles %}
        <h2>Enabled Bundles <small>({{ collector.bundles|length }})</small></h2>
        <table>
            <thead>
                <tr>
                    <th class="key">Name</th>
                    <th>Class</th>
                </tr>
            </thead>
            <tbody>
                {% for name in collector.bundles|keys|sort %}
                <tr>
                    <th scope="row" class="font-normal">{{ name }}</th>
                    <td class="font-normal">{{ profiler_dump(collector.bundles[name]) }}</td>
                </tr>
                {% endfor %}
            </tbody>
        </table>
    {% endif %}
{% endblock %}<|MERGE_RESOLUTION|>--- conflicted
+++ resolved
@@ -131,7 +131,6 @@
         {% endif %}
     </div>
 
-<<<<<<< HEAD
     {% set symfony_status = { dev: 'Unstable Version', stable: 'Stable Version', eom: 'Maintenance Ended', eol: 'Version Expired' } %}
     {% set symfony_status_class = { dev: 'warning', stable: 'success', eom: 'warning', eol: 'error' } %}
     <table>
@@ -154,60 +153,11 @@
                 <td class="font-normal">{{ collector.symfonyeom }}</td>
                 <td class="font-normal">{{ collector.symfonyeol }}</td>
                 <td class="font-normal">
-                    <a href="https://symfony.com/roadmap?version={{ collector.symfonyminorversion }}#checker">View roadmap</a>
+                    <a href="https://symfony.com/releases/{{ collector.symfonyminorversion }}#release-checker">View roadmap</a>
                 </td>
             </tr>
         </tbody>
     </table>
-=======
-            {% if 'n/a' != collector.appname %}
-                <div class="metric">
-                    <span class="value">{{ collector.appname }}</span>
-                    <span class="label">Application name</span>
-                </div>
-            {% endif %}
-
-            {% if 'n/a' != collector.env %}
-                <div class="metric">
-                    <span class="value">{{ collector.env }}</span>
-                    <span class="label">Environment</span>
-                </div>
-            {% endif %}
-
-            {% if 'n/a' != collector.debug %}
-                <div class="metric">
-                    <span class="value">{{ collector.debug ? 'enabled' : 'disabled' }}</span>
-                    <span class="label">Debug</span>
-                </div>
-            {% endif %}
-        </div>
-
-        {% set symfony_status = { dev: 'Unstable Version', stable: 'Stable Version', eom: 'Maintenance Ended', eol: 'Version Expired' } %}
-        {% set symfony_status_class = { dev: 'warning', stable: 'success', eom: 'warning', eol: 'error' } %}
-        <table>
-            <thead class="small">
-                <tr>
-                    <th>Symfony Status</th>
-                    <th>Bugs {{ collector.symfonystate in ['eom', 'eol'] ? 'were' : 'are' }} fixed until</th>
-                    <th>Security issues {{ collector.symfonystate == 'eol' ? 'were' : 'are' }} fixed until</th>
-                    <th></th>
-                </tr>
-            </thead>
-            <tbody>
-                <tr>
-                    <td class="font-normal">
-                        <span class="label status-{{ symfony_status_class[collector.symfonystate] }}">{{ symfony_status[collector.symfonystate]|upper }}</span>
-                    </td>
-                    <td class="font-normal">{{ collector.symfonyeom }}</td>
-                    <td class="font-normal">{{ collector.symfonyeol }}</td>
-                    <td class="font-normal">
-                        <a href="https://symfony.com/releases/{{ collector.symfonyminorversion }}#release-checker">View roadmap</a>
-                    </td>
-                </tr>
-            </tbody>
-        </table>
-    {% endif %}
->>>>>>> f6f6a600
 
     <h2>PHP Configuration</h2>
 
