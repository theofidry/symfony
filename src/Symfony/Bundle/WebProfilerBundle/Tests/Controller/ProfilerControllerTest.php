--- conflicted
+++ resolved
@@ -151,17 +151,10 @@
 
     private function createController($profiler, $twig, $withCSP)
     {
-<<<<<<< HEAD
-        $urlGenerator = $this->getMock('Symfony\Component\Routing\Generator\UrlGeneratorInterface');
-
-        if ($withCSP) {
-            $nonceGenerator = $this->getMock('Symfony\Bundle\WebProfilerBundle\Csp\NonceGenerator');
-=======
         $urlGenerator = $this->getMockBuilder('Symfony\Component\Routing\Generator\UrlGeneratorInterface')->getMock();
 
         if ($withCSP) {
             $nonceGenerator = $this->getMockBuilder('Symfony\Bundle\WebProfilerBundle\Csp\NonceGenerator')->getMock();
->>>>>>> 0a9e391f
 
             return new ProfilerController($urlGenerator, $profiler, $twig, array(), 'normal', new ContentSecurityPolicyHandler($nonceGenerator));
         }
