--- conflicted
+++ resolved
@@ -58,10 +58,6 @@
         'mime.mime_type_guesser',
         'monolog.logger',
         'notifier.channel',
-<<<<<<< HEAD
-        'notifier.transport_factory',
-=======
->>>>>>> 11097a5a
         'property_info.access_extractor',
         'property_info.initializable_extractor',
         'property_info.list_extractor',
