--- conflicted
+++ resolved
@@ -314,19 +314,6 @@
             $this->registerAssetsConfiguration($config['assets'], $container, $loader);
         }
 
-<<<<<<< HEAD
-=======
-        if ($this->isConfigEnabled($container, $config['templating'])) {
-            @trigger_error('Enabling the Templating component is deprecated since version 4.3 and will be removed in 5.0; use Twig instead.', \E_USER_DEPRECATED);
-
-            if (!class_exists('Symfony\Component\Templating\PhpEngine')) {
-                throw new LogicException('Templating support cannot be enabled as the Templating component is not installed. Try running "composer require symfony/templating".');
-            }
-
-            $this->registerTemplatingConfiguration($config['templating'], $container, $loader);
-        }
-
->>>>>>> 6c2a1c9a
         if ($this->messengerConfigEnabled = $this->isConfigEnabled($container, $config['messenger'])) {
             $this->registerMessengerConfiguration($config['messenger'], $container, $loader, $config['validation']);
         } else {
@@ -1073,7 +1060,7 @@
 
         if (null !== $jsonManifestPath) {
             $definitionName = 'assets.json_manifest_version_strategy';
-            if (0 === strpos(parse_url($jsonManifestPath, PHP_URL_SCHEME), 'http')) {
+            if (0 === strpos(parse_url($jsonManifestPath, \PHP_URL_SCHEME), 'http')) {
                 $definitionName = 'assets.remote_json_manifest_version_strategy';
             }
 
@@ -1139,15 +1126,6 @@
             } else {
                 $nonExistingDirs[] = $dir;
             }
-<<<<<<< HEAD
-=======
-            if ($container->fileExists($dir = $rootDir.sprintf('/Resources/%s/translations', $name))) {
-                @trigger_error(sprintf('Translations directory "%s" is deprecated since Symfony 4.2, use "%s" instead.', $dir, $defaultDir), \E_USER_DEPRECATED);
-                $dirs[] = $dir;
-            } else {
-                $nonExistingDirs[] = $dir;
-            }
->>>>>>> 6c2a1c9a
         }
 
         foreach ($config['paths'] as $dir) {
@@ -1172,19 +1150,6 @@
             $nonExistingDirs[] = $defaultDir;
         }
 
-<<<<<<< HEAD
-=======
-        if ($container->fileExists($dir = $rootDir.'/Resources/translations')) {
-            if ($dir !== $defaultDir) {
-                @trigger_error(sprintf('Translations directory "%s" is deprecated since Symfony 4.2, use "%s" instead.', $dir, $defaultDir), \E_USER_DEPRECATED);
-            }
-
-            $dirs[] = $dir;
-        } else {
-            $nonExistingDirs[] = $dir;
-        }
-
->>>>>>> 6c2a1c9a
         // Register translation resources
         if ($dirs) {
             $files = [];
