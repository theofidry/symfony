--- conflicted
+++ resolved
@@ -25,15 +25,9 @@
         "symfony/http-foundation": "~3.4|~4.0",
         "symfony/http-kernel": "~3.4|~4.0",
         "symfony/polyfill-mbstring": "~1.0",
-<<<<<<< HEAD
         "symfony/filesystem": "~3.4|~4.0",
         "symfony/finder": "~3.4|~4.0",
-        "symfony/routing": "~3.4|~4.0"
-=======
-        "symfony/filesystem": "~2.8|~3.0|~4.0",
-        "symfony/finder": "~2.8|~3.0|~4.0",
         "symfony/routing": "^3.4.5|^4.0.5"
->>>>>>> f5060c12
     },
     "require-dev": {
         "doctrine/cache": "~1.0",
