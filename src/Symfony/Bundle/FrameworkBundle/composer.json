{
    "name": "symfony/framework-bundle",
    "type": "symfony-bundle",
    "description": "Symfony FrameworkBundle",
    "keywords": [],
    "homepage": "http://symfony.com",
    "license": "MIT",
    "authors": [
        {
            "name": "Fabien Potencier",
            "email": "fabien@symfony.com"
        },
        {
            "name": "Symfony Community",
            "homepage": "http://symfony.com/contributors"
        }
    ],
    "require": {
        "php": ">=5.3.3",
        "symfony/dependency-injection" : "~2.2",
        "symfony/config" : "~2.4",
        "symfony/event-dispatcher": "~2.1",
        "symfony/http-foundation": "~2.4",
        "symfony/http-kernel": "~2.4",
        "symfony/filesystem": "~2.3",
        "symfony/routing": "~2.2",
        "symfony/security-core": "~2.4",
        "symfony/security-csrf": "~2.4",
        "symfony/stopwatch": "~2.3",
        "symfony/templating": "~2.1",
        "symfony/translation": "~2.3",
        "doctrine/annotations": "~1.0"
    },
    "require-dev": {
        "symfony/browser-kit": "~2.3",
        "symfony/console": "~2.0",
        "symfony/finder": "~2.0",
<<<<<<< HEAD
        "symfony/security": "~2.4",
        "symfony/form": "~2.3",
=======
        "symfony/security": "~2.3",
        "symfony/form": "~2.3.0",
>>>>>>> 4ac8adde
        "symfony/class-loader": "~2.1",
        "symfony/process": "~2.0",
        "symfony/validator": "~2.1",
        "symfony/yaml": "~2.0"
    },
    "suggest": {
        "symfony/console": "For using the console commands",
        "symfony/finder": "For using the translation loader and cache warmer",
        "symfony/form": "For using forms",
        "symfony/validator": "For using validation",
        "doctrine/cache": "For using alternative cache drivers"
    },
    "autoload": {
        "psr-0": { "Symfony\\Bundle\\FrameworkBundle\\": "" }
    },
    "target-dir": "Symfony/Bundle/FrameworkBundle",
    "minimum-stability": "dev",
    "extra": {
        "branch-alias": {
            "dev-master": "2.4-dev"
        }
    }
}<|MERGE_RESOLUTION|>--- conflicted
+++ resolved
@@ -35,13 +35,8 @@
         "symfony/browser-kit": "~2.3",
         "symfony/console": "~2.0",
         "symfony/finder": "~2.0",
-<<<<<<< HEAD
         "symfony/security": "~2.4",
-        "symfony/form": "~2.3",
-=======
-        "symfony/security": "~2.3",
-        "symfony/form": "~2.3.0",
->>>>>>> 4ac8adde
+        "symfony/form": "~2.4",
         "symfony/class-loader": "~2.1",
         "symfony/process": "~2.0",
         "symfony/validator": "~2.1",
