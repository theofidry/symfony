--- conflicted
+++ resolved
@@ -16,23 +16,14 @@
         }
     ],
     "require": {
-<<<<<<< HEAD
         "php": ">=5.3.9",
         "symfony/asset": "~2.7",
         "symfony/dependency-injection": "~2.6,>=2.6.2",
         "symfony/config": "~2.4",
         "symfony/event-dispatcher": "~2.5",
+        "symfony/finder": "~2.0,>=2.0.5",
         "symfony/http-foundation": "~2.4.9|~2.5,>=2.5.4",
         "symfony/http-kernel": "~2.7",
-=======
-        "php": ">=5.3.3",
-        "symfony/dependency-injection": "~2.3",
-        "symfony/config": "~2.3,>=2.3.12",
-        "symfony/event-dispatcher": "~2.1",
-        "symfony/finder": "~2.0,>=2.0.5",
-        "symfony/http-foundation": "~2.3,>=2.3.19",
-        "symfony/http-kernel": "~2.3,>=2.3.22",
->>>>>>> f7659566
         "symfony/filesystem": "~2.3",
         "symfony/routing": "~2.6,>2.6.4",
         "symfony/security-core": "~2.6",
