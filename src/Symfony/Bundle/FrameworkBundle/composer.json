--- conflicted
+++ resolved
@@ -32,7 +32,6 @@
         "doctrine/annotations": "~1.0"
     },
     "require-dev": {
-<<<<<<< HEAD
         "symfony/browser-kit": "~2.7|~3.0",
         "symfony/console": "~2.7|~3.0",
         "symfony/css-selector": "~2.7|~3.0",
@@ -46,22 +45,6 @@
         "symfony/process": "~2.7|~3.0",
         "symfony/validator": "~2.7|~3.0",
         "symfony/yaml": "~2.7|~3.0"
-=======
-        "symfony/asset": "~2.7|~3.0.0",
-        "symfony/browser-kit": "~2.4|~3.0.0",
-        "symfony/console": "~2.6|~3.0.0",
-        "symfony/css-selector": "~2.0,>=2.0.5|~3.0.0",
-        "symfony/dom-crawler": "~2.0,>=2.0.5|~3.0.0",
-        "symfony/finder": "~2.0,>=2.0.5|~3.0.0",
-        "symfony/intl": "~2.3|~3.0.0",
-        "symfony/security": "~2.6|~3.0.0",
-        "symfony/form": "~2.6|~3.0.0",
-        "symfony/class-loader": "~2.1|~3.0.0",
-        "symfony/expression-language": "~2.6|~3.0.0",
-        "symfony/process": "~2.0,>=2.0.5|~3.0.0",
-        "symfony/validator": "~2.5|~3.0.0",
-        "symfony/yaml": "~2.0,>=2.0.5|~3.0.0"
->>>>>>> 1adf54b8
     },
     "suggest": {
         "symfony/asset": "",
