--- conflicted
+++ resolved
@@ -91,14 +91,7 @@
      */
     protected function execute(InputInterface $input, OutputInterface $output)
     {
-<<<<<<< HEAD
-=======
         $output = new SymfonyStyle($input, $output);
-        if (false !== strpos($input->getFirstArgument(), ':d')) {
-            $output->caution('The use of "container:debug" command is deprecated since version 2.7 and will be removed in 3.0. Use the "debug:container" instead.');
-        }
-
->>>>>>> 584cfc24
         $this->validateInput($input);
 
         if ($input->getOption('parameters')) {
