<?php

/*
 * This file is part of the Symfony package.
 *
 * (c) Fabien Potencier <fabien@symfony.com>
 *
 * For the full copyright and license information, please view the LICENSE
 * file that was distributed with this source code.
 */

namespace Symfony\Bundle\FrameworkBundle\Command;

use Symfony\Bundle\FrameworkBundle\Secrets\AbstractVault;
use Symfony\Component\Console\Command\Command;
use Symfony\Component\Console\Input\InputInterface;
use Symfony\Component\Console\Output\ConsoleOutputInterface;
use Symfony\Component\Console\Output\OutputInterface;
use Symfony\Component\Console\Style\SymfonyStyle;

/**
 * @author Nicolas Grekas <p@tchwork.com>
 *
 * @internal
 */
final class SecretsEncryptFromLocalCommand extends Command
{
    protected static $defaultName = 'secrets:encrypt-from-local';

    private $vault;
    private $localVault;

    public function __construct(AbstractVault $vault, AbstractVault $localVault = null)
    {
        $this->vault = $vault;
        $this->localVault = $localVault;

        parent::__construct();
    }

    protected function configure()
    {
        $this
<<<<<<< HEAD
            ->setDescription('Encrypts all local secrets to the vault')
=======
            ->setDescription('Encrypt all local secrets to the vault.')
>>>>>>> 57fb475e
            ->setHelp(<<<'EOF'
The <info>%command.name%</info> command encrypts all locally overridden secrets to the vault.

    <info>%command.full_name%</info>
EOF
            )
        ;
    }

    protected function execute(InputInterface $input, OutputInterface $output): int
    {
        $io = new SymfonyStyle($input, $output instanceof ConsoleOutputInterface ? $output->getErrorOutput() : $output);

        if (null === $this->localVault) {
            $io->error('The local vault is disabled.');

            return 1;
        }

        foreach ($this->vault->list(true) as $name => $value) {
            $localValue = $this->localVault->reveal($name);

            if (null !== $localValue && $value !== $localValue) {
                $this->vault->seal($name, $localValue);
            } elseif (null !== $message = $this->localVault->getLastMessage()) {
                $io->error($message);

                return 1;
            }
        }

        return 0;
    }
}<|MERGE_RESOLUTION|>--- conflicted
+++ resolved
@@ -41,11 +41,7 @@
     protected function configure()
     {
         $this
-<<<<<<< HEAD
-            ->setDescription('Encrypts all local secrets to the vault')
-=======
-            ->setDescription('Encrypt all local secrets to the vault.')
->>>>>>> 57fb475e
+            ->setDescription('Encrypt all local secrets to the vault')
             ->setHelp(<<<'EOF'
 The <info>%command.name%</info> command encrypts all locally overridden secrets to the vault.
 
