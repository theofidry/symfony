--- conflicted
+++ resolved
@@ -118,12 +118,7 @@
 
         // load any messages from templates
         $extractedCatalogue = new MessageCatalogue($input->getArgument('locale'));
-<<<<<<< HEAD
         $io->comment('Parsing templates...');
-        $prefix = $input->getOption('prefix');
-=======
-        $output->text('Parsing templates');
->>>>>>> 40dc73aa
         $extractor = $this->getContainer()->get('translation.extractor');
         $extractor->setPrefix($input->getOption('prefix'));
         foreach ($transPaths as $path) {
