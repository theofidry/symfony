--- conflicted
+++ resolved
@@ -36,7 +36,6 @@
  */
 class TextDescriptor extends Descriptor
 {
-<<<<<<< HEAD
     private $fileLinkFormatter;
 
     public function __construct(FileLinkFormatter $fileLinkFormatter = null)
@@ -44,11 +43,6 @@
         $this->fileLinkFormatter = $fileLinkFormatter;
     }
 
-    /**
-     * {@inheritdoc}
-     */
-=======
->>>>>>> aaddef3c
     protected function describeRouteCollection(RouteCollection $routes, array $options = [])
     {
         $showControllers = isset($options['show_controllers']) && $options['show_controllers'];
@@ -141,9 +135,6 @@
         }
     }
 
-    /**
-     * {@inheritdoc}
-     */
     protected function describeContainerService($service, array $options = [], ContainerBuilder $builder = null)
     {
         if (!isset($options['id'])) {
@@ -165,9 +156,6 @@
         }
     }
 
-    /**
-     * {@inheritdoc}
-     */
     protected function describeContainerServices(ContainerBuilder $builder, array $options = [])
     {
         $showHidden = isset($options['show_hidden']) && $options['show_hidden'];
@@ -390,9 +378,6 @@
         ]);
     }
 
-    /**
-     * {@inheritdoc}
-     */
     protected function describeContainerEnvVars(array $envs, array $options = [])
     {
         $dump = new Dumper($this->output);
@@ -455,9 +440,6 @@
         }
     }
 
-    /**
-     * {@inheritdoc}
-     */
     protected function describeEventDispatcherListeners(EventDispatcherInterface $eventDispatcher, array $options = [])
     {
         $event = \array_key_exists('event', $options) ? $options['event'] : null;
@@ -482,9 +464,6 @@
         }
     }
 
-    /**
-     * {@inheritdoc}
-     */
     protected function describeCallable($callable, array $options = [])
     {
         $this->writeText($this->formatCallable($callable), $options);
