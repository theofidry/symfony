--- conflicted
+++ resolved
@@ -192,10 +192,7 @@
         $container = $this->createContainerFromFile('workflows');
 
         $this->assertTrue($container->hasDefinition('workflow.article'), 'Workflow is registered as a service');
-<<<<<<< HEAD
         $this->assertSame('workflow.abstract', $container->getDefinition('workflow.article')->getParent());
-=======
->>>>>>> 2b01d594
         $this->assertTrue($container->hasDefinition('workflow.article.definition'), 'Workflow definition is registered as a service');
 
         $workflowDefinition = $container->getDefinition('workflow.article.definition');
@@ -215,10 +212,7 @@
         $this->assertSame(array('workflow.definition' => array(array('name' => 'article', 'type' => 'workflow', 'marking_store' => 'multiple_state'))), $workflowDefinition->getTags());
 
         $this->assertTrue($container->hasDefinition('state_machine.pull_request'), 'State machine is registered as a service');
-<<<<<<< HEAD
         $this->assertSame('state_machine.abstract', $container->getDefinition('state_machine.pull_request')->getParent());
-=======
->>>>>>> 2b01d594
         $this->assertTrue($container->hasDefinition('state_machine.pull_request.definition'), 'State machine definition is registered as a service');
         $this->assertCount(4, $workflowDefinition->getArgument(1));
         $this->assertSame('draft', $workflowDefinition->getArgument(2));
