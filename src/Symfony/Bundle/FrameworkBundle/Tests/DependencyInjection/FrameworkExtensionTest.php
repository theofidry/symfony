--- conflicted
+++ resolved
@@ -743,8 +743,6 @@
         $this->assertEquals(['en', 'fr'], $calls[1][1][0]);
     }
 
-<<<<<<< HEAD
-=======
     public function testTranslatorCacheDirDisabled()
     {
         $container = $this->createContainerFromFile('translator_cache_dir_disabled');
@@ -752,18 +750,6 @@
         $this->assertNull($options['cache_dir']);
     }
 
-    /**
-     * @group legacy
-     */
-    public function testTemplatingRequiresAtLeastOneEngine()
-    {
-        $this->expectException('Symfony\Component\Config\Definition\Exception\InvalidConfigurationException');
-        $container = $this->createContainer();
-        $loader = new FrameworkExtension();
-        $loader->load([['templating' => null]], $container);
-    }
-
->>>>>>> 884669b8
     public function testValidation()
     {
         $container = $this->createContainerFromFile('full');
