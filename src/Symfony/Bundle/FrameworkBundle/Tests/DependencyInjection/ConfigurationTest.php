--- conflicted
+++ resolved
@@ -90,27 +90,18 @@
     {
         return array(
             'http_method_override' => true,
-<<<<<<< HEAD
-            'trusted_proxies'     => array(),
-            'ide'                 => null,
-            'default_locale'      => 'en',
-            'form'                => array(
+            'trusted_proxies' => array(),
+            'ide' => null,
+            'default_locale' => 'en',
+            'form' => array(
                 'enabled' => false,
                 'csrf_protection' => array(
                     'enabled' => null, // defaults to csrf_protection.enabled
                     'field_name' => null,
                 ),
             ),
-            'csrf_protection'     => array(
-                'enabled'    => false,
-=======
-            'trusted_proxies' => array(),
-            'ide' => null,
-            'default_locale' => 'en',
-            'form' => array('enabled' => false),
             'csrf_protection' => array(
-                'enabled' => true,
->>>>>>> 20e7cf12
+                'enabled' => false,
                 'field_name' => '_token',
             ),
             'esi' => array('enabled' => false),
