<?php

/*
 * This file is part of the Symfony package.
 *
 * (c) Fabien Potencier <fabien@symfony.com>
 *
 * For the full copyright and license information, please view the LICENSE
 * file that was distributed with this source code.
 */

namespace Symfony\Bundle\FrameworkBundle\Tests\Routing;

use PHPUnit\Framework\TestCase;
<<<<<<< HEAD
use Psr\Container\ContainerInterface;
=======
use Symfony\Bridge\PhpUnit\ForwardCompatTestTrait;
>>>>>>> 8173dafd
use Symfony\Bundle\FrameworkBundle\Routing\Router;
use Symfony\Component\Config\Loader\LoaderInterface;
use Symfony\Component\DependencyInjection\Config\ContainerParametersResource;
use Symfony\Component\Routing\Route;
use Symfony\Component\Routing\RouteCollection;

class RouterTest extends TestCase
{
<<<<<<< HEAD
    /**
     * @expectedException \LogicException
     * @expectedExceptionMessage You should either pass a "Symfony\Component\DependencyInjection\ContainerInterface" instance or provide the $parameters argument of the "Symfony\Bundle\FrameworkBundle\Routing\Router::__construct" method
     */
    public function testConstructThrowsOnNonSymfonyNorPsr11Container()
    {
        new Router($this->createMock(ContainerInterface::class), 'foo');
    }
=======
    use ForwardCompatTestTrait;
>>>>>>> 8173dafd

    public function testGenerateWithServiceParam()
    {
        $routes = new RouteCollection();

        $routes->add('foo', new Route(
            ' /{_locale}',
            [
                '_locale' => '%locale%',
            ],
            [
                '_locale' => 'en|es',
            ], [], '', [], [], '"%foo%" == "bar"'
        ));

        $sc = $this->getPsr11ServiceContainer($routes);
        $parameters = $this->getParameterBag([
            'locale' => 'es',
            'foo' => 'bar',
        ]);

        $router = new Router($sc, 'foo', [], null, $parameters);

        $this->assertSame('/en', $router->generate('foo', ['_locale' => 'en']));
        $this->assertSame('/', $router->generate('foo', ['_locale' => 'es']));
        $this->assertSame('"bar" == "bar"', $router->getRouteCollection()->get('foo')->getCondition());
    }

    public function testGenerateWithServiceParamWithSfContainer()
    {
        $routes = new RouteCollection();

        $routes->add('foo', new Route(
            ' /{_locale}',
            [
                '_locale' => '%locale%',
            ],
            [
                '_locale' => 'en|es',
            ], [], '', [], [], '"%foo%" == "bar"'
        ));

        $sc = $this->getServiceContainer($routes);
        $sc->setParameter('locale', 'es');
        $sc->setParameter('foo', 'bar');

        $router = new Router($sc, 'foo');

        $this->assertSame('/en', $router->generate('foo', ['_locale' => 'en']));
        $this->assertSame('/', $router->generate('foo', ['_locale' => 'es']));
        $this->assertSame('"bar" == "bar"', $router->getRouteCollection()->get('foo')->getCondition());
    }

    public function testGenerateWithDefaultLocale()
    {
        $routes = new RouteCollection();

        $route = new Route('');

        $name = 'testFoo';

        foreach (['hr' => '/test-hr', 'en' => '/test-en'] as $locale => $path) {
            $localizedRoute = clone $route;
            $localizedRoute->setDefault('_locale', $locale);
            $localizedRoute->setDefault('_canonical_route', $name);
            $localizedRoute->setPath($path);
            $routes->add($name.'.'.$locale, $localizedRoute);
        }

        $sc = $this->getServiceContainer($routes);

        $router = new Router($sc, '', [], null, null, null, 'hr');

        $this->assertSame('/test-hr', $router->generate($name));

        $this->assertSame('/test-en', $router->generate($name, ['_locale' => 'en']));
        $this->assertSame('/test-hr', $router->generate($name, ['_locale' => 'hr']));
    }

    public function testDefaultsPlaceholders()
    {
        $routes = new RouteCollection();

        $routes->add('foo', new Route(
            '/foo',
            [
                'foo' => 'before_%parameter.foo%',
                'bar' => '%parameter.bar%_after',
                'baz' => '%%escaped%%',
                'boo' => ['%parameter%', '%%escaped_parameter%%', ['%bee_parameter%', 'bee']],
                'bee' => ['bee', 'bee'],
            ],
            [
            ]
        ));

        $sc = $this->getPsr11ServiceContainer($routes);

        $parameters = $this->getParameterBag([
            'parameter.foo' => 'foo',
            'parameter.bar' => 'bar',
            'parameter' => 'boo',
            'bee_parameter' => 'foo_bee',
        ]);

        $router = new Router($sc, 'foo', [], null, $parameters);
        $route = $router->getRouteCollection()->get('foo');

        $this->assertEquals(
            [
                'foo' => 'before_foo',
                'bar' => 'bar_after',
                'baz' => '%escaped%',
                'boo' => ['boo', '%escaped_parameter%', ['foo_bee', 'bee']],
                'bee' => ['bee', 'bee'],
            ],
            $route->getDefaults()
        );
    }

    public function testDefaultsPlaceholdersWithSfContainer()
    {
        $routes = new RouteCollection();

        $routes->add('foo', new Route(
            '/foo',
            [
                'foo' => 'before_%parameter.foo%',
                'bar' => '%parameter.bar%_after',
                'baz' => '%%escaped%%',
                'boo' => ['%parameter%', '%%escaped_parameter%%', ['%bee_parameter%', 'bee']],
                'bee' => ['bee', 'bee'],
            ],
            [
            ]
        ));

        $sc = $this->getServiceContainer($routes);

        $sc->setParameter('parameter.foo', 'foo');
        $sc->setParameter('parameter.bar', 'bar');
        $sc->setParameter('parameter', 'boo');
        $sc->setParameter('bee_parameter', 'foo_bee');

        $router = new Router($sc, 'foo');
        $route = $router->getRouteCollection()->get('foo');

        $this->assertEquals(
            [
                'foo' => 'before_foo',
                'bar' => 'bar_after',
                'baz' => '%escaped%',
                'boo' => ['boo', '%escaped_parameter%', ['foo_bee', 'bee']],
                'bee' => ['bee', 'bee'],
            ],
            $route->getDefaults()
        );
    }

    public function testRequirementsPlaceholders()
    {
        $routes = new RouteCollection();

        $routes->add('foo', new Route(
            '/foo',
            [
            ],
            [
                'foo' => 'before_%parameter.foo%',
                'bar' => '%parameter.bar%_after',
                'baz' => '%%escaped%%',
            ]
        ));

        $sc = $this->getPsr11ServiceContainer($routes);
        $parameters = $this->getParameterBag([
            'parameter.foo' => 'foo',
            'parameter.bar' => 'bar',
        ]);

        $router = new Router($sc, 'foo', [], null, $parameters);

        $route = $router->getRouteCollection()->get('foo');

        $this->assertEquals(
            [
                'foo' => 'before_foo',
                'bar' => 'bar_after',
                'baz' => '%escaped%',
            ],
            $route->getRequirements()
        );
    }

    public function testRequirementsPlaceholdersWithSfContainer()
    {
        $routes = new RouteCollection();

        $routes->add('foo', new Route(
            '/foo',
            [
            ],
            [
                'foo' => 'before_%parameter.foo%',
                'bar' => '%parameter.bar%_after',
                'baz' => '%%escaped%%',
            ]
        ));

        $sc = $this->getServiceContainer($routes);
        $sc->setParameter('parameter.foo', 'foo');
        $sc->setParameter('parameter.bar', 'bar');

        $router = new Router($sc, 'foo');
        $route = $router->getRouteCollection()->get('foo');

        $this->assertEquals(
            [
                'foo' => 'before_foo',
                'bar' => 'bar_after',
                'baz' => '%escaped%',
            ],
            $route->getRequirements()
        );
    }

    public function testPatternPlaceholders()
    {
        $routes = new RouteCollection();

        $routes->add('foo', new Route('/before/%parameter.foo%/after/%%escaped%%'));

        $sc = $this->getPsr11ServiceContainer($routes);
        $parameters = $this->getParameterBag(['parameter.foo' => 'foo']);

        $router = new Router($sc, 'foo', [], null, $parameters);
        $route = $router->getRouteCollection()->get('foo');

        $this->assertEquals(
            '/before/foo/after/%escaped%',
            $route->getPath()
        );
    }

    public function testPatternPlaceholdersWithSfContainer()
    {
        $routes = new RouteCollection();

        $routes->add('foo', new Route('/before/%parameter.foo%/after/%%escaped%%'));

        $sc = $this->getServiceContainer($routes);
        $sc->setParameter('parameter.foo', 'foo');

        $router = new Router($sc, 'foo');
        $route = $router->getRouteCollection()->get('foo');

        $this->assertEquals(
            '/before/foo/after/%escaped%',
            $route->getPath()
        );
    }

    public function testEnvPlaceholders()
    {
        $this->expectException('Symfony\Component\DependencyInjection\Exception\RuntimeException');
        $this->expectExceptionMessage('Using "%env(FOO)%" is not allowed in routing configuration.');
        $routes = new RouteCollection();

        $routes->add('foo', new Route('/%env(FOO)%'));

        $router = new Router($this->getPsr11ServiceContainer($routes), 'foo', [], null, $this->getParameterBag());
        $router->getRouteCollection();
    }

    /**
     * @expectedException \Symfony\Component\DependencyInjection\Exception\RuntimeException
     * @expectedExceptionMessage Using "%env(FOO)%" is not allowed in routing configuration.
     */
    public function testEnvPlaceholdersWithSfContainer()
    {
        $routes = new RouteCollection();

        $routes->add('foo', new Route('/%env(FOO)%'));

        $router = new Router($this->getServiceContainer($routes), 'foo');
        $router->getRouteCollection();
    }

    public function testHostPlaceholders()
    {
        $routes = new RouteCollection();

        $route = new Route('foo');
        $route->setHost('/before/%parameter.foo%/after/%%escaped%%');

        $routes->add('foo', $route);

        $sc = $this->getPsr11ServiceContainer($routes);
        $parameters = $this->getParameterBag(['parameter.foo' => 'foo']);

        $router = new Router($sc, 'foo', [], null, $parameters);
        $route = $router->getRouteCollection()->get('foo');

        $this->assertEquals(
            '/before/foo/after/%escaped%',
            $route->getHost()
        );
    }

    public function testHostPlaceholdersWithSfContainer()
    {
        $routes = new RouteCollection();

        $route = new Route('foo');
        $route->setHost('/before/%parameter.foo%/after/%%escaped%%');

        $routes->add('foo', $route);

        $sc = $this->getServiceContainer($routes);
        $sc->setParameter('parameter.foo', 'foo');

        $router = new Router($sc, 'foo');
        $route = $router->getRouteCollection()->get('foo');

        $this->assertEquals(
            '/before/foo/after/%escaped%',
            $route->getHost()
        );
    }

<<<<<<< HEAD
    /**
     * @expectedException \Symfony\Component\DependencyInjection\Exception\ParameterNotFoundException
     * @expectedExceptionMessage You have requested a non-existent parameter "nope".
     */
    public function testExceptionOnNonExistentParameterWithSfContainer()
=======
    public function testExceptionOnNonExistentParameter()
>>>>>>> 8173dafd
    {
        $this->expectException('Symfony\Component\DependencyInjection\Exception\ParameterNotFoundException');
        $this->expectExceptionMessage('You have requested a non-existent parameter "nope".');
        $routes = new RouteCollection();

        $routes->add('foo', new Route('/%nope%'));

        $sc = $this->getServiceContainer($routes);

        $router = new Router($sc, 'foo');
        $router->getRouteCollection()->get('foo');
    }

    public function testExceptionOnNonStringParameter()
    {
        $this->expectException('Symfony\Component\DependencyInjection\Exception\RuntimeException');
        $this->expectExceptionMessage('The container parameter "object", used in the route configuration value "/%object%", must be a string or numeric, but it is of type object.');
        $routes = new RouteCollection();

        $routes->add('foo', new Route('/%object%'));

        $sc = $this->getPsr11ServiceContainer($routes);
        $parameters = $this->getParameterBag(['object' => new \stdClass()]);

        $router = new Router($sc, 'foo', [], null, $parameters);
        $router->getRouteCollection()->get('foo');
    }

    /**
     * @expectedException \Symfony\Component\DependencyInjection\Exception\RuntimeException
     * @expectedExceptionMessage The container parameter "object", used in the route configuration value "/%object%", must be a string or numeric, but it is of type object.
     */
    public function testExceptionOnNonStringParameterWithSfContainer()
    {
        $routes = new RouteCollection();

        $routes->add('foo', new Route('/%object%'));

        $sc = $this->getServiceContainer($routes);
        $sc->setParameter('object', new \stdClass());

        $router = new Router($sc, 'foo');
        $router->getRouteCollection()->get('foo');
    }

    /**
     * @dataProvider getNonStringValues
     */
    public function testDefaultValuesAsNonStrings($value)
    {
        $routes = new RouteCollection();
        $routes->add('foo', new Route('foo', ['foo' => $value], ['foo' => '\d+']));

        $sc = $this->getPsr11ServiceContainer($routes);

        $router = new Router($sc, 'foo', [], null, $this->getParameterBag());

        $route = $router->getRouteCollection()->get('foo');

        $this->assertSame($value, $route->getDefault('foo'));
    }

    /**
     * @dataProvider getNonStringValues
     */
    public function testDefaultValuesAsNonStringsWithSfContainer($value)
    {
        $routes = new RouteCollection();
        $routes->add('foo', new Route('foo', ['foo' => $value], ['foo' => '\d+']));

        $sc = $this->getServiceContainer($routes);

        $router = new Router($sc, 'foo');

        $route = $router->getRouteCollection()->get('foo');

        $this->assertSame($value, $route->getDefault('foo'));
    }

    public function testGetRouteCollectionAddsContainerParametersResource()
    {
        $routeCollection = new RouteCollection();
        $routeCollection->add('foo', new Route('/%locale%'));

        $sc = $this->getPsr11ServiceContainer($routeCollection);
        $parameters = $this->getParameterBag(['locale' => 'en']);

        $router = new Router($sc, 'foo', [], null, $parameters);

        $router->getRouteCollection();
    }

    public function testGetRouteCollectionAddsContainerParametersResourceWithSfContainer()
    {
        $routeCollection = new RouteCollection();
        $routeCollection->add('foo', new Route('/%locale%'));

        $sc = $this->getServiceContainer($routeCollection);
        $sc->setParameter('locale', 'en');

        $router = new Router($sc, 'foo');

        $routeCollection = $router->getRouteCollection();

        $this->assertEquals([new ContainerParametersResource(['locale' => 'en'])], $routeCollection->getResources());
    }

    public function testBooleanContainerParametersWithinRouteCondition()
    {
        $routes = new RouteCollection();

        $route = new Route('foo');
        $route->setCondition('%parameter.true% or %parameter.false%');

        $routes->add('foo', $route);

        $sc = $this->getPsr11ServiceContainer($routes);
        $parameters = $this->getParameterBag(['parameter.true' => true, 'parameter.false' => false]);

        $router = new Router($sc, 'foo', [], null, $parameters);
        $route = $router->getRouteCollection()->get('foo');

        $this->assertSame('1 or 0', $route->getCondition());
    }

    public function getNonStringValues()
    {
        return [[null], [false], [true], [new \stdClass()], [['foo', 'bar']], [[[]]]];
    }

    /**
     * @return \Symfony\Component\DependencyInjection\Container
     */
    private function getServiceContainer(RouteCollection $routes)
    {
        $loader = $this->getMockBuilder('Symfony\Component\Config\Loader\LoaderInterface')->getMock();

        $loader
            ->expects($this->any())
            ->method('load')
            ->willReturn($routes)
        ;

        $sc = $this->getMockBuilder('Symfony\\Component\\DependencyInjection\\Container')->setMethods(['get'])->getMock();

        $sc
            ->expects($this->once())
            ->method('get')
            ->willReturn($loader)
        ;

        return $sc;
    }

    private function getPsr11ServiceContainer(RouteCollection $routes): ContainerInterface
    {
        $loader = $this->getMockBuilder(LoaderInterface::class)->getMock();

        $loader
            ->expects($this->any())
            ->method('load')
            ->willReturn($routes)
        ;

        $sc = $this->getMockBuilder(ContainerInterface::class)->getMock();

        $sc
            ->expects($this->once())
            ->method('get')
            ->willReturn($loader)
        ;

        return $sc;
    }

    private function getParameterBag(array $params = []): ContainerInterface
    {
        $bag = $this->getMockBuilder(ContainerInterface::class)->getMock();
        $bag
            ->expects($this->any())
            ->method('get')
            ->willReturnCallback(function ($key) use ($params) {
                return isset($params[$key]) ? $params[$key] : null;
            })
        ;

        return $bag;
    }
}<|MERGE_RESOLUTION|>--- conflicted
+++ resolved
@@ -12,11 +12,8 @@
 namespace Symfony\Bundle\FrameworkBundle\Tests\Routing;
 
 use PHPUnit\Framework\TestCase;
-<<<<<<< HEAD
 use Psr\Container\ContainerInterface;
-=======
 use Symfony\Bridge\PhpUnit\ForwardCompatTestTrait;
->>>>>>> 8173dafd
 use Symfony\Bundle\FrameworkBundle\Routing\Router;
 use Symfony\Component\Config\Loader\LoaderInterface;
 use Symfony\Component\DependencyInjection\Config\ContainerParametersResource;
@@ -25,18 +22,14 @@
 
 class RouterTest extends TestCase
 {
-<<<<<<< HEAD
-    /**
-     * @expectedException \LogicException
-     * @expectedExceptionMessage You should either pass a "Symfony\Component\DependencyInjection\ContainerInterface" instance or provide the $parameters argument of the "Symfony\Bundle\FrameworkBundle\Routing\Router::__construct" method
-     */
+    use ForwardCompatTestTrait;
+
     public function testConstructThrowsOnNonSymfonyNorPsr11Container()
     {
+        $this->expectException('LogicException');
+        $this->expectExceptionMessage('You should either pass a "Symfony\Component\DependencyInjection\ContainerInterface" instance or provide the $parameters argument of the "Symfony\Bundle\FrameworkBundle\Routing\Router::__construct" method');
         new Router($this->createMock(ContainerInterface::class), 'foo');
     }
-=======
-    use ForwardCompatTestTrait;
->>>>>>> 8173dafd
 
     public function testGenerateWithServiceParam()
     {
@@ -311,12 +304,10 @@
         $router->getRouteCollection();
     }
 
-    /**
-     * @expectedException \Symfony\Component\DependencyInjection\Exception\RuntimeException
-     * @expectedExceptionMessage Using "%env(FOO)%" is not allowed in routing configuration.
-     */
     public function testEnvPlaceholdersWithSfContainer()
     {
+        $this->expectException('Symfony\Component\DependencyInjection\Exception\RuntimeException');
+        $this->expectExceptionMessage('Using "%env(FOO)%" is not allowed in routing configuration.');
         $routes = new RouteCollection();
 
         $routes->add('foo', new Route('/%env(FOO)%'));
@@ -367,15 +358,7 @@
         );
     }
 
-<<<<<<< HEAD
-    /**
-     * @expectedException \Symfony\Component\DependencyInjection\Exception\ParameterNotFoundException
-     * @expectedExceptionMessage You have requested a non-existent parameter "nope".
-     */
     public function testExceptionOnNonExistentParameterWithSfContainer()
-=======
-    public function testExceptionOnNonExistentParameter()
->>>>>>> 8173dafd
     {
         $this->expectException('Symfony\Component\DependencyInjection\Exception\ParameterNotFoundException');
         $this->expectExceptionMessage('You have requested a non-existent parameter "nope".');
@@ -404,12 +387,10 @@
         $router->getRouteCollection()->get('foo');
     }
 
-    /**
-     * @expectedException \Symfony\Component\DependencyInjection\Exception\RuntimeException
-     * @expectedExceptionMessage The container parameter "object", used in the route configuration value "/%object%", must be a string or numeric, but it is of type object.
-     */
     public function testExceptionOnNonStringParameterWithSfContainer()
     {
+        $this->expectException('Symfony\Component\DependencyInjection\Exception\RuntimeException');
+        $this->expectExceptionMessage('The container parameter "object", used in the route configuration value "/%object%", must be a string or numeric, but it is of type object.');
         $routes = new RouteCollection();
 
         $routes->add('foo', new Route('/%object%'));
