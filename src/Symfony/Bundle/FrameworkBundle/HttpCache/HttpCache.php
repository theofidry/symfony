--- conflicted
+++ resolved
@@ -32,11 +32,7 @@
      * @param KernelInterface $kernel   A KernelInterface instance
      * @param string          $cacheDir The cache directory (default used if null)
      */
-<<<<<<< HEAD
-    public function __construct(HttpKernelInterface $kernel, string $cacheDir = null)
-=======
-    public function __construct(KernelInterface $kernel, $cacheDir = null)
->>>>>>> 34d5b5eb
+    public function __construct(KernelInterface $kernel, string $cacheDir = null)
     {
         $this->kernel = $kernel;
         $this->cacheDir = $cacheDir;
