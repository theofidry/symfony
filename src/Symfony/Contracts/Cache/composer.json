--- conflicted
+++ resolved
@@ -33,10 +33,6 @@
         }
     },
     "extra": {
-<<<<<<< HEAD
-        "branch-version": "2.3-dev"
-=======
-        "branch-version": "2.1"
->>>>>>> 1a0ea4d2
+        "branch-version": "2.3"
     }
 }