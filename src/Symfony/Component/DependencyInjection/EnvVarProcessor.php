<?php

/*
 * This file is part of the Symfony package.
 *
 * (c) Fabien Potencier <fabien@symfony.com>
 *
 * For the full copyright and license information, please view the LICENSE
 * file that was distributed with this source code.
 */

namespace Symfony\Component\DependencyInjection;

use Symfony\Component\Config\Util\XmlUtils;
use Symfony\Component\DependencyInjection\Exception\EnvNotFoundException;
use Symfony\Component\DependencyInjection\Exception\RuntimeException;

/**
 * @author Nicolas Grekas <p@tchwork.com>
 */
class EnvVarProcessor implements EnvVarProcessorInterface
{
    private $container;

    public function __construct(ContainerInterface $container)
    {
        $this->container = $container;
    }

    /**
     * {@inheritdoc}
     */
    public static function getProvidedTypes()
    {
        return array(
            'base64' => 'string',
            'bool' => 'bool',
            'const' => 'bool|int|float|string|array',
            'csv' => 'array',
            'file' => 'string',
            'float' => 'float',
            'int' => 'int',
            'json' => 'array',
            'resolve' => 'string',
            'string' => 'string',
        );
    }

    /**
     * {@inheritdoc}
     */
    public function getEnv($prefix, $name, \Closure $getEnv)
    {
        $i = strpos($name, ':');

        if ('file' === $prefix) {
            if (!is_scalar($file = $getEnv($name))) {
                throw new RuntimeException(sprintf('Invalid file name: env var "%s" is non-scalar.', $name));
            }
            if (!file_exists($file)) {
                throw new RuntimeException(sprintf('Env "file:%s" not found: %s does not exist.', $name, $file));
            }

            return file_get_contents($file);
        }

        if (false !== $i || 'string' !== $prefix) {
            if (null === $env = $getEnv($name)) {
                return;
            }
        } elseif (isset($_ENV[$name])) {
            $env = $_ENV[$name];
        } elseif (isset($_SERVER[$name]) && 0 !== strpos($name, 'HTTP_')) {
            $env = $_SERVER[$name];
        } elseif (false === ($env = getenv($name)) || null === $env) { // null is a possible value because of thread safety issues
            if (!$this->container->hasParameter("env($name)")) {
                throw new EnvNotFoundException($name);
            }

            if (null === $env = $this->container->getParameter("env($name)")) {
                return;
            }
        }

        if (!is_scalar($env)) {
            throw new RuntimeException(sprintf('Non-scalar env var "%s" cannot be cast to %s.', $name, $prefix));
        }

        if ('string' === $prefix) {
            return (string) $env;
        }

        if ('bool' === $prefix) {
            return (bool) self::phpize($env);
        }

        if ('int' === $prefix) {
            if (!is_numeric($env = self::phpize($env))) {
                throw new RuntimeException(sprintf('Non-numeric env var "%s" cannot be cast to int.', $name));
            }

            return (int) $env;
        }

        if ('float' === $prefix) {
            if (!is_numeric($env = self::phpize($env))) {
                throw new RuntimeException(sprintf('Non-numeric env var "%s" cannot be cast to float.', $name));
            }

            return (float) $env;
        }

        if ('const' === $prefix) {
            if (!\defined($env)) {
                throw new RuntimeException(sprintf('Env var "%s" maps to undefined constant "%s".', $name, $env));
            }

            return \constant($env);
        }

        if ('base64' === $prefix) {
            return base64_decode($env);
        }

        if ('json' === $prefix) {
            $env = json_decode($env, true);

            if (JSON_ERROR_NONE !== json_last_error()) {
                throw new RuntimeException(sprintf('Invalid JSON in env var "%s": '.json_last_error_msg(), $name));
            }

<<<<<<< HEAD
            if (null !== $env && !is_array($env)) {
                throw new RuntimeException(sprintf('Invalid JSON env var "%s": array or null expected, %s given.', $name, gettype($env)));
=======
            if (!\is_array($env)) {
                throw new RuntimeException(sprintf('Invalid JSON env var "%s": array expected, %s given.', $name, \gettype($env)));
>>>>>>> b9433001
            }

            return $env;
        }

        if ('resolve' === $prefix) {
            return preg_replace_callback('/%%|%([^%\s]+)%/', function ($match) use ($name) {
                if (!isset($match[1])) {
                    return '%';
                }
                $value = $this->container->getParameter($match[1]);
                if (!is_scalar($value)) {
                    throw new RuntimeException(sprintf('Parameter "%s" found when resolving env var "%s" must be scalar, "%s" given.', $match[1], $name, \gettype($value)));
                }

                return $value;
            }, $env);
        }

        if ('csv' === $prefix) {
            return str_getcsv($env);
        }

        throw new RuntimeException(sprintf('Unsupported env var prefix "%s".', $prefix));
    }

    private static function phpize($value)
    {
        if (!class_exists(XmlUtils::class)) {
            throw new RuntimeException('The Symfony Config component is required to cast env vars to "bool", "int" or "float".');
        }

        return XmlUtils::phpize($value);
    }
}<|MERGE_RESOLUTION|>--- conflicted
+++ resolved
@@ -129,13 +129,8 @@
                 throw new RuntimeException(sprintf('Invalid JSON in env var "%s": '.json_last_error_msg(), $name));
             }
 
-<<<<<<< HEAD
-            if (null !== $env && !is_array($env)) {
-                throw new RuntimeException(sprintf('Invalid JSON env var "%s": array or null expected, %s given.', $name, gettype($env)));
-=======
-            if (!\is_array($env)) {
-                throw new RuntimeException(sprintf('Invalid JSON env var "%s": array expected, %s given.', $name, \gettype($env)));
->>>>>>> b9433001
+            if (null !== $env && !\is_array($env)) {
+                throw new RuntimeException(sprintf('Invalid JSON env var "%s": array or null expected, %s given.', $name, \gettype($env)));
             }
 
             return $env;
