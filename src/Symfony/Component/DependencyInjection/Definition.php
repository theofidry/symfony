--- conflicted
+++ resolved
@@ -42,15 +42,8 @@
     protected $arguments;
 
     /**
-<<<<<<< HEAD
-     * Constructor.
-     *
      * @param string|null $class     The service class
      * @param array       $arguments An array of arguments to pass to the service constructor
-=======
-     * @param string $class     The service class
-     * @param array  $arguments An array of arguments to pass to the service constructor
->>>>>>> 8c89a3a0
      */
     public function __construct($class = null, array $arguments = array())
     {
