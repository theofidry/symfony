--- conflicted
+++ resolved
@@ -519,13 +519,10 @@
      */
     public function get($id, $invalidBehavior = ContainerInterface::EXCEPTION_ON_INVALID_REFERENCE)
     {
-<<<<<<< HEAD
-=======
-        if ($this->isCompiled() && isset($this->removedIds[$id = $this->normalizeId($id)])) {
-            @trigger_error(sprintf('Fetching the "%s" private service or alias is deprecated since Symfony 3.4 and will fail in 4.0. Make it public instead.', $id), E_USER_DEPRECATED);
-        }
-
->>>>>>> 9401afd0
+        if ($this->isCompiled() && isset($this->removedIds[$id]) && ContainerInterface::EXCEPTION_ON_INVALID_REFERENCE === $invalidBehavior) {
+            return parent::get($id);
+        }
+
         return $this->doGet($id, $invalidBehavior);
     }
 
