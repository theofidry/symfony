--- conflicted
+++ resolved
@@ -1404,7 +1404,6 @@
     }
 
     /**
-<<<<<<< HEAD
      * Computes a reasonably unique hash of a value.
      *
      * @param mixed $value A serializable value
@@ -1416,7 +1415,9 @@
         $hash = substr(base64_encode(hash('sha256', serialize($value), true)), 0, 7);
 
         return str_replace(array('/', '+'), array('.', '_'), strtolower($hash));
-=======
+    }
+
+    /**
      * {@inheritdoc}
      */
     protected function getEnv($name)
@@ -1436,7 +1437,6 @@
         }
 
         return $value;
->>>>>>> f3354514
     }
 
     /**
