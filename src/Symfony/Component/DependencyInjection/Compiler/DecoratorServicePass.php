<?php

/*
 * This file is part of the Symfony package.
 *
 * (c) Fabien Potencier <fabien@symfony.com>
 *
 * For the full copyright and license information, please view the LICENSE
 * file that was distributed with this source code.
 */

namespace Symfony\Component\DependencyInjection\Compiler;

use Symfony\Component\DependencyInjection\ContainerBuilder;
use Symfony\Component\DependencyInjection\Alias;

/**
 * Overwrites a service but keeps the overridden one.
 *
 * @author Christophe Coevoet <stof@notk.org>
 * @author Fabien Potencier <fabien@symfony.com>
 * @author Diego Saint Esteben <diego@saintesteben.me>
 */
class DecoratorServicePass implements CompilerPassInterface
{
    public function process(ContainerBuilder $container)
    {
        $definitions = new \SplPriorityQueue();
        $order = PHP_INT_MAX;

        foreach ($container->getDefinitions() as $id => $definition) {
            if (!$decorated = $definition->getDecoratedService()) {
                continue;
            }
            $definitions->insert(array($id, $definition), array($decorated[2], --$order));
        }

        foreach ($definitions as $arr) {
            list($id, $definition) = $arr;
            list($inner, $renamedId) = $definition->getDecoratedService();

            $definition->setDecoratedService(null);

            if (!$renamedId) {
                $renamedId = $id.'.inner';
            }

            // we create a new alias/service for the service we are replacing
            // to be able to reference it in the new one
            if ($container->hasAlias($inner)) {
                $alias = $container->getAlias($inner);
                $public = $alias->isPublic();
                $container->setAlias($renamedId, new Alias((string) $alias, false));
            } else {
                $decoratedDefinition = $container->getDefinition($inner);
<<<<<<< HEAD
                $definition->setTags($decoratedDefinition->getTags(), $definition->getTags());
                $definition->setAutowiringTypes(array_merge($decoratedDefinition->getAutowiringTypes(), $definition->getAutowiringTypes()));
=======
                $definition->setTags(array_merge($decoratedDefinition->getTags(), $definition->getTags()));
>>>>>>> 6bca8afb
                $public = $decoratedDefinition->isPublic();
                $decoratedDefinition->setPublic(false);
                $decoratedDefinition->setTags(array());
                $decoratedDefinition->setAutowiringTypes(array());
                $container->setDefinition($renamedId, $decoratedDefinition);
            }

            $container->setAlias($inner, new Alias($id, $public));
        }
    }
}<|MERGE_RESOLUTION|>--- conflicted
+++ resolved
@@ -53,12 +53,8 @@
                 $container->setAlias($renamedId, new Alias((string) $alias, false));
             } else {
                 $decoratedDefinition = $container->getDefinition($inner);
-<<<<<<< HEAD
-                $definition->setTags($decoratedDefinition->getTags(), $definition->getTags());
+                $definition->setTags(array_merge($decoratedDefinition->getTags(), $definition->getTags()));
                 $definition->setAutowiringTypes(array_merge($decoratedDefinition->getAutowiringTypes(), $definition->getAutowiringTypes()));
-=======
-                $definition->setTags(array_merge($decoratedDefinition->getTags(), $definition->getTags()));
->>>>>>> 6bca8afb
                 $public = $decoratedDefinition->isPublic();
                 $decoratedDefinition->setPublic(false);
                 $decoratedDefinition->setTags(array());
