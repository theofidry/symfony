--- conflicted
+++ resolved
@@ -168,11 +168,7 @@
     /**
      * Gets the Merge pass.
      *
-<<<<<<< HEAD
      * @return CompilerPassInterface
-=======
-     * @return CompilerPassInterface The merge pass
->>>>>>> 17de1272
      */
     public function getMergePass()
     {
