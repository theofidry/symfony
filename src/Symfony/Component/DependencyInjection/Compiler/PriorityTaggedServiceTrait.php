<?php

/*
 * This file is part of the Symfony package.
 *
 * (c) Fabien Potencier <fabien@symfony.com>
 *
 * For the full copyright and license information, please view the LICENSE
 * file that was distributed with this source code.
 */

namespace Symfony\Component\DependencyInjection\Compiler;

use Symfony\Component\DependencyInjection\Argument\TaggedIteratorArgument;
use Symfony\Component\DependencyInjection\ContainerBuilder;
use Symfony\Component\DependencyInjection\Exception\InvalidArgumentException;
use Symfony\Component\DependencyInjection\Reference;
use Symfony\Component\DependencyInjection\TypedReference;

/**
 * Trait that allows a generic method to find and sort service by priority option in the tag.
 *
 * @author Iltar van der Berg <kjarli@gmail.com>
 */
trait PriorityTaggedServiceTrait
{
    /**
     * Finds all services with the given tag name and order them by their priority.
     *
     * The order of additions must be respected for services having the same priority,
     * and knowing that the \SplPriorityQueue class does not respect the FIFO method,
     * we should not use that class.
     *
     * @see https://bugs.php.net/53710
     * @see https://bugs.php.net/60926
     *
<<<<<<< HEAD
     * @param string|TaggedIteratorArgument $tagName
     * @param ContainerBuilder              $container
=======
     * @param string $tagName
>>>>>>> 6a138263
     *
     * @return Reference[]
     */
    private function findAndSortTaggedServices($tagName, ContainerBuilder $container)
    {
        $indexAttribute = $defaultIndexMethod = $needsIndexes = null;

        if ($tagName instanceof TaggedIteratorArgument) {
            $indexAttribute = $tagName->getIndexAttribute();
            $defaultIndexMethod = $tagName->getDefaultIndexMethod();
            $needsIndexes = $tagName->needsIndexes();
            $tagName = $tagName->getTag();
        }

        $services = [];

        foreach ($container->findTaggedServiceIds($tagName, true) as $serviceId => $attributes) {
            $priority = isset($attributes[0]['priority']) ? $attributes[0]['priority'] : 0;

            if (null === $indexAttribute && !$needsIndexes) {
                $services[$priority][] = new Reference($serviceId);

                continue;
            }

            $class = $container->getDefinition($serviceId)->getClass();
            $class = $container->getParameterBag()->resolveValue($class) ?: null;

            if (null !== $indexAttribute && isset($attributes[0][$indexAttribute])) {
                $services[$priority][$attributes[0][$indexAttribute]] = new TypedReference($serviceId, $class, ContainerBuilder::EXCEPTION_ON_INVALID_REFERENCE, $attributes[0][$indexAttribute]);

                continue;
            }

            if (!$r = $container->getReflectionClass($class)) {
                throw new InvalidArgumentException(sprintf('Class "%s" used for service "%s" cannot be found.', $class, $serviceId));
            }

            $class = $r->name;

            if (!$r->hasMethod($defaultIndexMethod)) {
                if ($needsIndexes) {
                    $services[$priority][$serviceId] = new TypedReference($serviceId, $class);

                    continue;
                }

                throw new InvalidArgumentException(sprintf('Method "%s::%s()" not found: tag "%s" on service "%s" is missing "%s" attribute.', $class, $defaultIndexMethod, $tagName, $serviceId, $indexAttribute));
            }

            if (!($rm = $r->getMethod($defaultIndexMethod))->isStatic()) {
                throw new InvalidArgumentException(sprintf('Method "%s::%s()" should be static: tag "%s" on service "%s" is missing "%s" attribute.', $class, $defaultIndexMethod, $tagName, $serviceId, $indexAttribute));
            }

            if (!$rm->isPublic()) {
                throw new InvalidArgumentException(sprintf('Method "%s::%s()" should be public: tag "%s" on service "%s" is missing "%s" attribute.', $class, $defaultIndexMethod, $tagName, $serviceId, $indexAttribute));
            }

            $key = $rm->invoke(null);

            if (!\is_string($key)) {
                throw new InvalidArgumentException(sprintf('Method "%s::%s()" should return a string, got %s: tag "%s" on service "%s" is missing "%s" attribute.', $class, $defaultIndexMethod, \gettype($key), $tagName, $serviceId, $indexAttribute));
            }

            $services[$priority][$key] = new TypedReference($serviceId, $class, ContainerBuilder::EXCEPTION_ON_INVALID_REFERENCE, $key);
        }

        if ($services) {
            krsort($services);
            $services = array_merge(...$services);
        }

        return $services;
    }
}<|MERGE_RESOLUTION|>--- conflicted
+++ resolved
@@ -34,12 +34,7 @@
      * @see https://bugs.php.net/53710
      * @see https://bugs.php.net/60926
      *
-<<<<<<< HEAD
      * @param string|TaggedIteratorArgument $tagName
-     * @param ContainerBuilder              $container
-=======
-     * @param string $tagName
->>>>>>> 6a138263
      *
      * @return Reference[]
      */
