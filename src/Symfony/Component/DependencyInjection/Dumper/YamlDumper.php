--- conflicted
+++ resolved
@@ -258,7 +258,6 @@
      */
     private function dumpValue($value)
     {
-<<<<<<< HEAD
         if ($value instanceof ServiceClosureArgument) {
             $value = $value->getValues()[0];
         }
@@ -269,16 +268,13 @@
             if ($value instanceof IteratorArgument) {
                 $tag = 'iterator';
             } else {
-                throw new RuntimeException(sprintf('Unspecified Yaml tag for type "%s".', get_class($value)));
+                throw new RuntimeException(sprintf('Unspecified Yaml tag for type "%s".', \get_class($value)));
             }
 
             return new TaggedValue($tag, $this->dumpValue($value->getValues()));
         }
 
-        if (is_array($value)) {
-=======
         if (\is_array($value)) {
->>>>>>> 82d13dae
             $code = array();
             foreach ($value as $k => $v) {
                 $code[$k] = $this->dumpValue($v);
@@ -291,13 +287,9 @@
             return $this->getParameterCall((string) $value);
         } elseif ($value instanceof Expression) {
             return $this->getExpressionCall((string) $value);
-<<<<<<< HEAD
         } elseif ($value instanceof Definition) {
             return new TaggedValue('service', (new Parser())->parse("_:\n".$this->addService('_', $value), Yaml::PARSE_CUSTOM_TAGS)['_']['_']);
-        } elseif (is_object($value) || is_resource($value)) {
-=======
         } elseif (\is_object($value) || \is_resource($value)) {
->>>>>>> 82d13dae
             throw new RuntimeException('Unable to dump a service container if a parameter is an object or a resource.');
         }
 
