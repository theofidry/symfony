--- conflicted
+++ resolved
@@ -144,17 +144,12 @@
             $code .= sprintf("        calls:\n%s\n", $this->dumper->dump($this->dumpValue($definition->getMethodCalls()), 1, 12));
         }
 
-<<<<<<< HEAD
         if (!$definition->isShared()) {
             $code .= "        shared: false\n";
         }
 
         if (ContainerInterface::SCOPE_CONTAINER !== $scope = $definition->getScope(false)) {
-            $code .= sprintf("        scope: %s\n", $scope);
-=======
-        if (ContainerInterface::SCOPE_CONTAINER !== $scope = $definition->getScope()) {
             $code .= sprintf("        scope: %s\n", $this->dumper->dump($scope));
->>>>>>> de5c7374
         }
 
         if (null !== $decorated = $definition->getDecoratedService()) {
