<?php

/*
 * This file is part of the Symfony package.
 *
 * (c) Fabien Potencier <fabien@symfony.com>
 *
 * For the full copyright and license information, please view the LICENSE
 * file that was distributed with this source code.
 */

namespace Symfony\Component\DependencyInjection\Dumper;

use Symfony\Component\DependencyInjection\Argument\ArgumentInterface;
use Symfony\Component\DependencyInjection\Argument\ClosureProxyArgument;
use Symfony\Component\DependencyInjection\Argument\IteratorArgument;
use Symfony\Component\DependencyInjection\Argument\ServiceClosureArgument;
use Symfony\Component\DependencyInjection\Variable;
use Symfony\Component\DependencyInjection\Definition;
use Symfony\Component\DependencyInjection\ContainerBuilder;
use Symfony\Component\DependencyInjection\Container;
use Symfony\Component\DependencyInjection\ContainerInterface;
use Symfony\Component\DependencyInjection\Reference;
use Symfony\Component\DependencyInjection\TypedReference;
use Symfony\Component\DependencyInjection\Parameter;
use Symfony\Component\DependencyInjection\Exception\EnvParameterException;
use Symfony\Component\DependencyInjection\Exception\InvalidArgumentException;
use Symfony\Component\DependencyInjection\Exception\RuntimeException;
use Symfony\Component\DependencyInjection\Exception\ServiceCircularReferenceException;
use Symfony\Component\DependencyInjection\LazyProxy\ProxyHelper;
use Symfony\Component\DependencyInjection\LazyProxy\PhpDumper\DumperInterface as ProxyDumper;
use Symfony\Component\DependencyInjection\LazyProxy\PhpDumper\NullDumper;
use Symfony\Component\DependencyInjection\ExpressionLanguage;
use Symfony\Component\ExpressionLanguage\Expression;
use Symfony\Component\HttpKernel\Kernel;

/**
 * PhpDumper dumps a service container as a PHP class.
 *
 * @author Fabien Potencier <fabien@symfony.com>
 * @author Johannes M. Schmitt <schmittjoh@gmail.com>
 */
class PhpDumper extends Dumper
{
    /**
     * Characters that might appear in the generated variable name as first character.
     *
     * @var string
     */
    const FIRST_CHARS = 'abcdefghijklmnopqrstuvwxyz';

    /**
     * Characters that might appear in the generated variable name as any but the first character.
     *
     * @var string
     */
    const NON_FIRST_CHARS = 'abcdefghijklmnopqrstuvwxyz0123456789_';

    private $inlinedDefinitions;
    private $definitionVariables;
    private $referenceVariables;
    private $variableCount;
    private $reservedVariables = array('instance', 'class');
    private $expressionLanguage;
    private $targetDirRegex;
    private $targetDirMaxMatches;
    private $docStar;
    private $serviceIdToMethodNameMap;
    private $usedMethodNames;
    private $baseClass;

    /**
     * @var \Symfony\Component\DependencyInjection\LazyProxy\PhpDumper\DumperInterface
     */
    private $proxyDumper;

    /**
     * {@inheritdoc}
     */
    public function __construct(ContainerBuilder $container)
    {
        if (!$container->isCompiled()) {
            @trigger_error('Dumping an uncompiled ContainerBuilder is deprecated since version 3.3 and will not be supported anymore in 4.0. Compile the container beforehand.', E_USER_DEPRECATED);
        }

        parent::__construct($container);

        $this->inlinedDefinitions = new \SplObjectStorage();
    }

    /**
     * Sets the dumper to be used when dumping proxies in the generated container.
     *
     * @param ProxyDumper $proxyDumper
     */
    public function setProxyDumper(ProxyDumper $proxyDumper)
    {
        $this->proxyDumper = $proxyDumper;
    }

    /**
     * Dumps the service container as a PHP class.
     *
     * Available options:
     *
     *  * class:      The class name
     *  * base_class: The base class name
     *  * namespace:  The class namespace
     *
     * @param array $options An array of options
     *
     * @return string A PHP class representing of the service container
     *
     * @throws EnvParameterException When an env var exists but has not been dumped
     */
    public function dump(array $options = array())
    {
        $this->targetDirRegex = null;
        $options = array_merge(array(
            'class' => 'ProjectServiceContainer',
            'base_class' => 'Container',
            'namespace' => '',
            'debug' => true,
        ), $options);

        $this->classResources = array();
        $this->initializeMethodNamesMap($options['base_class']);
        $this->baseClass = $options['base_class'];

        $this->docStar = $options['debug'] ? '*' : '';

        if (!empty($options['file']) && is_dir($dir = dirname($options['file']))) {
            // Build a regexp where the first root dirs are mandatory,
            // but every other sub-dir is optional up to the full path in $dir
            // Mandate at least 2 root dirs and not more that 5 optional dirs.

            $dir = explode(DIRECTORY_SEPARATOR, realpath($dir));
            $i = count($dir);

            if (3 <= $i) {
                $regex = '';
                $lastOptionalDir = $i > 8 ? $i - 5 : 3;
                $this->targetDirMaxMatches = $i - $lastOptionalDir;

                while (--$i >= $lastOptionalDir) {
                    $regex = sprintf('(%s%s)?', preg_quote(DIRECTORY_SEPARATOR.$dir[$i], '#'), $regex);
                }

                do {
                    $regex = preg_quote(DIRECTORY_SEPARATOR.$dir[$i], '#').$regex;
                } while (0 < --$i);

                $this->targetDirRegex = '#'.preg_quote($dir[0], '#').$regex.'#';
            }
        }

        $code = $this->startClass($options['class'], $options['base_class'], $options['namespace']);

        if ($this->container->isCompiled()) {
            $code .= $this->addFrozenConstructor();
            $code .= $this->addFrozenCompile();
            $code .= $this->addFrozenIsCompiled();
        } else {
            $code .= $this->addConstructor();
        }

        $code .=
            $this->addServices().
            $this->addDefaultParametersMethod().
            $this->endClass().
            $this->addProxyClasses()
        ;
        $this->targetDirRegex = null;

        $unusedEnvs = array();
        foreach ($this->container->getEnvCounters() as $env => $use) {
            if (!$use) {
                $unusedEnvs[] = $env;
            }
        }
        if ($unusedEnvs) {
            throw new EnvParameterException($unusedEnvs);
        }

        return $code;
    }

    /**
     * Retrieves the currently set proxy dumper or instantiates one.
     *
     * @return ProxyDumper
     */
    private function getProxyDumper()
    {
        if (!$this->proxyDumper) {
            $this->proxyDumper = new NullDumper();
        }

        return $this->proxyDumper;
    }

    /**
     * Generates Service local temp variables.
     *
     * @param string     $cId
     * @param Definition $definition
     * @param array      $inlinedDefinitions
     *
     * @return string
     */
    private function addServiceLocalTempVariables($cId, Definition $definition, array $inlinedDefinitions)
    {
        static $template = "        \$%s = %s;\n";

        array_unshift($inlinedDefinitions, $definition);

        $calls = $behavior = array();
        foreach ($inlinedDefinitions as $iDefinition) {
            $this->getServiceCallsFromArguments($iDefinition->getArguments(), $calls, $behavior);
            $this->getServiceCallsFromArguments($iDefinition->getMethodCalls(), $calls, $behavior);
            $this->getServiceCallsFromArguments($iDefinition->getProperties(), $calls, $behavior);
            $this->getServiceCallsFromArguments(array($iDefinition->getConfigurator()), $calls, $behavior);
            $this->getServiceCallsFromArguments(array($iDefinition->getFactory()), $calls, $behavior);
        }

        $code = '';
        foreach ($calls as $id => $callCount) {
            if ('service_container' === $id || $id === $cId) {
                continue;
            }

            if ($callCount > 1) {
                $name = $this->getNextVariableName();
                $this->referenceVariables[$id] = new Variable($name);

                if (ContainerInterface::EXCEPTION_ON_INVALID_REFERENCE === $behavior[$id]) {
                    $code .= sprintf($template, $name, $this->getServiceCall($id));
                } else {
                    $code .= sprintf($template, $name, $this->getServiceCall($id, new Reference($id, ContainerInterface::NULL_ON_INVALID_REFERENCE)));
                }
            }
        }

        if ('' !== $code) {
            $code .= "\n";
        }

        return $code;
    }

    /**
     * Generates code for the proxies to be attached after the container class.
     *
     * @return string
     */
    private function addProxyClasses()
    {
        /* @var $definitions Definition[] */
        $definitions = array_filter(
            $this->container->getDefinitions(),
            array($this->getProxyDumper(), 'isProxyCandidate')
        );
        $code = '';
        $strip = '' === $this->docStar && method_exists('Symfony\Component\HttpKernel\Kernel', 'stripComments');

        foreach ($definitions as $definition) {
            $proxyCode = "\n".$this->getProxyDumper()->getProxyCode($definition);
            if ($strip) {
                $proxyCode = "<?php\n".$proxyCode;
                $proxyCode = substr(Kernel::stripComments($proxyCode), 5);
            }
            $code .= $proxyCode;
        }

        return $code;
    }

    /**
     * Generates the require_once statement for service includes.
     *
     * @param string     $id
     * @param Definition $definition
     * @param array      $inlinedDefinitions
     *
     * @return string
     */
    private function addServiceInclude($id, Definition $definition, array $inlinedDefinitions)
    {
        $template = "        require_once %s;\n";
        $code = '';

        if (null !== $file = $definition->getFile()) {
            $code .= sprintf($template, $this->dumpValue($file));
        }

        foreach ($inlinedDefinitions as $definition) {
            if (null !== $file = $definition->getFile()) {
                $code .= sprintf($template, $this->dumpValue($file));
            }
        }

        if ('' !== $code) {
            $code .= "\n";
        }

        return $code;
    }

    /**
     * Generates the inline definition of a service.
     *
     * @param string $id
     * @param array  $inlinedDefinitions
     *
     * @return string
     *
     * @throws RuntimeException                  When the factory definition is incomplete
     * @throws ServiceCircularReferenceException When a circular reference is detected
     */
    private function addServiceInlinedDefinitions($id, array $inlinedDefinitions)
    {
        $code = '';
        $variableMap = $this->definitionVariables;
        $nbOccurrences = new \SplObjectStorage();
        $processed = new \SplObjectStorage();

        foreach ($inlinedDefinitions as $definition) {
            if (false === $nbOccurrences->contains($definition)) {
                $nbOccurrences->offsetSet($definition, 1);
            } else {
                $i = $nbOccurrences->offsetGet($definition);
                $nbOccurrences->offsetSet($definition, $i + 1);
            }
        }

        foreach ($inlinedDefinitions as $sDefinition) {
            if ($processed->contains($sDefinition)) {
                continue;
            }
            $processed->offsetSet($sDefinition);

            $class = $this->dumpValue($sDefinition->getClass());
            if ($nbOccurrences->offsetGet($sDefinition) > 1 || $sDefinition->getMethodCalls() || $sDefinition->getProperties() || null !== $sDefinition->getConfigurator() || false !== strpos($class, '$')) {
                $name = $this->getNextVariableName();
                $variableMap->offsetSet($sDefinition, new Variable($name));

                // a construct like:
                // $a = new ServiceA(ServiceB $b); $b = new ServiceB(ServiceA $a);
                // this is an indication for a wrong implementation, you can circumvent this problem
                // by setting up your service structure like this:
                // $b = new ServiceB();
                // $a = new ServiceA(ServiceB $b);
                // $b->setServiceA(ServiceA $a);
                if ($this->hasReference($id, $sDefinition->getArguments())) {
                    throw new ServiceCircularReferenceException($id, array($id));
                }

                $code .= $this->addNewInstance($sDefinition, '$'.$name, ' = ', $id);

                if (!$this->hasReference($id, $sDefinition->getMethodCalls(), true) && !$this->hasReference($id, $sDefinition->getProperties(), true)) {
                    $code .= $this->addServiceProperties(null, $sDefinition, $name);
                    $code .= $this->addServiceMethodCalls(null, $sDefinition, $name);
                    $code .= $this->addServiceConfigurator(null, $sDefinition, $name);
                }

                $code .= "\n";
            }
        }

        return $code;
    }

    /**
     * Adds the service return statement.
     *
     * @param string $id
     * @param bool   $isSimpleInstance
     *
     * @return string
     */
    private function addServiceReturn($id, $isSimpleInstance)
    {
        if ($isSimpleInstance) {
            return "    }\n";
        }

        return "\n        return \$instance;\n    }\n";
    }

    /**
     * Generates the service instance.
     *
     * @param string     $id
     * @param Definition $definition
     * @param bool       $isSimpleInstance
     *
     * @return string
     *
     * @throws InvalidArgumentException
     * @throws RuntimeException
     */
    private function addServiceInstance($id, Definition $definition, $isSimpleInstance)
    {
        $class = $definition->getClass();

        if ('\\' === substr($class, 0, 1)) {
            $class = substr($class, 1);
        }

        $class = $this->dumpValue($class);

        if (0 === strpos($class, "'") && false === strpos($class, '$') && !preg_match('/^\'[a-zA-Z_\x7f-\xff][a-zA-Z0-9_\x7f-\xff]*(\\\{2}[a-zA-Z_\x7f-\xff][a-zA-Z0-9_\x7f-\xff]*)*\'$/', $class)) {
            throw new InvalidArgumentException(sprintf('"%s" is not a valid class name for the "%s" service.', $class, $id));
        }

        $isProxyCandidate = $this->getProxyDumper()->isProxyCandidate($definition);
        $instantiation = '';

        if (!$isProxyCandidate && $definition->isShared()) {
            $instantiation = "\$this->services['$id'] = ".($isSimpleInstance ? '' : '$instance');
        } elseif (!$isSimpleInstance) {
            $instantiation = '$instance';
        }

        $return = '';
        if ($isSimpleInstance) {
            $return = 'return ';
        } else {
            $instantiation .= ' = ';
        }

        $code = $this->addNewInstance($definition, $return, $instantiation, $id);

        if (!$isSimpleInstance) {
            $code .= "\n";
        }

        return $code;
    }

    /**
     * Checks if the definition is a simple instance.
     *
     * @param string     $id
     * @param Definition $definition
     *
     * @return bool
     */
    private function isSimpleInstance($id, Definition $definition)
    {
        foreach (array_merge(array($definition), $this->getInlinedDefinitions($definition)) as $sDefinition) {
            if ($definition !== $sDefinition && !$this->hasReference($id, $sDefinition->getMethodCalls())) {
                continue;
            }

            if ($sDefinition->getMethodCalls() || $sDefinition->getProperties() || $sDefinition->getConfigurator()) {
                return false;
            }
        }

        return true;
    }

    /**
     * Adds method calls to a service definition.
     *
     * @param string     $id
     * @param Definition $definition
     * @param string     $variableName
     *
     * @return string
     */
    private function addServiceMethodCalls($id, Definition $definition, $variableName = 'instance')
    {
        $calls = '';
        foreach ($definition->getMethodCalls() as $call) {
            $arguments = array();
            foreach ($call[1] as $value) {
                $arguments[] = $this->dumpValue($value);
            }

            $calls .= $this->wrapServiceConditionals($call[1], sprintf("        \$%s->%s(%s);\n", $variableName, $call[0], implode(', ', $arguments)));
        }

        return $calls;
    }

    private function addServiceProperties($id, Definition $definition, $variableName = 'instance')
    {
        $code = '';
        foreach ($definition->getProperties() as $name => $value) {
            $code .= sprintf("        \$%s->%s = %s;\n", $variableName, $name, $this->dumpValue($value));
        }

        return $code;
    }

    /**
     * Generates the inline definition setup.
     *
     * @param string $id
     * @param array  $inlinedDefinitions
     * @param bool   $isSimpleInstance
     *
     * @return string
     *
     * @throws ServiceCircularReferenceException when the container contains a circular reference
     */
    private function addServiceInlinedDefinitionsSetup($id, array $inlinedDefinitions, $isSimpleInstance)
    {
        $this->referenceVariables[$id] = new Variable('instance');

        $code = '';
        $processed = new \SplObjectStorage();
        foreach ($inlinedDefinitions as $iDefinition) {
            if ($processed->contains($iDefinition)) {
                continue;
            }
            $processed->offsetSet($iDefinition);

            if (!$this->hasReference($id, $iDefinition->getMethodCalls(), true) && !$this->hasReference($id, $iDefinition->getProperties(), true)) {
                continue;
            }

            // if the instance is simple, the return statement has already been generated
            // so, the only possible way to get there is because of a circular reference
            if ($isSimpleInstance) {
                throw new ServiceCircularReferenceException($id, array($id));
            }

            $name = (string) $this->definitionVariables->offsetGet($iDefinition);
            $code .= $this->addServiceProperties(null, $iDefinition, $name);
            $code .= $this->addServiceMethodCalls(null, $iDefinition, $name);
            $code .= $this->addServiceConfigurator(null, $iDefinition, $name);
        }

        if ('' !== $code) {
            $code .= "\n";
        }

        return $code;
    }

    /**
     * Adds configurator definition.
     *
     * @param string     $id
     * @param Definition $definition
     * @param string     $variableName
     *
     * @return string
     */
    private function addServiceConfigurator($id, Definition $definition, $variableName = 'instance')
    {
        if (!$callable = $definition->getConfigurator()) {
            return '';
        }

        if (is_array($callable)) {
            if ($callable[0] instanceof Reference
                || ($callable[0] instanceof Definition && $this->definitionVariables->contains($callable[0]))) {
                return sprintf("        %s->%s(\$%s);\n", $this->dumpValue($callable[0]), $callable[1], $variableName);
            }

            $class = $this->dumpValue($callable[0]);
            // If the class is a string we can optimize call_user_func away
            if (0 === strpos($class, "'") && false === strpos($class, '$')) {
                return sprintf("        %s::%s(\$%s);\n", $this->dumpLiteralClass($class), $callable[1], $variableName);
            }

            if (0 === strpos($class, 'new ')) {
                return sprintf("        (%s)->%s(\$%s);\n", $this->dumpValue($callable[0]), $callable[1], $variableName);
            }

            return sprintf("        call_user_func(array(%s, '%s'), \$%s);\n", $this->dumpValue($callable[0]), $callable[1], $variableName);
        }

        return sprintf("        %s(\$%s);\n", $callable, $variableName);
    }

    /**
     * Adds a service.
     *
     * @param string     $id
     * @param Definition $definition
     *
     * @return string
     */
    private function addService($id, Definition $definition)
    {
        if ($definition->isSynthetic()) {
            return '';
        }
        $this->definitionVariables = new \SplObjectStorage();
        $this->referenceVariables = array();
        $this->variableCount = 0;

        $return = array();

        if ($class = $definition->getClass()) {
            $class = $this->container->resolveEnvPlaceholders($class);
            $return[] = sprintf('@return %s A %s instance', 0 === strpos($class, '%') ? 'object' : '\\'.ltrim($class, '\\'), ltrim($class, '\\'));
        } elseif ($definition->getFactory()) {
            $factory = $definition->getFactory();
            if (is_string($factory)) {
                $return[] = sprintf('@return object An instance returned by %s()', $factory);
            } elseif (is_array($factory) && (is_string($factory[0]) || $factory[0] instanceof Definition || $factory[0] instanceof Reference)) {
                if (is_string($factory[0]) || $factory[0] instanceof Reference) {
                    $return[] = sprintf('@return object An instance returned by %s::%s()', (string) $factory[0], $factory[1]);
                } elseif ($factory[0] instanceof Definition) {
                    $return[] = sprintf('@return object An instance returned by %s::%s()', $factory[0]->getClass(), $factory[1]);
                }
            }
        }

        if ($definition->isDeprecated()) {
            if ($return && 0 === strpos($return[count($return) - 1], '@return')) {
                $return[] = '';
            }

            $return[] = sprintf('@deprecated %s', $definition->getDeprecationMessage($id));
        }

        $return = str_replace("\n     * \n", "\n     *\n", implode("\n     * ", $return));
        $return = $this->container->resolveEnvPlaceholders($return);

        $doc = '';
        if ($definition->isShared()) {
            $doc .= <<<'EOF'

     *
     * This service is shared.
     * This method always returns the same instance of the service.
EOF;
        }

        if (!$definition->isPublic()) {
            $doc .= <<<'EOF'

     *
     * This service is private.
     * If you want to be able to request this service from the container directly,
     * make it public, otherwise you might end up with broken code.
EOF;
        }

        if ($definition->isAutowired()) {
            $doc .= <<<EOF

     *
     * This service is autowired.
EOF;
        }

        if ($definition->isLazy()) {
            $lazyInitialization = '$lazyLoad = true';
            $lazyInitializationDoc = "\n     * @param bool    \$lazyLoad whether to try lazy-loading the service with a proxy\n     *";
        } else {
            $lazyInitialization = '';
            $lazyInitializationDoc = '';
        }

        // with proxies, for 5.3.3 compatibility, the getter must be public to be accessible to the initializer
        $isProxyCandidate = $this->getProxyDumper()->isProxyCandidate($definition);
        $visibility = $isProxyCandidate ? 'public' : 'protected';
        $methodName = $this->generateMethodName($id);
        $code = <<<EOF

    /*{$this->docStar}
     * Gets the '$id' service.$doc
     *$lazyInitializationDoc
     * $return
     */
    {$visibility} function {$methodName}($lazyInitialization)
    {

EOF;

        $code .= $isProxyCandidate ? $this->getProxyDumper()->getProxyFactoryCode($definition, $id, $methodName) : '';

        if ($definition->isDeprecated()) {
            $code .= sprintf("        @trigger_error(%s, E_USER_DEPRECATED);\n\n", $this->export($definition->getDeprecationMessage($id)));
        }

        $inlinedDefinitions = $this->getInlinedDefinitions($definition);
        $isSimpleInstance = $this->isSimpleInstance($id, $definition, $inlinedDefinitions);

        $code .=
            $this->addServiceInclude($id, $definition, $inlinedDefinitions).
            $this->addServiceLocalTempVariables($id, $definition, $inlinedDefinitions).
            $this->addServiceInlinedDefinitions($id, $inlinedDefinitions).
            $this->addServiceInstance($id, $definition, $isSimpleInstance).
            $this->addServiceInlinedDefinitionsSetup($id, $inlinedDefinitions, $isSimpleInstance).
            $this->addServiceProperties($id, $definition).
            $this->addServiceMethodCalls($id, $definition).
            $this->addServiceConfigurator($id, $definition).
            $this->addServiceReturn($id, $isSimpleInstance)
        ;

        $this->definitionVariables = null;
        $this->referenceVariables = null;

        return $code;
    }

    /**
     * Adds multiple services.
     *
     * @return string
     */
    private function addServices()
    {
        $publicServices = $privateServices = '';
        $definitions = $this->container->getDefinitions();
        ksort($definitions);
        foreach ($definitions as $id => $definition) {
            if ($definition->isPublic()) {
                $publicServices .= $this->addService($id, $definition);
            } else {
                $privateServices .= $this->addService($id, $definition);
            }
        }

        return $publicServices.$privateServices;
    }

    private function addNewInstance(Definition $definition, $return, $instantiation, $id)
    {
        $class = $this->dumpValue($definition->getClass());

        $arguments = array();
        foreach ($definition->getArguments() as $value) {
            $arguments[] = $this->dumpValue($value);
        }

        if (null !== $definition->getFactory()) {
            $callable = $definition->getFactory();
            if (is_array($callable)) {
                if (!preg_match('/^[a-zA-Z_\x7f-\xff][a-zA-Z0-9_\x7f-\xff]*$/', $callable[1])) {
                    throw new RuntimeException(sprintf('Cannot dump definition because of invalid factory method (%s)', $callable[1] ?: 'n/a'));
                }

                if ($callable[0] instanceof Reference
                    || ($callable[0] instanceof Definition && $this->definitionVariables->contains($callable[0]))) {
                    return sprintf("        $return{$instantiation}%s->%s(%s);\n", $this->dumpValue($callable[0]), $callable[1], $arguments ? implode(', ', $arguments) : '');
                }

                $class = $this->dumpValue($callable[0]);
                // If the class is a string we can optimize call_user_func away
                if (0 === strpos($class, "'") && false === strpos($class, '$')) {
                    if ("''" === $class) {
                        throw new RuntimeException(sprintf('Cannot dump definition: The "%s" service is defined to be created by a factory but is missing the service reference, did you forget to define the factory service id or class?', $id));
                    }

                    return sprintf("        $return{$instantiation}%s::%s(%s);\n", $this->dumpLiteralClass($class), $callable[1], $arguments ? implode(', ', $arguments) : '');
                }

                if (0 === strpos($class, 'new ')) {
                    return sprintf("        $return{$instantiation}(%s)->%s(%s);\n", $this->dumpValue($callable[0]), $callable[1], $arguments ? implode(', ', $arguments) : '');
                }

                return sprintf("        $return{$instantiation}call_user_func(array(%s, '%s')%s);\n", $this->dumpValue($callable[0]), $callable[1], $arguments ? ', '.implode(', ', $arguments) : '');
            }

            return sprintf("        $return{$instantiation}%s(%s);\n", $this->dumpLiteralClass($this->dumpValue($callable)), $arguments ? implode(', ', $arguments) : '');
        }

        if (false !== strpos($class, '$')) {
            return sprintf("        \$class = %s;\n\n        $return{$instantiation}new \$class(%s);\n", $class, implode(', ', $arguments));
        }

        return sprintf("        $return{$instantiation}new %s(%s);\n", $this->dumpLiteralClass($class), implode(', ', $arguments));
    }

    /**
     * Adds the class headers.
     *
     * @param string $class     Class name
     * @param string $baseClass The name of the base class
     * @param string $namespace The class namespace
     *
     * @return string
     */
    private function startClass($class, $baseClass, $namespace)
    {
        $bagClass = $this->container->isCompiled() ? 'use Symfony\Component\DependencyInjection\ParameterBag\FrozenParameterBag;' : 'use Symfony\Component\DependencyInjection\ParameterBag\\ParameterBag;';
        $namespaceLine = $namespace ? "\nnamespace $namespace;\n" : '';

        return <<<EOF
<?php
$namespaceLine
use Symfony\Component\DependencyInjection\Argument\RewindableGenerator;
use Symfony\Component\DependencyInjection\ContainerInterface;
use Symfony\Component\DependencyInjection\Container;
use Symfony\Component\DependencyInjection\Exception\InvalidArgumentException;
use Symfony\Component\DependencyInjection\Exception\LogicException;
use Symfony\Component\DependencyInjection\Exception\RuntimeException;
$bagClass

/*{$this->docStar}
 * $class.
 *
 * This class has been auto-generated
 * by the Symfony Dependency Injection Component.
 *
 * @final since Symfony 3.3
 */
class $class extends $baseClass
{
    private \$parameters;
    private \$targetDirs = array();

EOF;
    }

    /**
     * Adds the constructor.
     *
     * @return string
     */
    private function addConstructor()
    {
        $targetDirs = $this->exportTargetDirs();
        $arguments = $this->container->getParameterBag()->all() ? 'new ParameterBag($this->getDefaultParameters())' : null;

        $code = <<<EOF

    /*{$this->docStar}
     * Constructor.
     */
    public function __construct()
    {{$targetDirs}
        parent::__construct($arguments);

EOF;

        $code .= $this->addNormalizedIds();
        $code .= $this->addMethodMap();
        $code .= $this->addPrivateServices();
        $code .= $this->addAliases();

        $code .= <<<'EOF'
    }

EOF;

        return $code;
    }

    /**
     * Adds the constructor for a compiled container.
     *
     * @return string
     */
    private function addFrozenConstructor()
    {
        $targetDirs = $this->exportTargetDirs();

        $code = <<<EOF

    /*{$this->docStar}
     * Constructor.
     */
    public function __construct()
    {{$targetDirs}
EOF;

        if ($this->container->getParameterBag()->all()) {
            $code .= "\n        \$this->parameters = \$this->getDefaultParameters();\n";
        }

        $code .= "\n        \$this->services = array();\n";
        $code .= $this->addNormalizedIds();
        $code .= $this->addMethodMap();
        $code .= $this->addPrivateServices();
        $code .= $this->addAliases();

        $code .= <<<'EOF'
    }

EOF;

        return $code;
    }

    /**
     * Adds the compile method for a compiled container.
     *
     * @return string
     */
    private function addFrozenCompile()
    {
        return <<<EOF

    /*{$this->docStar}
     * {@inheritdoc}
     */
    public function compile()
    {
        throw new LogicException('You cannot compile a dumped container that was already compiled.');
    }

EOF;
    }

    /**
     * Adds the isCompiled method for a compiled container.
     *
     * @return string
     */
    private function addFrozenIsCompiled()
    {
        return <<<EOF

    /*{$this->docStar}
     * {@inheritdoc}
     */
    public function isCompiled()
    {
        return true;
    }

    /*{$this->docStar}
     * {@inheritdoc}
     */
    public function isFrozen()
    {
        @trigger_error(sprintf('The %s() method is deprecated since version 3.3 and will be removed in 4.0. Use the isCompiled() method instead.', __METHOD__), E_USER_DEPRECATED);

        return true;
    }

EOF;
    }

    /**
     * Adds the normalizedIds property definition.
     *
     * @return string
     */
    private function addNormalizedIds()
    {
        $code = '';
        $normalizedIds = $this->container->getNormalizedIds();
        ksort($normalizedIds);
        foreach ($normalizedIds as $id => $normalizedId) {
            if ($this->container->has($normalizedId)) {
                $code .= '            '.$this->export($id).' => '.$this->export($normalizedId).",\n";
            }
        }

        return $code ? "        \$this->normalizedIds = array(\n".$code."        );\n" : '';
    }

    /**
     * Adds the methodMap property definition.
     *
     * @return string
     */
    private function addMethodMap()
    {
        $definitions = $this->container->getDefinitions();
        if (!$definitions || !$definitions = array_filter($definitions, function ($def) { return !$def->isSynthetic(); })) {
            return '';
        }

        $code = "        \$this->methodMap = array(\n";
        ksort($definitions);
        foreach ($definitions as $id => $definition) {
            $code .= '            '.$this->export($id).' => '.$this->export($this->generateMethodName($id)).",\n";
        }

        return $code."        );\n";
    }

    /**
     * Adds the privates property definition.
     *
     * @return string
     */
    private function addPrivateServices()
    {
        if (!$definitions = $this->container->getDefinitions()) {
            return '';
        }

        $code = '';
        ksort($definitions);
        foreach ($definitions as $id => $definition) {
            if (!$definition->isPublic()) {
                $code .= '            '.$this->export($id)." => true,\n";
            }
        }

        if (empty($code)) {
            return '';
        }

        $out = "        \$this->privates = array(\n";
        $out .= $code;
        $out .= "        );\n";

        return $out;
    }

    /**
     * Adds the aliases property definition.
     *
     * @return string
     */
    private function addAliases()
    {
        if (!$aliases = $this->container->getAliases()) {
            return $this->container->isCompiled() ? "\n        \$this->aliases = array();\n" : '';
        }

        $code = "        \$this->aliases = array(\n";
        ksort($aliases);
        foreach ($aliases as $alias => $id) {
            $id = (string) $id;
            while (isset($aliases[$id])) {
                $id = (string) $aliases[$id];
            }
            $code .= '            '.$this->export($alias).' => '.$this->export($id).",\n";
        }

        return $code."        );\n";
    }

    /**
     * Adds default parameters method.
     *
     * @return string
     */
    private function addDefaultParametersMethod()
    {
        if (!$this->container->getParameterBag()->all()) {
            return '';
        }

        $php = array();
        $dynamicPhp = array();

        foreach ($this->container->getParameterBag()->all() as $key => $value) {
            if ($key !== $resolvedKey = $this->container->resolveEnvPlaceholders($key)) {
                throw new InvalidArgumentException(sprintf('Parameter name cannot use env parameters: %s.', $resolvedKey));
            }
            $export = $this->exportParameters(array($value));
            $export = explode('0 => ', substr(rtrim($export, " )\n"), 7, -1), 2);

            if (preg_match("/\\\$this->(?:getEnv\('\w++'\)|targetDirs\[\d++\])/", $export[1])) {
                $dynamicPhp[$key] = sprintf('%scase %s: $value = %s; break;', $export[0], $this->export($key), $export[1]);
            } else {
                $php[] = sprintf('%s%s => %s,', $export[0], $this->export($key), $export[1]);
            }
        }
        $parameters = sprintf("array(\n%s\n%s)", implode("\n", $php), str_repeat(' ', 8));

        $code = '';
        if ($this->container->isCompiled()) {
            $code .= <<<'EOF'

    /**
     * {@inheritdoc}
     */
    public function getParameter($name)
    {
        $name = strtolower($name);

        if (!(isset($this->parameters[$name]) || array_key_exists($name, $this->parameters) || isset($this->loadedDynamicParameters[$name]))) {
            throw new InvalidArgumentException(sprintf('The parameter "%s" must be defined.', $name));
        }
        if (isset($this->loadedDynamicParameters[$name])) {
            return $this->loadedDynamicParameters[$name] ? $this->dynamicParameters[$name] : $this->getDynamicParameter($name);
        }

        return $this->parameters[$name];
    }

    /**
     * {@inheritdoc}
     */
    public function hasParameter($name)
    {
        $name = strtolower($name);

        return isset($this->parameters[$name]) || array_key_exists($name, $this->parameters) || isset($this->loadedDynamicParameters[$name]);
    }

    /**
     * {@inheritdoc}
     */
    public function setParameter($name, $value)
    {
        throw new LogicException('Impossible to call set() on a frozen ParameterBag.');
    }

    /**
     * {@inheritdoc}
     */
    public function getParameterBag()
    {
        if (null === $this->parameterBag) {
            $parameters = $this->parameters;
            foreach ($this->loadedDynamicParameters as $name => $loaded) {
                $parameters[$name] = $loaded ? $this->dynamicParameters[$name] : $this->getDynamicParameter($name);
            }
            $this->parameterBag = new FrozenParameterBag($parameters);
        }

        return $this->parameterBag;
    }

EOF;
            if ('' === $this->docStar) {
                $code = str_replace('/**', '/*', $code);
            }

            if ($dynamicPhp) {
                $loadedDynamicParameters = $this->exportParameters(array_combine(array_keys($dynamicPhp), array_fill(0, count($dynamicPhp), false)), '', 8);
                $getDynamicParameter = <<<'EOF'
        switch ($name) {
%s
            default: throw new InvalidArgumentException(sprintf('The dynamic parameter "%%s" must be defined.', $name));
        }
        $this->loadedDynamicParameters[$name] = true;

        return $this->dynamicParameters[$name] = $value;
EOF;
                $getDynamicParameter = sprintf($getDynamicParameter, implode("\n", $dynamicPhp));
            } else {
                $loadedDynamicParameters = 'array()';
                $getDynamicParameter = str_repeat(' ', 8).'throw new InvalidArgumentException(sprintf(\'The dynamic parameter "%s" must be defined.\', $name));';
            }

            $code .= <<<EOF

    private \$loadedDynamicParameters = {$loadedDynamicParameters};
    private \$dynamicParameters = array();

    /*{$this->docStar}
     * Computes a dynamic parameter.
     *
     * @param string The name of the dynamic parameter to load
     *
     * @return mixed The value of the dynamic parameter
     *
     * @throws InvalidArgumentException When the dynamic parameter does not exist
     */
    private function getDynamicParameter(\$name)
    {
{$getDynamicParameter}
    }

EOF;
        } elseif ($dynamicPhp) {
            throw new RuntimeException('You cannot dump a not-frozen container with dynamic parameters.');
        }

        $code .= <<<EOF

    /*{$this->docStar}
     * Gets the default parameters.
     *
     * @return array An array of the default parameters
     */
    protected function getDefaultParameters()
    {
        return $parameters;
    }

EOF;

        return $code;
    }

    /**
     * Exports parameters.
     *
     * @param array  $parameters
     * @param string $path
     * @param int    $indent
     *
     * @return string
     *
     * @throws InvalidArgumentException
     */
    private function exportParameters(array $parameters, $path = '', $indent = 12)
    {
        $php = array();
        foreach ($parameters as $key => $value) {
            if (is_array($value)) {
                $value = $this->exportParameters($value, $path.'/'.$key, $indent + 4);
            } elseif ($value instanceof ArgumentInterface) {
                throw new InvalidArgumentException(sprintf('You cannot dump a container with parameters that contain special arguments. "%s" found in "%s".', get_class($value), $path.'/'.$key));
            } elseif ($value instanceof Variable) {
                throw new InvalidArgumentException(sprintf('You cannot dump a container with parameters that contain variable references. Variable "%s" found in "%s".', $value, $path.'/'.$key));
            } elseif ($value instanceof Definition) {
                throw new InvalidArgumentException(sprintf('You cannot dump a container with parameters that contain service definitions. Definition for "%s" found in "%s".', $value->getClass(), $path.'/'.$key));
            } elseif ($value instanceof Reference) {
                throw new InvalidArgumentException(sprintf('You cannot dump a container with parameters that contain references to other services (reference to service "%s" found in "%s").', $value, $path.'/'.$key));
            } elseif ($value instanceof Expression) {
                throw new InvalidArgumentException(sprintf('You cannot dump a container with parameters that contain expressions. Expression "%s" found in "%s".', $value, $path.'/'.$key));
            } else {
                $value = $this->export($value);
            }

            $php[] = sprintf('%s%s => %s,', str_repeat(' ', $indent), $this->export($key), $value);
        }

        return sprintf("array(\n%s\n%s)", implode("\n", $php), str_repeat(' ', $indent - 4));
    }

    /**
     * Ends the class definition.
     *
     * @return string
     */
    private function endClass()
    {
        return <<<'EOF'
}

EOF;
    }

    /**
     * Wraps the service conditionals.
     *
     * @param string $value
     * @param string $code
     *
     * @return string
     */
    private function wrapServiceConditionals($value, $code)
    {
        if (!$condition = $this->getServiceConditionals($value)) {
            return $code;
        }

        // re-indent the wrapped code
        $code = implode("\n", array_map(function ($line) { return $line ? '    '.$line : $line; }, explode("\n", $code)));

        return sprintf("        if (%s) {\n%s        }\n", $condition, $code);
    }

    /**
     * Get the conditions to execute for conditional services.
     *
     * @param string $value
     *
     * @return null|string
     */
    private function getServiceConditionals($value)
    {
        if (!$services = ContainerBuilder::getServiceConditionals($value)) {
            return null;
        }

        $conditions = array();
        foreach ($services as $service) {
            if ($this->container->hasDefinition($service) && !$this->container->getDefinition($service)->isPublic()) {
                continue;
            }

            $conditions[] = sprintf("\$this->has('%s')", $service);
        }

<<<<<<< HEAD
        return implode(' && ', $conditions);
=======
        if (!$conditions) {
            return $code;
        }

        // re-indent the wrapped code
        $code = implode("\n", array_map(function ($line) { return $line ? '    '.$line : $line; }, explode("\n", $code)));

        return sprintf("        if (%s) {\n%s        }\n", implode(' && ', $conditions), $code);
>>>>>>> 810623df
    }

    /**
     * Builds service calls from arguments.
     *
     * @param array $arguments
     * @param array &$calls    By reference
     * @param array &$behavior By reference
     */
    private function getServiceCallsFromArguments(array $arguments, array &$calls, array &$behavior)
    {
        foreach ($arguments as $argument) {
            if (is_array($argument)) {
                $this->getServiceCallsFromArguments($argument, $calls, $behavior);
            } elseif ($argument instanceof Reference) {
                $id = (string) $argument;

                if (!isset($calls[$id])) {
                    $calls[$id] = 0;
                }
                if (!isset($behavior[$id])) {
                    $behavior[$id] = $argument->getInvalidBehavior();
                } elseif (ContainerInterface::EXCEPTION_ON_INVALID_REFERENCE !== $behavior[$id]) {
                    $behavior[$id] = $argument->getInvalidBehavior();
                }

                ++$calls[$id];
            }
        }
    }

    /**
     * Returns the inline definition.
     *
     * @param Definition $definition
     *
     * @return array
     */
    private function getInlinedDefinitions(Definition $definition)
    {
        if (false === $this->inlinedDefinitions->contains($definition)) {
            $definitions = array_merge(
                $this->getDefinitionsFromArguments($definition->getArguments()),
                $this->getDefinitionsFromArguments($definition->getMethodCalls()),
                $this->getDefinitionsFromArguments($definition->getProperties()),
                $this->getDefinitionsFromArguments(array($definition->getConfigurator())),
                $this->getDefinitionsFromArguments(array($definition->getFactory()))
            );

            $this->inlinedDefinitions->offsetSet($definition, $definitions);

            return $definitions;
        }

        return $this->inlinedDefinitions->offsetGet($definition);
    }

    /**
     * Gets the definition from arguments.
     *
     * @param array $arguments
     *
     * @return array
     */
    private function getDefinitionsFromArguments(array $arguments)
    {
        $definitions = array();
        foreach ($arguments as $argument) {
            if (is_array($argument)) {
                $definitions = array_merge($definitions, $this->getDefinitionsFromArguments($argument));
            } elseif ($argument instanceof Definition) {
                $definitions = array_merge(
                    $definitions,
                    $this->getInlinedDefinitions($argument),
                    array($argument)
                );
            }
        }

        return $definitions;
    }

    /**
     * Checks if a service id has a reference.
     *
     * @param string $id
     * @param array  $arguments
     * @param bool   $deep
     * @param array  $visited
     *
     * @return bool
     */
    private function hasReference($id, array $arguments, $deep = false, array &$visited = array())
    {
        foreach ($arguments as $argument) {
            if (is_array($argument)) {
                if ($this->hasReference($id, $argument, $deep, $visited)) {
                    return true;
                }
            } elseif ($argument instanceof Reference) {
                $argumentId = (string) $argument;
                if ($id === $argumentId) {
                    return true;
                }

                if ($deep && !isset($visited[$argumentId]) && 'service_container' !== $argumentId) {
                    $visited[$argumentId] = true;

                    $service = $this->container->getDefinition($argumentId);

                    // if the proxy manager is enabled, disable searching for references in lazy services,
                    // as these services will be instantiated lazily and don't have direct related references.
                    if ($service->isLazy() && !$this->getProxyDumper() instanceof NullDumper) {
                        continue;
                    }

                    $arguments = array_merge($service->getMethodCalls(), $service->getArguments(), $service->getProperties());

                    if ($this->hasReference($id, $arguments, $deep, $visited)) {
                        return true;
                    }
                }
            }
        }

        return false;
    }

    /**
     * Dumps values.
     *
     * @param mixed $value
     * @param bool  $interpolate
     *
     * @return string
     *
     * @throws RuntimeException
     */
    private function dumpValue($value, $interpolate = true)
    {
        if (is_array($value)) {
            $code = array();
            foreach ($value as $k => $v) {
                $code[] = sprintf('%s => %s', $this->dumpValue($k, $interpolate), $this->dumpValue($v, $interpolate));
            }

            return sprintf('array(%s)', implode(', ', $code));
        } elseif ($value instanceof ArgumentInterface) {
            $scope = array($this->definitionVariables, $this->referenceVariables, $this->variableCount);
            $this->definitionVariables = $this->referenceVariables = null;

            try {
                if ($value instanceof ServiceClosureArgument) {
                    $value = $value->getValues()[0];
                    $code = $this->dumpValue($value, $interpolate);

                    if ($value instanceof TypedReference) {
                        $code = sprintf('$f = function (\\%s $v%s) { return $v; }; return $f(%s);', $value->getType(), ContainerInterface::EXCEPTION_ON_INVALID_REFERENCE !== $value->getInvalidBehavior() ? ' = null' : '', $code);
                    } else {
                        $code = sprintf('return %s;', $code);
                    }

                    return sprintf("function () {\n            %s\n        }", $code);
                }

                if ($value instanceof IteratorArgument) {
                    $operands = array(0);
                    $code = array();
                    $code[] = 'new RewindableGenerator(function () {';

                    if (!$values = $value->getValues()) {
                        $code[] = '            return new \EmptyIterator();';
                    } else {
                        $countCode = array();
                        $countCode[] = 'function () {';

                        foreach ($values as $k => $v) {
                            ($c = $this->getServiceConditionals($v)) ? $operands[] = "(int) ($c)" : ++$operands[0];
                            $v = $this->wrapServiceConditionals($v, sprintf("        yield %s => %s;\n", $this->dumpValue($k, $interpolate), $this->dumpValue($v, $interpolate)));
                            foreach (explode("\n", $v) as $v) {
                                if ($v) {
                                    $code[] = '    '.$v;
                                }
                            }
                        }

                        $countCode[] = sprintf('            return %s;', implode(' + ', $operands));
                        $countCode[] = '        }';
                    }

                    $code[] = sprintf('        }, %s)', count($operands) > 1 ? implode("\n", $countCode) : $operands[0]);

                    return implode("\n", $code);
                }

                if ($value instanceof ClosureProxyArgument) {
                    list($reference, $method) = $value->getValues();
                    $method = substr($this->dumpLiteralClass($this->dumpValue($method)), 1);

                    if ('service_container' === (string) $reference) {
                        $class = $this->baseClass;
                    } elseif (!$this->container->hasDefinition((string) $reference) && ContainerInterface::EXCEPTION_ON_INVALID_REFERENCE !== $reference->getInvalidBehavior()) {
                        return 'null';
                    } else {
                        $class = substr($this->dumpLiteralClass($this->dumpValue($this->container->findDefinition((string) $reference)->getClass())), 1);
                    }
                    if (false !== strpos($class, '$') || false !== strpos($method, '$')) {
                        throw new RuntimeException(sprintf('Cannot dump definition for service "%s": dynamic class names or methods, and closure-proxies are incompatible with each other.', $reference));
                    }
                    if (!method_exists($class, $method)) {
                        throw new InvalidArgumentException(sprintf('Cannot create closure-proxy for service "%s": method "%s::%s" does not exist.', $reference, $class, $method));
                    }
                    $r = $this->container->getReflectionClass($class)->getMethod($method);
                    if (!$r->isPublic()) {
                        throw new InvalidArgumentException(sprintf('Cannot create closure-proxy for service "%s": method "%s::%s" must be public.', $reference, $class, $method));
                    }
                    $signature = preg_replace('/^(&?)[^(]*/', '$1', ProxyHelper::getSignature($r, $call));

                    $return = 'void' !== ProxyHelper::getTypeHint($r);

                    return sprintf("/** @closure-proxy %s::%s */ function %s {\n            %s%s->%s;\n        }", $class, $method, $signature, $return ? 'return ' : '', $this->dumpValue($reference), $call);
                }
            } finally {
                list($this->definitionVariables, $this->referenceVariables, $this->variableCount) = $scope;
            }
        } elseif ($value instanceof Definition) {
            if (null !== $this->definitionVariables && $this->definitionVariables->contains($value)) {
                return $this->dumpValue($this->definitionVariables->offsetGet($value), $interpolate);
            }
            if ($value->getMethodCalls()) {
                throw new RuntimeException('Cannot dump definitions which have method calls.');
            }
            if ($value->getProperties()) {
                throw new RuntimeException('Cannot dump definitions which have properties.');
            }
            if (null !== $value->getConfigurator()) {
                throw new RuntimeException('Cannot dump definitions which have a configurator.');
            }

            $arguments = array();
            foreach ($value->getArguments() as $argument) {
                $arguments[] = $this->dumpValue($argument);
            }

            if (null !== $value->getFactory()) {
                $factory = $value->getFactory();

                if (is_string($factory)) {
                    return sprintf('%s(%s)', $this->dumpLiteralClass($this->dumpValue($factory)), implode(', ', $arguments));
                }

                if (is_array($factory)) {
                    if (!preg_match('/^[a-zA-Z_\x7f-\xff][a-zA-Z0-9_\x7f-\xff]*$/', $factory[1])) {
                        throw new RuntimeException(sprintf('Cannot dump definition because of invalid factory method (%s)', $factory[1] ?: 'n/a'));
                    }

                    if (is_string($factory[0])) {
                        return sprintf('%s::%s(%s)', $this->dumpLiteralClass($this->dumpValue($factory[0])), $factory[1], implode(', ', $arguments));
                    }

                    if ($factory[0] instanceof Definition) {
                        return sprintf("call_user_func(array(%s, '%s')%s)", $this->dumpValue($factory[0]), $factory[1], count($arguments) > 0 ? ', '.implode(', ', $arguments) : '');
                    }

                    if ($factory[0] instanceof Reference) {
                        return sprintf('%s->%s(%s)', $this->dumpValue($factory[0]), $factory[1], implode(', ', $arguments));
                    }
                }

                throw new RuntimeException('Cannot dump definition because of invalid factory');
            }

            $class = $value->getClass();
            if (null === $class) {
                throw new RuntimeException('Cannot dump definitions which have no class nor factory.');
            }

            return sprintf('new %s(%s)', $this->dumpLiteralClass($this->dumpValue($class)), implode(', ', $arguments));
        } elseif ($value instanceof Variable) {
            return '$'.$value;
        } elseif ($value instanceof Reference) {
            if (null !== $this->referenceVariables && isset($this->referenceVariables[$id = (string) $value])) {
                return $this->dumpValue($this->referenceVariables[$id], $interpolate);
            }

            return $this->getServiceCall((string) $value, $value);
        } elseif ($value instanceof Expression) {
            return $this->getExpressionLanguage()->compile((string) $value, array('this' => 'container'));
        } elseif ($value instanceof Parameter) {
            return $this->dumpParameter($value);
        } elseif (true === $interpolate && is_string($value)) {
            if (preg_match('/^%([^%]+)%$/', $value, $match)) {
                // we do this to deal with non string values (Boolean, integer, ...)
                // the preg_replace_callback converts them to strings
                return $this->dumpParameter(strtolower($match[1]));
            } else {
                $replaceParameters = function ($match) {
                    return "'.".$this->dumpParameter(strtolower($match[2])).".'";
                };

                $code = str_replace('%%', '%', preg_replace_callback('/(?<!%)(%)([^%]+)\1/', $replaceParameters, $this->export($value)));

                return $code;
            }
        } elseif (is_object($value) || is_resource($value)) {
            throw new RuntimeException('Unable to dump a service container if a parameter is an object or a resource.');
        }

        return $this->export($value);
    }

    /**
     * Dumps a string to a literal (aka PHP Code) class value.
     *
     * @param string $class
     *
     * @return string
     *
     * @throws RuntimeException
     */
    private function dumpLiteralClass($class)
    {
        if (false !== strpos($class, '$')) {
            return sprintf('${($_ = %s) && false ?: "_"}', $class);
        }
        if (0 !== strpos($class, "'") || !preg_match('/^\'[a-zA-Z_\x7f-\xff][a-zA-Z0-9_\x7f-\xff]*(\\\{2}[a-zA-Z_\x7f-\xff][a-zA-Z0-9_\x7f-\xff]*)*\'$/', $class)) {
            throw new RuntimeException(sprintf('Cannot dump definition because of invalid class name (%s)', $class ?: 'n/a'));
        }

        return '\\'.substr(str_replace('\\\\', '\\', $class), 1, -1);
    }

    /**
     * Dumps a parameter.
     *
     * @param string $name
     *
     * @return string
     */
    private function dumpParameter($name)
    {
        if ($this->container->isCompiled() && $this->container->hasParameter($name)) {
            return $this->dumpValue($this->container->getParameter($name), false);
        }

        return sprintf("\$this->getParameter('%s')", strtolower($name));
    }

    /**
     * Gets a service call.
     *
     * @param string    $id
     * @param Reference $reference
     *
     * @return string
     */
    private function getServiceCall($id, Reference $reference = null)
    {
        if ('service_container' === $id) {
            return '$this';
        }

        if ($this->container->hasDefinition($id) && !$this->container->getDefinition($id)->isPublic()) {
            $code = sprintf('$this->%s()', $this->generateMethodName($id));
        } elseif (null !== $reference && ContainerInterface::EXCEPTION_ON_INVALID_REFERENCE !== $reference->getInvalidBehavior()) {
            $code = sprintf('$this->get(\'%s\', ContainerInterface::NULL_ON_INVALID_REFERENCE)', $id);
        } else {
            if ($this->container->hasAlias($id)) {
                $id = (string) $this->container->getAlias($id);
            }

            $code = sprintf('$this->get(\'%s\')', $id);
        }

        if ($this->container->hasDefinition($id) && (!$this->container->getDefinition($id)->isPublic() || $this->container->getDefinition($id)->isShared())) {
            // The following is PHP 5.5 syntax for what could be written as "(\$this->services['$id'] ?? $code)" on PHP>=7.0

            $code = "\${(\$_ = isset(\$this->services['$id']) ? \$this->services['$id'] : $code) && false ?: '_'}";
        }

        return $code;
    }

    /**
     * Initializes the method names map to avoid conflicts with the Container methods.
     *
     * @param string $class the container base class
     */
    private function initializeMethodNamesMap($class)
    {
        $this->serviceIdToMethodNameMap = array();
        $this->usedMethodNames = array();

        if ($reflectionClass = $this->container->getReflectionClass($class)) {
            foreach ($reflectionClass->getMethods() as $method) {
                $this->usedMethodNames[strtolower($method->getName())] = true;
            }
        }
    }

    /**
     * Convert a service id to a valid PHP method name.
     *
     * @param string $id
     *
     * @return string
     *
     * @throws InvalidArgumentException
     */
    private function generateMethodName($id)
    {
        if (isset($this->serviceIdToMethodNameMap[$id])) {
            return $this->serviceIdToMethodNameMap[$id];
        }

        $name = Container::camelize($id);
        $name = preg_replace('/[^a-zA-Z0-9_\x7f-\xff]/', '', $name);
        $methodName = 'get'.$name.'Service';
        $suffix = 1;

        while (isset($this->usedMethodNames[strtolower($methodName)])) {
            ++$suffix;
            $methodName = 'get'.$name.$suffix.'Service';
        }

        $this->serviceIdToMethodNameMap[$id] = $methodName;
        $this->usedMethodNames[strtolower($methodName)] = true;

        return $methodName;
    }

    /**
     * Returns the next name to use.
     *
     * @return string
     */
    private function getNextVariableName()
    {
        $firstChars = self::FIRST_CHARS;
        $firstCharsLength = strlen($firstChars);
        $nonFirstChars = self::NON_FIRST_CHARS;
        $nonFirstCharsLength = strlen($nonFirstChars);

        while (true) {
            $name = '';
            $i = $this->variableCount;

            if ('' === $name) {
                $name .= $firstChars[$i % $firstCharsLength];
                $i = (int) ($i / $firstCharsLength);
            }

            while ($i > 0) {
                --$i;
                $name .= $nonFirstChars[$i % $nonFirstCharsLength];
                $i = (int) ($i / $nonFirstCharsLength);
            }

            ++$this->variableCount;

            // check that the name is not reserved
            if (in_array($name, $this->reservedVariables, true)) {
                continue;
            }

            return $name;
        }
    }

    private function getExpressionLanguage()
    {
        if (null === $this->expressionLanguage) {
            if (!class_exists('Symfony\Component\ExpressionLanguage\ExpressionLanguage')) {
                throw new RuntimeException('Unable to use expressions as the Symfony ExpressionLanguage component is not installed.');
            }
            $providers = $this->container->getExpressionLanguageProviders();
            $this->expressionLanguage = new ExpressionLanguage(null, $providers);

            if ($this->container->isTrackingResources()) {
                foreach ($providers as $provider) {
                    $this->container->addObjectResource($provider);
                }
            }
        }

        return $this->expressionLanguage;
    }

    private function exportTargetDirs()
    {
        return null === $this->targetDirRegex ? '' : <<<EOF

        \$dir = __DIR__;
        for (\$i = 1; \$i <= {$this->targetDirMaxMatches}; ++\$i) {
            \$this->targetDirs[\$i] = \$dir = dirname(\$dir);
        }
EOF;
    }

    private function export($value)
    {
        if (null !== $this->targetDirRegex && is_string($value) && preg_match($this->targetDirRegex, $value, $matches, PREG_OFFSET_CAPTURE)) {
            $prefix = $matches[0][1] ? $this->doExport(substr($value, 0, $matches[0][1])).'.' : '';
            $suffix = $matches[0][1] + strlen($matches[0][0]);
            $suffix = isset($value[$suffix]) ? '.'.$this->doExport(substr($value, $suffix)) : '';
            $dirname = '__DIR__';

            if (0 < $offset = 1 + $this->targetDirMaxMatches - count($matches)) {
                $dirname = sprintf('$this->targetDirs[%d]', $offset);
            }

            if ($prefix || $suffix) {
                return sprintf('(%s%s%s)', $prefix, $dirname, $suffix);
            }

            return $dirname;
        }

        return $this->doExport($value);
    }

    private function doExport($value)
    {
        $export = var_export($value, true);

        if ("'" === $export[0] && $export !== $resolvedExport = $this->container->resolveEnvPlaceholders($export, "'.\$this->getEnv('%s').'")) {
            $export = $resolvedExport;
            if ("'" === $export[1]) {
                $export = substr($export, 3);
            }
            if (".''" === substr($export, -3)) {
                $export = substr($export, 0, -3);
            }
        }

        return $export;
    }
}<|MERGE_RESOLUTION|>--- conflicted
+++ resolved
@@ -1266,18 +1266,11 @@
             $conditions[] = sprintf("\$this->has('%s')", $service);
         }
 
-<<<<<<< HEAD
+        if (!$conditions) {
+            return '';
+        }
+
         return implode(' && ', $conditions);
-=======
-        if (!$conditions) {
-            return $code;
-        }
-
-        // re-indent the wrapped code
-        $code = implode("\n", array_map(function ($line) { return $line ? '    '.$line : $line; }, explode("\n", $code)));
-
-        return sprintf("        if (%s) {\n%s        }\n", implode(' && ', $conditions), $code);
->>>>>>> 810623df
     }
 
     /**
