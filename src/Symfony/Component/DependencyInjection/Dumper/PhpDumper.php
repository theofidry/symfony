--- conflicted
+++ resolved
@@ -303,62 +303,6 @@
         return $this->proxyDumper;
     }
 
-<<<<<<< HEAD
-    private function addServiceLocalTempVariables(string $cId, Definition $definition, \SplObjectStorage $inlinedDefinitions, array $serviceCalls, bool $preInstance = false): string
-    {
-        $calls = array();
-
-        foreach ($inlinedDefinitions as $def) {
-            if ($preInstance && !$inlinedDefinitions[$def][1]) {
-                continue;
-            }
-            $this->getServiceCallsFromArguments(array($def->getArguments(), $def->getFactory()), $calls, $preInstance, $cId);
-            if ($def !== $definition) {
-                $arguments = array($def->getProperties(), $def->getMethodCalls(), $def->getConfigurator());
-                $this->getServiceCallsFromArguments($arguments, $calls, $preInstance && !$this->hasReference($cId, $arguments, true), $cId);
-            }
-        }
-        if (!isset($inlinedDefinitions[$definition])) {
-            $arguments = array($definition->getProperties(), $definition->getMethodCalls(), $definition->getConfigurator());
-            $this->getServiceCallsFromArguments($arguments, $calls, false, $cId);
-        }
-
-        $code = '';
-        foreach ($calls as $id => list($callCount)) {
-            if ('service_container' === $id || $id === $cId || isset($this->referenceVariables[$id])) {
-                continue;
-            }
-            if ($callCount <= 1 && $serviceCalls[$id][0] <= 1) {
-                continue;
-            }
-
-            $name = $this->getNextVariableName();
-            $this->referenceVariables[$id] = new Variable($name);
-
-            $reference = ContainerInterface::EXCEPTION_ON_INVALID_REFERENCE >= $serviceCalls[$id][1] ? new Reference($id, $serviceCalls[$id][1]) : null;
-            $code .= sprintf("        \$%s = %s;\n", $name, $this->getServiceCall($id, $reference));
-        }
-
-        if ('' !== $code) {
-            if ($preInstance) {
-                $code .= sprintf(<<<'EOTXT'
-
-        if (isset($this->%s['%s'])) {
-            return $this->%1$s['%2$s'];
-        }
-
-EOTXT
-                , $definition->isPublic() ? 'services' : 'privates', $cId);
-            }
-
-            $code .= "\n";
-        }
-
-        return $code;
-    }
-
-=======
->>>>>>> 8bc014c2
     private function analyzeCircularReferences(array $edges, &$checkedNodes, &$currentPath)
     {
         foreach ($edges as $edge) {
@@ -438,16 +382,7 @@
         }
     }
 
-<<<<<<< HEAD
-    private function addServiceInclude(string $cId, Definition $definition, \SplObjectStorage $inlinedDefinitions, array $serviceCalls): string
-=======
-    /**
-     * Generates the require_once statement for service includes.
-     *
-     * @return string
-     */
-    private function addServiceInclude($cId, Definition $definition)
->>>>>>> 8bc014c2
+    private function addServiceInclude(string $cId, Definition $definition): string
     {
         $code = '';
 
@@ -489,68 +424,6 @@
     }
 
     /**
-<<<<<<< HEAD
-     * Generates the inline definition of a service.
-     *
-     * @throws RuntimeException                  When the factory definition is incomplete
-     * @throws ServiceCircularReferenceException When a circular reference is detected
-     */
-    private function addServiceInlinedDefinitions(string $id, Definition $definition, \SplObjectStorage $inlinedDefinitions, bool &$isSimpleInstance, bool $preInstance = false): string
-    {
-        $code = '';
-
-        foreach ($inlinedDefinitions as $def) {
-            if ($definition === $def || isset($this->definitionVariables[$def])) {
-                continue;
-            }
-            if ($inlinedDefinitions[$def][0] <= 1 && !$def->getMethodCalls() && !$def->getProperties() && !$def->getConfigurator() && false === strpos($this->dumpValue($def->getClass()), '$')) {
-                continue;
-            }
-            if ($preInstance && !$inlinedDefinitions[$def][1]) {
-                continue;
-            }
-
-            $name = $this->getNextVariableName();
-            $this->definitionVariables[$def] = new Variable($name);
-
-            // a construct like:
-            // $a = new ServiceA(ServiceB $b); $b = new ServiceB(ServiceA $a);
-            // this is an indication for a wrong implementation, you can circumvent this problem
-            // by setting up your service structure like this:
-            // $b = new ServiceB();
-            // $a = new ServiceA(ServiceB $b);
-            // $b->setServiceA(ServiceA $a);
-            if (isset($inlinedDefinitions[$definition]) && $this->hasReference($id, array($def->getArguments(), $def->getFactory()))) {
-                throw new ServiceCircularReferenceException($id, array($id, '...', $id));
-            }
-
-            $code .= $this->addNewInstance($def, '$'.$name, ' = ', $id);
-
-            if (!$this->hasReference($id, array($def->getProperties(), $def->getMethodCalls(), $def->getConfigurator()), true, $inlinedDefinitions)) {
-                $code .= $this->addServiceProperties($def, $name);
-                $code .= $this->addServiceMethodCalls($def, $name);
-                $code .= $this->addServiceConfigurator($def, $name);
-            } else {
-                $isSimpleInstance = false;
-            }
-
-            $code .= "\n";
-        }
-
-        return $code;
-    }
-
-    /**
-=======
-     * Generates the service instance.
-     *
-     * @param string     $id
-     * @param Definition $definition
-     * @param bool       $isSimpleInstance
-     *
-     * @return string
-     *
->>>>>>> 8bc014c2
      * @throws InvalidArgumentException
      * @throws RuntimeException
      */
@@ -638,7 +511,7 @@
         return $calls;
     }
 
-    private function addServiceProperties(Definition $definition, $variableName = 'instance')
+    private function addServiceProperties(Definition $definition, string $variableName = 'instance')
     {
         $code = '';
         foreach ($definition->getProperties() as $name => $value) {
@@ -648,48 +521,7 @@
         return $code;
     }
 
-    /**
-<<<<<<< HEAD
-     * @throws ServiceCircularReferenceException when the container contains a circular reference
-     */
-    private function addServiceInlinedDefinitionsSetup(string $id, Definition $definition, \SplObjectStorage $inlinedDefinitions, bool $isSimpleInstance): string
-    {
-        $code = '';
-        foreach ($inlinedDefinitions as $def) {
-            if ($definition === $def || !$this->hasReference($id, array($def->getProperties(), $def->getMethodCalls(), $def->getConfigurator()), true, $inlinedDefinitions)) {
-                continue;
-            }
-
-            // if the instance is simple, the return statement has already been generated
-            // so, the only possible way to get there is because of a circular reference
-            if ($isSimpleInstance) {
-                throw new ServiceCircularReferenceException($id, array($id, '...', $id));
-            }
-
-            $name = (string) $this->definitionVariables[$def];
-            $code .= $this->addServiceProperties($def, $name);
-            $code .= $this->addServiceMethodCalls($def, $name);
-            $code .= $this->addServiceConfigurator($def, $name);
-        }
-
-        if ('' !== $code && ($definition->getProperties() || $definition->getMethodCalls() || $definition->getConfigurator())) {
-            $code .= "\n";
-        }
-
-        return $code;
-    }
-
     private function addServiceConfigurator(Definition $definition, string $variableName = 'instance'): string
-=======
-     * Adds configurator definition.
-     *
-     * @param Definition $definition
-     * @param string     $variableName
-     *
-     * @return string
-     */
-    private function addServiceConfigurator(Definition $definition, $variableName = 'instance')
->>>>>>> 8bc014c2
     {
         if (!$callable = $definition->getConfigurator()) {
             return '';
@@ -782,10 +614,12 @@
 EOF;
         }
 
-<<<<<<< HEAD
         if ($e = $definition->getErrors()) {
             $e = sprintf("throw new RuntimeException(%s);\n", $this->export(reset($e)));
-=======
+
+            return $asFile ? substr($code, 8).$e : $code.'        '.$e."    }\n";
+        }
+
         $this->serviceCalls = array();
         $this->inlinedDefinitions = $this->getDefinitionsFromArguments(array($definition), null, $this->serviceCalls);
 
@@ -795,9 +629,9 @@
             $factoryCode = $asFile ? "\$this->load('%s.php', false)" : '$this->%s(false)';
             $code .= $this->getProxyDumper()->getProxyFactoryCode($definition, $id, sprintf($factoryCode, $methodName));
         }
->>>>>>> 8bc014c2
-
-            return $asFile ? substr($code, 8).$e : $code.'        '.$e."    }\n";
+
+        if ($definition->isDeprecated()) {
+            $code .= sprintf("        @trigger_error(%s, E_USER_DEPRECATED);\n\n", $this->export($definition->getDeprecationMessage($id)));
         }
 
         $head = $tail = '';
@@ -805,46 +639,6 @@
         $this->addInlineVariables($head, $tail, $id, $arguments, true);
         $code .= '' !== $head ? $head."\n" : '';
 
-<<<<<<< HEAD
-        foreach ($inlinedDefinitions as $def) {
-            if ($def === $definition || isset($constructorDefinitions[$def])) {
-                $constructorDefinitions[$def] = $inlinedDefinitions[$def];
-            } else {
-                $otherDefinitions[$def] = $inlinedDefinitions[$def];
-            }
-            $arguments = array($def->getArguments(), $def->getFactory(), $def->getProperties(), $def->getMethodCalls(), $def->getConfigurator());
-            $this->getServiceCallsFromArguments($arguments, $serviceCalls, false, $id);
-        }
-
-        $isSimpleInstance = !$definition->getProperties() && !$definition->getMethodCalls() && !$definition->getConfigurator();
-        $preInstance = isset($this->circularReferences[$id]) && !$this->getProxyDumper()->isProxyCandidate($definition) && $definition->isShared();
-
-        $code .= $this->addServiceInclude($id, $definition, $inlinedDefinitions, $serviceCalls);
-
-        if ($this->getProxyDumper()->isProxyCandidate($definition)) {
-            $factoryCode = $asFile ? "\$this->load('%s.php', false)" : '$this->%s(false)';
-            $code .= $this->getProxyDumper()->getProxyFactoryCode($definition, $id, sprintf($factoryCode, $methodName));
-        }
-
-        if ($definition->isDeprecated()) {
-            $code .= sprintf("        @trigger_error(%s, E_USER_DEPRECATED);\n\n", $this->export($definition->getDeprecationMessage($id)));
-        }
-
-        $code .=
-            $this->addServiceLocalTempVariables($id, $definition, $constructorDefinitions, $serviceCalls, $preInstance).
-            $this->addServiceInlinedDefinitions($id, $definition, $constructorDefinitions, $isSimpleInstance, $preInstance).
-            $this->addServiceInstance($id, $definition, $isSimpleInstance).
-            $this->addServiceLocalTempVariables($id, $definition, $constructorDefinitions->offsetUnset($definition) ?: $constructorDefinitions, $serviceCalls).
-            $this->addServiceLocalTempVariables($id, $definition, $otherDefinitions, $serviceCalls).
-            $this->addServiceInlinedDefinitions($id, $definition, $constructorDefinitions, $isSimpleInstance).
-            $this->addServiceInlinedDefinitions($id, $definition, $otherDefinitions, $isSimpleInstance).
-            $this->addServiceInlinedDefinitionsSetup($id, $definition, $inlinedDefinitions, $isSimpleInstance).
-            $this->addServiceProperties($definition).
-            $this->addServiceMethodCalls($definition).
-            $this->addServiceConfigurator($definition).
-            (!$isSimpleInstance ? "\n        return \$instance;\n" : '')
-        ;
-=======
         if ($arguments = array_filter(array($definition->getProperties(), $definition->getMethodCalls(), $definition->getConfigurator()))) {
             $this->addInlineVariables($tail, $tail, $id, $arguments, false);
 
@@ -856,7 +650,6 @@
 
         $code .= $this->addServiceInstance($id, $definition, '' === $tail)
             .('' !== $tail ? "\n".$tail."\n        return \$instance;\n" : '');
->>>>>>> 8bc014c2
 
         if ($asFile) {
             $code = implode("\n", array_map(function ($line) { return $line ? substr($line, 8) : $line; }, explode("\n", $code)));
@@ -870,10 +663,7 @@
         return $code;
     }
 
-<<<<<<< HEAD
-    private function addServices(): string
-=======
-    private function addInlineVariables(&$head, &$tail, $id, array $arguments, $forConstructor)
+    private function addInlineVariables(string &$head, string &$tail, string $id, array $arguments, bool $forConstructor): bool
     {
         $hasSelfRef = false;
 
@@ -881,7 +671,7 @@
             if (\is_array($argument)) {
                 $hasSelfRef = $this->addInlineVariables($head, $tail, $id, $argument, $forConstructor) || $hasSelfRef;
             } elseif ($argument instanceof Reference) {
-                $hasSelfRef = $this->addInlineReference($head, $tail, $id, $this->container->normalizeId($argument), $forConstructor) || $hasSelfRef;
+                $hasSelfRef = $this->addInlineReference($head, $tail, $id, $argument, $forConstructor) || $hasSelfRef;
             } elseif ($argument instanceof Definition) {
                 $hasSelfRef = $this->addInlineService($head, $tail, $id, $argument, $forConstructor) || $hasSelfRef;
             }
@@ -890,7 +680,7 @@
         return $hasSelfRef;
     }
 
-    private function addInlineReference(&$head, &$tail, $id, $targetId, $forConstructor)
+    private function addInlineReference(string &$head, string &$tail, string $id, string $targetId, bool $forConstructor): bool
     {
         if ('service_container' === $targetId || isset($this->referenceVariables[$targetId])) {
             return isset($this->circularReferences[$id][$targetId]);
@@ -935,7 +725,7 @@
         return false;
     }
 
-    private function addInlineService(&$head, &$tail, $id, Definition $definition, $forConstructor)
+    private function addInlineService(string &$head, string &$tail, string $id, Definition $definition, bool $forConstructor): bool
     {
         if (isset($this->definitionVariables[$definition])) {
             return false;
@@ -969,13 +759,7 @@
         return $hasSelfRef;
     }
 
-    /**
-     * Adds multiple services.
-     *
-     * @return string
-     */
-    private function addServices()
->>>>>>> 8bc014c2
+    private function addServices(): string
     {
         $publicServices = $privateServices = '';
         $definitions = $this->container->getDefinitions();
@@ -1537,11 +1321,7 @@
         return implode(' && ', $conditions);
     }
 
-<<<<<<< HEAD
-    private function getServiceCallsFromArguments(array $arguments, array &$calls, bool $preInstance, string $callerId)
-=======
-    private function getDefinitionsFromArguments(array $arguments, \SplObjectStorage $definitions = null, array &$calls = array())
->>>>>>> 8bc014c2
+    private function getDefinitionsFromArguments(array $arguments, \SplObjectStorage $definitions = null, array &$calls = array()): \SplObjectStorage
     {
         if (null === $definitions) {
             $definitions = new \SplObjectStorage();
@@ -1560,22 +1340,6 @@
                 }
 
                 ++$calls[$id][0];
-<<<<<<< HEAD
-            }
-        }
-    }
-
-    private function getDefinitionsFromArguments(array $arguments, bool $isConstructorArgument = true, \SplObjectStorage $definitions = null): \SplObjectStorage
-    {
-        if (null === $definitions) {
-            $definitions = new \SplObjectStorage();
-        }
-
-        foreach ($arguments as $argument) {
-            if (\is_array($argument)) {
-                $this->getDefinitionsFromArguments($argument, $isConstructorArgument, $definitions);
-=======
->>>>>>> 8bc014c2
             } elseif (!$argument instanceof Definition) {
                 // no-op
             } elseif (isset($definitions[$argument])) {
@@ -1590,67 +1354,7 @@
         return $definitions;
     }
 
-<<<<<<< HEAD
-    private function hasReference(string $id, array $arguments, bool $deep = false, \SplObjectStorage $inlinedDefinitions = null, array &$visited = array()): bool
-    {
-        if (!isset($this->circularReferences[$id])) {
-            return false;
-        }
-
-        foreach ($arguments as $argument) {
-            if (\is_array($argument)) {
-                if ($this->hasReference($id, $argument, $deep, $inlinedDefinitions, $visited)) {
-                    return true;
-                }
-
-                continue;
-            } elseif ($argument instanceof Reference) {
-                $argumentId = (string) $argument;
-                if ($id === $argumentId) {
-                    return true;
-                }
-
-                if (!$deep || isset($visited[$argumentId]) || !isset($this->circularReferences[$argumentId])) {
-                    continue;
-                }
-
-                $visited[$argumentId] = true;
-
-                $service = $this->container->getDefinition($argumentId);
-            } elseif ($argument instanceof Definition) {
-                if (isset($inlinedDefinitions[$argument])) {
-                    return true;
-                }
-                $service = $argument;
-            } else {
-                continue;
-            }
-
-            // if the proxy manager is enabled, disable searching for references in lazy services,
-            // as these services will be instantiated lazily and don't have direct related references.
-            if ($service->isLazy() && !$this->getProxyDumper() instanceof NullDumper) {
-                continue;
-            }
-
-            if ($this->hasReference($id, array($service->getArguments(), $service->getFactory(), $service->getProperties(), $service->getMethodCalls(), $service->getConfigurator()), $deep, $inlinedDefinitions, $visited)) {
-                return true;
-            }
-        }
-
-        return false;
-    }
-
     /**
-=======
-    /**
-     * Dumps values.
-     *
-     * @param mixed $value
-     * @param bool  $interpolate
-     *
-     * @return string
-     *
->>>>>>> 8bc014c2
      * @throws RuntimeException
      */
     private function dumpValue($value, bool $interpolate = true): string
