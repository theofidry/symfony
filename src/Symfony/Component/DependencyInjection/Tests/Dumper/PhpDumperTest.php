<?php

/*
 * This file is part of the Symfony package.
 *
 * (c) Fabien Potencier <fabien@symfony.com>
 *
 * For the full copyright and license information, please view the LICENSE
 * file that was distributed with this source code.
 */

namespace Symfony\Component\DependencyInjection\Tests\Dumper;

use DummyProxyDumper;
use PHPUnit\Framework\TestCase;
use Psr\Container\ContainerInterface;
use Symfony\Component\Config\FileLocator;
use Symfony\Component\DependencyInjection\Argument\IteratorArgument;
use Symfony\Component\DependencyInjection\Argument\RewindableGenerator;
use Symfony\Component\DependencyInjection\Argument\ServiceClosureArgument;
use Symfony\Component\DependencyInjection\ChildDefinition;
use Symfony\Component\DependencyInjection\ContainerBuilder;
use Symfony\Component\DependencyInjection\ContainerInterface as SymfonyContainerInterface;
use Symfony\Component\DependencyInjection\Dumper\PhpDumper;
use Symfony\Component\DependencyInjection\EnvVarProcessorInterface;
use Symfony\Component\DependencyInjection\ParameterBag\ParameterBag;
use Symfony\Component\DependencyInjection\Reference;
use Symfony\Component\DependencyInjection\Tests\Fixtures\StubbedTranslator;
use Symfony\Component\DependencyInjection\TypedReference;
use Symfony\Component\DependencyInjection\Definition;
use Symfony\Component\DependencyInjection\Loader\YamlFileLoader;
use Symfony\Component\DependencyInjection\ServiceLocator;
use Symfony\Component\DependencyInjection\Tests\Fixtures\CustomDefinition;
use Symfony\Component\DependencyInjection\Tests\Fixtures\TestServiceSubscriber;
use Symfony\Component\DependencyInjection\Variable;
use Symfony\Component\ExpressionLanguage\Expression;

require_once __DIR__.'/../Fixtures/includes/classes.php';

class PhpDumperTest extends TestCase
{
    protected static $fixturesPath;

    public static function setUpBeforeClass()
    {
        self::$fixturesPath = realpath(__DIR__.'/../Fixtures/');
    }

    public function testDump()
    {
        $container = new ContainerBuilder();
        $container->compile();
        $dumper = new PhpDumper($container);

        $this->assertStringEqualsFile(self::$fixturesPath.'/php/services1.php', $dumper->dump(), '->dump() dumps an empty container as an empty PHP class');
        $this->assertStringEqualsFile(self::$fixturesPath.'/php/services1-1.php', $dumper->dump(array('class' => 'Container', 'base_class' => 'AbstractContainer', 'namespace' => 'Symfony\Component\DependencyInjection\Dump')), '->dump() takes a class and a base_class options');
    }

    public function testDumpOptimizationString()
    {
        $definition = new Definition();
        $definition->setClass('stdClass');
        $definition->addArgument(array(
            'only dot' => '.',
            'concatenation as value' => '.\'\'.',
            'concatenation from the start value' => '\'\'.',
            '.' => 'dot as a key',
            '.\'\'.' => 'concatenation as a key',
            '\'\'.' => 'concatenation from the start key',
            'optimize concatenation' => 'string1%some_string%string2',
            'optimize concatenation with empty string' => 'string1%empty_value%string2',
            'optimize concatenation from the start' => '%empty_value%start',
            'optimize concatenation at the end' => 'end%empty_value%',
        ));
        $definition->setPublic(true);

        $container = new ContainerBuilder();
        $container->setResourceTracking(false);
        $container->setDefinition('test', $definition);
        $container->setParameter('empty_value', '');
        $container->setParameter('some_string', '-');
        $container->compile();

        $dumper = new PhpDumper($container);
        $this->assertStringEqualsFile(self::$fixturesPath.'/php/services10.php', $dumper->dump(), '->dump() dumps an empty container as an empty PHP class');
    }

    public function testDumpRelativeDir()
    {
        $definition = new Definition();
        $definition->setClass('stdClass');
        $definition->addArgument('%foo%');
        $definition->addArgument(array('%foo%' => '%buz%/'));
        $definition->setPublic(true);

        $container = new ContainerBuilder();
        $container->setDefinition('test', $definition);
        $container->setParameter('foo', 'wiz'.dirname(__DIR__));
        $container->setParameter('bar', __DIR__);
        $container->setParameter('baz', '%bar%/PhpDumperTest.php');
        $container->setParameter('buz', dirname(dirname(__DIR__)));
        $container->compile();

        $dumper = new PhpDumper($container);
        $this->assertStringEqualsFile(self::$fixturesPath.'/php/services12.php', $dumper->dump(array('file' => __FILE__)), '->dump() dumps __DIR__ relative strings');
    }

    /**
     * @dataProvider provideInvalidParameters
     * @expectedException \InvalidArgumentException
     */
    public function testExportParameters($parameters)
    {
        $container = new ContainerBuilder(new ParameterBag($parameters));
        $container->compile();
        $dumper = new PhpDumper($container);
        $dumper->dump();
    }

    public function provideInvalidParameters()
    {
        return array(
            array(array('foo' => new Definition('stdClass'))),
            array(array('foo' => new Expression('service("foo").foo() ~ (container.hasParameter("foo") ? parameter("foo") : "default")'))),
            array(array('foo' => new Reference('foo'))),
            array(array('foo' => new Variable('foo'))),
        );
    }

    public function testAddParameters()
    {
        $container = include self::$fixturesPath.'/containers/container8.php';
        $container->compile();
        $dumper = new PhpDumper($container);
        $this->assertStringEqualsFile(self::$fixturesPath.'/php/services8.php', $dumper->dump(), '->dump() dumps parameters');
    }

    /**
     * @expectedException \Symfony\Component\DependencyInjection\Exception\LogicException
     * @expectedExceptionMessage Cannot dump an uncompiled container.
     */
    public function testAddServiceWithoutCompilation()
    {
        $container = include self::$fixturesPath.'/containers/container9.php';
        new PhpDumper($container);
    }

    public function testAddService()
    {
        $container = include self::$fixturesPath.'/containers/container9.php';
        $container->compile();
        $dumper = new PhpDumper($container);
        $this->assertStringEqualsFile(self::$fixturesPath.'/php/services9_compiled.php', str_replace(str_replace('\\', '\\\\', self::$fixturesPath.DIRECTORY_SEPARATOR.'includes'.DIRECTORY_SEPARATOR), '%path%', $dumper->dump()), '->dump() dumps services');

        $container = new ContainerBuilder();
        $container->register('foo', 'FooClass')->addArgument(new \stdClass())->setPublic(true);
        $container->compile();
        $dumper = new PhpDumper($container);
        try {
            $dumper->dump();
            $this->fail('->dump() throws a RuntimeException if the container to be dumped has reference to objects or resources');
        } catch (\Exception $e) {
            $this->assertInstanceOf('\Symfony\Component\DependencyInjection\Exception\RuntimeException', $e, '->dump() throws a RuntimeException if the container to be dumped has reference to objects or resources');
            $this->assertEquals('Unable to dump a service container if a parameter is an object or a resource.', $e->getMessage(), '->dump() throws a RuntimeException if the container to be dumped has reference to objects or resources');
        }
    }

    public function testDumpAsFiles()
    {
        $container = include self::$fixturesPath.'/containers/container9.php';
        $container->compile();
        $dumper = new PhpDumper($container);
        $dump = print_r($dumper->dump(array('as_files' => true, 'file' => __DIR__)), true);
        if ('\\' === DIRECTORY_SEPARATOR) {
            $dump = str_replace('\\\\Fixtures\\\\includes\\\\foo.php', '/Fixtures/includes/foo.php', $dump);
        }
        $this->assertStringMatchesFormatFile(self::$fixturesPath.'/php/services9_as_files.txt', $dump);
    }

    public function testServicesWithAnonymousFactories()
    {
        $container = include self::$fixturesPath.'/containers/container19.php';
        $container->compile();
        $dumper = new PhpDumper($container);

        $this->assertStringEqualsFile(self::$fixturesPath.'/php/services19.php', $dumper->dump(), '->dump() dumps services with anonymous factories');
    }

    public function testAddServiceIdWithUnsupportedCharacters()
    {
        $class = 'Symfony_DI_PhpDumper_Test_Unsupported_Characters';
        $container = new ContainerBuilder();
        $container->register('bar$', 'FooClass')->setPublic(true);
        $container->register('bar$!', 'FooClass')->setPublic(true);
        $container->compile();
        $dumper = new PhpDumper($container);
        eval('?>'.$dumper->dump(array('class' => $class)));

        $this->assertTrue(method_exists($class, 'getBarService'));
        $this->assertTrue(method_exists($class, 'getBar2Service'));
    }

    public function testConflictingServiceIds()
    {
        $class = 'Symfony_DI_PhpDumper_Test_Conflicting_Service_Ids';
        $container = new ContainerBuilder();
        $container->register('foo_bar', 'FooClass')->setPublic(true);
        $container->register('foobar', 'FooClass')->setPublic(true);
        $container->compile();
        $dumper = new PhpDumper($container);
        eval('?>'.$dumper->dump(array('class' => $class)));

        $this->assertTrue(method_exists($class, 'getFooBarService'));
        $this->assertTrue(method_exists($class, 'getFoobar2Service'));
    }

    public function testConflictingMethodsWithParent()
    {
        $class = 'Symfony_DI_PhpDumper_Test_Conflicting_Method_With_Parent';
        $container = new ContainerBuilder();
        $container->register('bar', 'FooClass')->setPublic(true);
        $container->register('foo_bar', 'FooClass')->setPublic(true);
        $container->compile();
        $dumper = new PhpDumper($container);
        eval('?>'.$dumper->dump(array(
            'class' => $class,
            'base_class' => 'Symfony\Component\DependencyInjection\Tests\Fixtures\containers\CustomContainer',
        )));

        $this->assertTrue(method_exists($class, 'getBar2Service'));
        $this->assertTrue(method_exists($class, 'getFoobar2Service'));
    }

    /**
     * @dataProvider provideInvalidFactories
     * @expectedException \Symfony\Component\DependencyInjection\Exception\RuntimeException
     * @expectedExceptionMessage Cannot dump definition
     */
    public function testInvalidFactories($factory)
    {
        $container = new ContainerBuilder();
        $def = new Definition('stdClass');
        $def->setPublic(true);
        $def->setFactory($factory);
        $container->setDefinition('bar', $def);
        $container->compile();
        $dumper = new PhpDumper($container);
        $dumper->dump();
    }

    public function provideInvalidFactories()
    {
        return array(
            array(array('', 'method')),
            array(array('class', '')),
            array(array('...', 'method')),
            array(array('class', '...')),
        );
    }

    public function testAliases()
    {
        $container = include self::$fixturesPath.'/containers/container9.php';
        $container->setParameter('foo_bar', 'foo_bar');
        $container->compile();
        $dumper = new PhpDumper($container);
        eval('?>'.$dumper->dump(array('class' => 'Symfony_DI_PhpDumper_Test_Aliases')));

        $container = new \Symfony_DI_PhpDumper_Test_Aliases();
        $foo = $container->get('foo');
        $this->assertSame($foo, $container->get('alias_for_foo'));
        $this->assertSame($foo, $container->get('alias_for_alias'));
    }

    public function testFrozenContainerWithoutAliases()
    {
        $container = new ContainerBuilder();
        $container->compile();

        $dumper = new PhpDumper($container);
        eval('?>'.$dumper->dump(array('class' => 'Symfony_DI_PhpDumper_Test_Frozen_No_Aliases')));

        $container = new \Symfony_DI_PhpDumper_Test_Frozen_No_Aliases();
        $this->assertFalse($container->has('foo'));
    }

    /**
<<<<<<< HEAD
     * @expectedException \Symfony\Component\DependencyInjection\Exception\InvalidArgumentException
     * @expectedExceptionMessage You cannot set the pre-defined service "bar".
     */
    public function testOverrideServiceWhenUsingADumpedContainer()
    {
        require_once self::$fixturesPath.'/php/services9_compiled.php';
=======
     * @group legacy
     * @expectedDeprecation The "bar" service is already initialized, replacing it is deprecated since Symfony 3.3 and will fail in 4.0.
     */
    public function testOverrideServiceWhenUsingADumpedContainer()
    {
        require_once self::$fixturesPath.'/php/services9.php';
        require_once self::$fixturesPath.'/includes/foo.php';

        $container = new \ProjectServiceContainer();
        $container->setParameter('foo_bar', 'foo_bar');
        $container->get('bar');
        $container->set('bar', $bar = new \stdClass());

        $this->assertSame($bar, $container->get('bar'), '->set() overrides an already defined service');
    }

    /**
     * @group legacy
     * @expectedDeprecation The "bar" service is already initialized, replacing it is deprecated since Symfony 3.3 and will fail in 4.0.
     */
    public function testOverrideServiceWhenUsingADumpedContainerAndServiceIsUsedFromAnotherOne()
    {
        require_once self::$fixturesPath.'/php/services9.php';
>>>>>>> c674bd76
        require_once self::$fixturesPath.'/includes/foo.php';

        $container = new \ProjectServiceContainer();
        $container->setParameter('foo_bar', 'foo_bar');
        $container->get('bar');
        $container->set('bar', $bar = new \stdClass());
    }

    /**
     * @expectedException \Symfony\Component\DependencyInjection\Exception\ServiceCircularReferenceException
     */
    public function testCircularReference()
    {
        $container = new ContainerBuilder();
        $container->register('foo', 'stdClass')->addArgument(new Reference('bar'))->setPublic(true);
        $container->register('bar', 'stdClass')->setPublic(false)->addMethodCall('setA', array(new Reference('baz')));
        $container->register('baz', 'stdClass')->addMethodCall('setA', array(new Reference('foo')))->setPublic(true);
        $container->compile();

        $dumper = new PhpDumper($container);
        $dumper->dump();
    }

    public function testDumpAutowireData()
    {
        $container = include self::$fixturesPath.'/containers/container24.php';
        $container->compile();
        $dumper = new PhpDumper($container);

        $this->assertStringEqualsFile(self::$fixturesPath.'/php/services24.php', $dumper->dump());
    }

    public function testEnvParameter()
    {
        $rand = mt_rand();
        putenv('Baz='.$rand);
        $container = new ContainerBuilder();
        $loader = new YamlFileLoader($container, new FileLocator(self::$fixturesPath.'/yaml'));
        $loader->load('services26.yml');
        $container->setParameter('env(json_file)', self::$fixturesPath.'/array.json');
        $container->compile();
        $dumper = new PhpDumper($container);

        $this->assertStringEqualsFile(self::$fixturesPath.'/php/services26.php', $dumper->dump(array('class' => 'Symfony_DI_PhpDumper_Test_EnvParameters', 'file' => self::$fixturesPath.'/php/services26.php')));

        require self::$fixturesPath.'/php/services26.php';
        $container = new \Symfony_DI_PhpDumper_Test_EnvParameters();
        $this->assertSame($rand, $container->getParameter('baz'));
        $this->assertSame(array(123, 'abc'), $container->getParameter('json'));
        $this->assertSame('sqlite:///foo/bar/var/data.db', $container->getParameter('db_dsn'));
        putenv('Baz');
    }

    public function testResolvedBase64EnvParameters()
    {
        $container = new ContainerBuilder();
        $container->setParameter('env(foo)', base64_encode('world'));
        $container->setParameter('hello', '%env(base64:foo)%');
        $container->compile(true);

        $expected = array(
          'env(foo)' => 'd29ybGQ=',
          'hello' => 'world',
        );
        $this->assertSame($expected, $container->getParameterBag()->all());
    }

    public function testDumpedBase64EnvParameters()
    {
        $container = new ContainerBuilder();
        $container->setParameter('env(foo)', base64_encode('world'));
        $container->setParameter('hello', '%env(base64:foo)%');
        $container->compile();

        $dumper = new PhpDumper($container);
        $dumper->dump();

        $this->assertStringEqualsFile(self::$fixturesPath.'/php/services_base64_env.php', $dumper->dump(array('class' => 'Symfony_DI_PhpDumper_Test_Base64Parameters')));

        require self::$fixturesPath.'/php/services_base64_env.php';
        $container = new \Symfony_DI_PhpDumper_Test_Base64Parameters();
        $this->assertSame('world', $container->getParameter('hello'));
    }

    public function testCustomEnvParameters()
    {
        $container = new ContainerBuilder();
        $container->setParameter('env(foo)', str_rot13('world'));
        $container->setParameter('hello', '%env(rot13:foo)%');
        $container->register(Rot13EnvVarProcessor::class)->addTag('container.env_var_processor')->setPublic(true);
        $container->compile();

        $dumper = new PhpDumper($container);
        $dumper->dump();

        $this->assertStringEqualsFile(self::$fixturesPath.'/php/services_rot13_env.php', $dumper->dump(array('class' => 'Symfony_DI_PhpDumper_Test_Rot13Parameters')));

        require self::$fixturesPath.'/php/services_rot13_env.php';
        $container = new \Symfony_DI_PhpDumper_Test_Rot13Parameters();
        $this->assertSame('world', $container->getParameter('hello'));
    }

    public function testFileEnvProcessor()
    {
        $container = new ContainerBuilder();
        $container->setParameter('env(foo)', __FILE__);
        $container->setParameter('random', '%env(file:foo)%');
        $container->compile(true);

        $this->assertStringEqualsFile(__FILE__, $container->getParameter('random'));
    }

    /**
     * @expectedException \Symfony\Component\DependencyInjection\Exception\EnvParameterException
     * @expectedExceptionMessage Environment variables "FOO" are never used. Please, check your container's configuration.
     */
    public function testUnusedEnvParameter()
    {
        $container = new ContainerBuilder();
        $container->getParameter('env(FOO)');
        $container->compile();
        $dumper = new PhpDumper($container);
        $dumper->dump();
    }

    /**
     * @expectedException \Symfony\Component\DependencyInjection\Exception\ParameterCircularReferenceException
     * @expectedExceptionMessage Circular reference detected for parameter "env(resolve:DUMMY_ENV_VAR)" ("env(resolve:DUMMY_ENV_VAR)" > "env(resolve:DUMMY_ENV_VAR)").
     */
    public function testCircularDynamicEnv()
    {
        $container = new ContainerBuilder();
        $container->setParameter('foo', '%bar%');
        $container->setParameter('bar', '%env(resolve:DUMMY_ENV_VAR)%');
        $container->compile();

        $dumper = new PhpDumper($container);
        $dump = $dumper->dump(array('class' => $class = __FUNCTION__));

        eval('?>'.$dump);
        $container = new $class();

        putenv('DUMMY_ENV_VAR=%foo%');
        try {
            $container->getParameter('bar');
        } finally {
            putenv('DUMMY_ENV_VAR');
        }
    }

    public function testInlinedDefinitionReferencingServiceContainer()
    {
        $container = new ContainerBuilder();
        $container->register('foo', 'stdClass')->addMethodCall('add', array(new Reference('service_container')))->setPublic(false);
        $container->register('bar', 'stdClass')->addArgument(new Reference('foo'))->setPublic(true);
        $container->compile();

        $dumper = new PhpDumper($container);
        $this->assertStringEqualsFile(self::$fixturesPath.'/php/services13.php', $dumper->dump(), '->dump() dumps inline definitions which reference service_container');
    }

    public function testInitializePropertiesBeforeMethodCalls()
    {
        require_once self::$fixturesPath.'/includes/classes.php';

        $container = new ContainerBuilder();
        $container->register('foo', 'stdClass')->setPublic(true);
        $container->register('bar', 'MethodCallClass')
            ->setPublic(true)
            ->setProperty('simple', 'bar')
            ->setProperty('complex', new Reference('foo'))
            ->addMethodCall('callMe');
        $container->compile();

        $dumper = new PhpDumper($container);
        eval('?>'.$dumper->dump(array('class' => 'Symfony_DI_PhpDumper_Test_Properties_Before_Method_Calls')));

        $container = new \Symfony_DI_PhpDumper_Test_Properties_Before_Method_Calls();
        $this->assertTrue($container->get('bar')->callPassed(), '->dump() initializes properties before method calls');
    }

    public function testCircularReferenceAllowanceForLazyServices()
    {
        $container = new ContainerBuilder();
        $container->register('foo', 'stdClass')->addArgument(new Reference('bar'))->setPublic(true);
        $container->register('bar', 'stdClass')->setLazy(true)->addArgument(new Reference('foo'))->setPublic(true);
        $container->compile();

        $dumper = new PhpDumper($container);
        $dumper->dump();

        $this->addToAssertionCount(1);
    }

    public function testCircularReferenceAllowanceForInlinedDefinitionsForLazyServices()
    {
        /*
         *   test graph:
         *              [connection] -> [event_manager] --> [entity_manager](lazy)
         *                                                           |
         *                                                           --(call)- addEventListener ("@lazy_service")
         *
         *              [lazy_service](lazy) -> [entity_manager](lazy)
         *
         */

        $container = new ContainerBuilder();

        $eventManagerDefinition = new Definition('stdClass');

        $connectionDefinition = $container->register('connection', 'stdClass')->setPublic(true);
        $connectionDefinition->addArgument($eventManagerDefinition);

        $container->register('entity_manager', 'stdClass')
            ->setPublic(true)
            ->setLazy(true)
            ->addArgument(new Reference('connection'));

        $lazyServiceDefinition = $container->register('lazy_service', 'stdClass');
        $lazyServiceDefinition->setPublic(true);
        $lazyServiceDefinition->setLazy(true);
        $lazyServiceDefinition->addArgument(new Reference('entity_manager'));

        $eventManagerDefinition->addMethodCall('addEventListener', array(new Reference('lazy_service')));

        $container->compile();

        $dumper = new PhpDumper($container);

        $dumper->setProxyDumper(new DummyProxyDumper());
        $dumper->dump();

        $this->addToAssertionCount(1);
    }

    public function testLazyArgumentProvideGenerator()
    {
        require_once self::$fixturesPath.'/includes/classes.php';

        $container = new ContainerBuilder();
        $container->register('lazy_referenced', 'stdClass')->setPublic(true);
        $container
            ->register('lazy_context', 'LazyContext')
            ->setPublic(true)
            ->setArguments(array(
                new IteratorArgument(array('k1' => new Reference('lazy_referenced'), 'k2' => new Reference('service_container'))),
                new IteratorArgument(array()),
            ))
        ;
        $container->compile();

        $dumper = new PhpDumper($container);
        eval('?>'.$dumper->dump(array('class' => 'Symfony_DI_PhpDumper_Test_Lazy_Argument_Provide_Generator')));

        $container = new \Symfony_DI_PhpDumper_Test_Lazy_Argument_Provide_Generator();
        $lazyContext = $container->get('lazy_context');

        $this->assertInstanceOf(RewindableGenerator::class, $lazyContext->lazyValues);
        $this->assertInstanceOf(RewindableGenerator::class, $lazyContext->lazyEmptyValues);
        $this->assertCount(2, $lazyContext->lazyValues);
        $this->assertCount(0, $lazyContext->lazyEmptyValues);

        $i = -1;
        foreach ($lazyContext->lazyValues as $k => $v) {
            switch (++$i) {
                case 0:
                    $this->assertEquals('k1', $k);
                    $this->assertInstanceOf('stdCLass', $v);
                    break;
                case 1:
                    $this->assertEquals('k2', $k);
                    $this->assertInstanceOf('Symfony_DI_PhpDumper_Test_Lazy_Argument_Provide_Generator', $v);
                    break;
            }
        }

        $this->assertEmpty(iterator_to_array($lazyContext->lazyEmptyValues));
    }

    public function testNormalizedId()
    {
        $container = include self::$fixturesPath.'/containers/container33.php';
        $container->compile();
        $dumper = new PhpDumper($container);

        $this->assertStringEqualsFile(self::$fixturesPath.'/php/services33.php', $dumper->dump());
    }

    public function testDumpContainerBuilderWithFrozenConstructorIncludingPrivateServices()
    {
        $container = new ContainerBuilder();
        $container->register('foo_service', 'stdClass')->setArguments(array(new Reference('baz_service')))->setPublic(true);
        $container->register('bar_service', 'stdClass')->setArguments(array(new Reference('baz_service')))->setPublic(true);
        $container->register('baz_service', 'stdClass')->setPublic(false);
        $container->compile();

        $dumper = new PhpDumper($container);

        $this->assertStringEqualsFile(self::$fixturesPath.'/php/services_private_frozen.php', $dumper->dump());
    }

    public function testServiceLocator()
    {
        $container = new ContainerBuilder();
        $container->register('foo_service', ServiceLocator::class)
            ->setPublic(true)
            ->addArgument(array(
                'bar' => new ServiceClosureArgument(new Reference('bar_service')),
                'baz' => new ServiceClosureArgument(new TypedReference('baz_service', 'stdClass')),
                'nil' => $nil = new ServiceClosureArgument(new Reference('nil')),
            ))
        ;

        // no method calls
        $container->register('translator.loader_1', 'stdClass')->setPublic(true);
        $container->register('translator.loader_1_locator', ServiceLocator::class)
            ->setPublic(false)
            ->addArgument(array(
                'translator.loader_1' => new ServiceClosureArgument(new Reference('translator.loader_1')),
            ));
        $container->register('translator_1', StubbedTranslator::class)
            ->setPublic(true)
            ->addArgument(new Reference('translator.loader_1_locator'));

        // one method calls
        $container->register('translator.loader_2', 'stdClass')->setPublic(true);
        $container->register('translator.loader_2_locator', ServiceLocator::class)
            ->setPublic(false)
            ->addArgument(array(
                'translator.loader_2' => new ServiceClosureArgument(new Reference('translator.loader_2')),
            ));
        $container->register('translator_2', StubbedTranslator::class)
            ->setPublic(true)
            ->addArgument(new Reference('translator.loader_2_locator'))
            ->addMethodCall('addResource', array('db', new Reference('translator.loader_2'), 'nl'));

        // two method calls
        $container->register('translator.loader_3', 'stdClass')->setPublic(true);
        $container->register('translator.loader_3_locator', ServiceLocator::class)
            ->setPublic(false)
            ->addArgument(array(
                'translator.loader_3' => new ServiceClosureArgument(new Reference('translator.loader_3')),
            ));
        $container->register('translator_3', StubbedTranslator::class)
            ->setPublic(true)
            ->addArgument(new Reference('translator.loader_3_locator'))
            ->addMethodCall('addResource', array('db', new Reference('translator.loader_3'), 'nl'))
            ->addMethodCall('addResource', array('db', new Reference('translator.loader_3'), 'en'));

        $nil->setValues(array(null));
        $container->register('bar_service', 'stdClass')->setArguments(array(new Reference('baz_service')))->setPublic(true);
        $container->register('baz_service', 'stdClass')->setPublic(false);
        $container->compile();

        $dumper = new PhpDumper($container);

        $this->assertStringEqualsFile(self::$fixturesPath.'/php/services_locator.php', $dumper->dump());
    }

    public function testServiceSubscriber()
    {
        $container = new ContainerBuilder();
        $container->register('foo_service', TestServiceSubscriber::class)
            ->setPublic(true)
            ->setAutowired(true)
            ->addArgument(new Reference(ContainerInterface::class))
            ->addTag('container.service_subscriber', array(
                'key' => 'bar',
                'id' => TestServiceSubscriber::class,
            ))
        ;
        $container->register(TestServiceSubscriber::class, TestServiceSubscriber::class)->setPublic(true);

        $container->register(CustomDefinition::class, CustomDefinition::class)
            ->setPublic(false);
        $container->compile();

        $dumper = new PhpDumper($container);

        $this->assertStringEqualsFile(self::$fixturesPath.'/php/services_subscriber.php', $dumper->dump());
    }

    public function testPrivateWithIgnoreOnInvalidReference()
    {
        require_once self::$fixturesPath.'/includes/classes.php';

        $container = new ContainerBuilder();
        $container->register('not_invalid', 'BazClass')
            ->setPublic(false);
        $container->register('bar', 'BarClass')
            ->setPublic(true)
            ->addMethodCall('setBaz', array(new Reference('not_invalid', SymfonyContainerInterface::IGNORE_ON_INVALID_REFERENCE)));
        $container->compile();

        $dumper = new PhpDumper($container);
        eval('?>'.$dumper->dump(array('class' => 'Symfony_DI_PhpDumper_Test_Private_With_Ignore_On_Invalid_Reference')));

        $container = new \Symfony_DI_PhpDumper_Test_Private_With_Ignore_On_Invalid_Reference();
        $this->assertInstanceOf('BazClass', $container->get('bar')->getBaz());
    }

    public function testArrayParameters()
    {
        $container = new ContainerBuilder();
        $container->setParameter('array_1', array(123));
        $container->setParameter('array_2', array(__DIR__));
        $container->register('bar', 'BarClass')
            ->setPublic(true)
            ->addMethodCall('setBaz', array('%array_1%', '%array_2%', '%%array_1%%', array(123)));
        $container->compile();

        $dumper = new PhpDumper($container);

        $this->assertStringEqualsFile(self::$fixturesPath.'/php/services_array_params.php', str_replace('\\\\Dumper', '/Dumper', $dumper->dump(array('file' => self::$fixturesPath.'/php/services_array_params.php'))));
    }

    public function testExpressionReferencingPrivateService()
    {
        $container = new ContainerBuilder();
        $container->register('private_bar', 'stdClass')
            ->setPublic(false);
        $container->register('private_foo', 'stdClass')
            ->setPublic(false);
        $container->register('public_foo', 'stdClass')
            ->setPublic(true)
            ->addArgument(new Expression('service("private_foo")'));

        $container->compile();
        $dumper = new PhpDumper($container);

        $this->assertStringEqualsFile(self::$fixturesPath.'/php/services_private_in_expression.php', $dumper->dump());
    }

    public function testUninitializedReference()
    {
        $container = include self::$fixturesPath.'/containers/container_uninitialized_ref.php';
        $container->compile();
        $dumper = new PhpDumper($container);

        $this->assertStringEqualsFile(self::$fixturesPath.'/php/services_uninitialized_ref.php', $dumper->dump(array('class' => 'Symfony_DI_PhpDumper_Test_Uninitialized_Reference')));

        require self::$fixturesPath.'/php/services_uninitialized_ref.php';

        $container = new \Symfony_DI_PhpDumper_Test_Uninitialized_Reference();

        $bar = $container->get('bar');

        $this->assertNull($bar->foo1);
        $this->assertNull($bar->foo2);
        $this->assertNull($bar->foo3);
        $this->assertNull($bar->closures[0]());
        $this->assertNull($bar->closures[1]());
        $this->assertNull($bar->closures[2]());
        $this->assertSame(array(), iterator_to_array($bar->iter));

        $container = new \Symfony_DI_PhpDumper_Test_Uninitialized_Reference();

        $container->get('foo1');
        $container->get('baz');

        $bar = $container->get('bar');

        $this->assertEquals(new \stdClass(), $bar->foo1);
        $this->assertNull($bar->foo2);
        $this->assertEquals(new \stdClass(), $bar->foo3);
        $this->assertEquals(new \stdClass(), $bar->closures[0]());
        $this->assertNull($bar->closures[1]());
        $this->assertEquals(new \stdClass(), $bar->closures[2]());
        $this->assertEquals(array('foo1' => new \stdClass(), 'foo3' => new \stdClass()), iterator_to_array($bar->iter));
    }

    public function testDumpHandlesLiteralClassWithRootNamespace()
    {
        $container = new ContainerBuilder();
        $container->register('foo', '\\stdClass')->setPublic(true);
        $container->compile();

        $dumper = new PhpDumper($container);
        eval('?>'.$dumper->dump(array('class' => 'Symfony_DI_PhpDumper_Test_Literal_Class_With_Root_Namespace')));

        $container = new \Symfony_DI_PhpDumper_Test_Literal_Class_With_Root_Namespace();

        $this->assertInstanceOf('stdClass', $container->get('foo'));
    }

    /**
     * This test checks the trigger of a deprecation note and should not be removed in major releases.
     *
     * @group legacy
     * @expectedDeprecation The "foo" service is deprecated. You should stop using it, as it will soon be removed.
     */
    public function testPrivateServiceTriggersDeprecation()
    {
        $container = new ContainerBuilder();
        $container->register('foo', 'stdClass')
            ->setPublic(false)
            ->setDeprecated(true);
        $container->register('bar', 'stdClass')
            ->setPublic(true)
            ->setProperty('foo', new Reference('foo'));

        $container->compile();

        $dumper = new PhpDumper($container);
        eval('?>'.$dumper->dump(array('class' => 'Symfony_DI_PhpDumper_Test_Private_Service_Triggers_Deprecation')));

        $container = new \Symfony_DI_PhpDumper_Test_Private_Service_Triggers_Deprecation();

        $container->get('bar');
    }

    public function testParameterWithMixedCase()
    {
        $container = new ContainerBuilder(new ParameterBag(array('Foo' => 'bar', 'BAR' => 'foo')));
        $container->compile();

        $dumper = new PhpDumper($container);
        eval('?>'.$dumper->dump(array('class' => 'Symfony_DI_PhpDumper_Test_Parameter_With_Mixed_Case')));

        $container = new \Symfony_DI_PhpDumper_Test_Parameter_With_Mixed_Case();

        $this->assertSame('bar', $container->getParameter('Foo'));
        $this->assertSame('foo', $container->getParameter('BAR'));
    }
}

class Rot13EnvVarProcessor implements EnvVarProcessorInterface
{
    public function getEnv($prefix, $name, \Closure $getEnv)
    {
        return str_rot13($getEnv($name));
    }

    public static function getProvidedTypes()
    {
        return array('rot13' => 'string');
    }
}<|MERGE_RESOLUTION|>--- conflicted
+++ resolved
@@ -285,44 +285,17 @@
     }
 
     /**
-<<<<<<< HEAD
      * @expectedException \Symfony\Component\DependencyInjection\Exception\InvalidArgumentException
-     * @expectedExceptionMessage You cannot set the pre-defined service "bar".
+     * @expectedExceptionMessage The "bar2" service is already initialized, you cannot replace it.
      */
     public function testOverrideServiceWhenUsingADumpedContainer()
     {
         require_once self::$fixturesPath.'/php/services9_compiled.php';
-=======
-     * @group legacy
-     * @expectedDeprecation The "bar" service is already initialized, replacing it is deprecated since Symfony 3.3 and will fail in 4.0.
-     */
-    public function testOverrideServiceWhenUsingADumpedContainer()
-    {
-        require_once self::$fixturesPath.'/php/services9.php';
         require_once self::$fixturesPath.'/includes/foo.php';
 
         $container = new \ProjectServiceContainer();
-        $container->setParameter('foo_bar', 'foo_bar');
-        $container->get('bar');
-        $container->set('bar', $bar = new \stdClass());
-
-        $this->assertSame($bar, $container->get('bar'), '->set() overrides an already defined service');
-    }
-
-    /**
-     * @group legacy
-     * @expectedDeprecation The "bar" service is already initialized, replacing it is deprecated since Symfony 3.3 and will fail in 4.0.
-     */
-    public function testOverrideServiceWhenUsingADumpedContainerAndServiceIsUsedFromAnotherOne()
-    {
-        require_once self::$fixturesPath.'/php/services9.php';
->>>>>>> c674bd76
-        require_once self::$fixturesPath.'/includes/foo.php';
-
-        $container = new \ProjectServiceContainer();
-        $container->setParameter('foo_bar', 'foo_bar');
-        $container->get('bar');
-        $container->set('bar', $bar = new \stdClass());
+        $container->get('bar2');
+        $container->set('bar2', new \stdClass());
     }
 
     /**
