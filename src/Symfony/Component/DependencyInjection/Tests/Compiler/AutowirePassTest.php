<?php

/*
 * This file is part of the Symfony package.
 *
 * (c) Fabien Potencier <fabien@symfony.com>
 *
 * For the full copyright and license information, please view the LICENSE
 * file that was distributed with this source code.
 */

namespace Symfony\Component\DependencyInjection\Tests\Compiler;

use Symfony\Component\DependencyInjection\Compiler\AutowirePass;
use Symfony\Component\DependencyInjection\ContainerBuilder;
use Symfony\Component\DependencyInjection\Reference;
use Symfony\Component\DependencyInjection\Tests\Fixtures\includes\FooVariadic;

/**
 * @author Kévin Dunglas <dunglas@gmail.com>
 */
class AutowirePassTest extends \PHPUnit_Framework_TestCase
{
    public function testProcess()
    {
        $container = new ContainerBuilder();

        $container->register('foo', __NAMESPACE__.'\Foo');
        $barDefinition = $container->register('bar', __NAMESPACE__.'\Bar');
        $barDefinition->setAutowired(true);

        $pass = new AutowirePass();
        $pass->process($container);

        $this->assertCount(1, $container->getDefinition('bar')->getArguments());
        $this->assertEquals('foo', (string) $container->getDefinition('bar')->getArgument(0));
    }

    /**
     * @requires PHP 5.6
     */
    public function testProcessVariadic()
    {
        $container = new ContainerBuilder();
        $container->register('foo', Foo::class);
        $definition = $container->register('fooVariadic', FooVariadic::class);
        $definition->setAutowired(true);

        $pass = new AutowirePass();
        $pass->process($container);

        $this->assertCount(1, $container->getDefinition('fooVariadic')->getArguments());
        $this->assertEquals('foo', (string) $container->getDefinition('fooVariadic')->getArgument(0));
    }

    public function testProcessAutowireParent()
    {
        $container = new ContainerBuilder();

        $container->register('b', __NAMESPACE__.'\B');
        $cDefinition = $container->register('c', __NAMESPACE__.'\C');
        $cDefinition->setAutowired(true);

        $pass = new AutowirePass();
        $pass->process($container);

        $this->assertCount(1, $container->getDefinition('c')->getArguments());
        $this->assertEquals('b', (string) $container->getDefinition('c')->getArgument(0));
    }

    public function testProcessAutowireInterface()
    {
        $container = new ContainerBuilder();

        $container->register('f', __NAMESPACE__.'\F');
        $gDefinition = $container->register('g', __NAMESPACE__.'\G');
        $gDefinition->setAutowired(true);

        $pass = new AutowirePass();
        $pass->process($container);

        $this->assertCount(3, $container->getDefinition('g')->getArguments());
        $this->assertEquals('f', (string) $container->getDefinition('g')->getArgument(0));
        $this->assertEquals('f', (string) $container->getDefinition('g')->getArgument(1));
        $this->assertEquals('f', (string) $container->getDefinition('g')->getArgument(2));
    }

    public function testCompleteExistingDefinition()
    {
        $container = new ContainerBuilder();

        $container->register('b', __NAMESPACE__.'\B');
        $container->register('f', __NAMESPACE__.'\F');
        $hDefinition = $container->register('h', __NAMESPACE__.'\H')->addArgument(new Reference('b'));
        $hDefinition->setAutowired(true);

        $pass = new AutowirePass();
        $pass->process($container);

        $this->assertCount(2, $container->getDefinition('h')->getArguments());
        $this->assertEquals('b', (string) $container->getDefinition('h')->getArgument(0));
        $this->assertEquals('f', (string) $container->getDefinition('h')->getArgument(1));
    }

    public function testCompleteExistingDefinitionWithNotDefinedArguments()
    {
        $container = new ContainerBuilder();

        $container->register('b', __NAMESPACE__.'\B');
        $container->register('f', __NAMESPACE__.'\F');
        $hDefinition = $container->register('h', __NAMESPACE__.'\H')->addArgument('')->addArgument('');
        $hDefinition->setAutowired(true);

        $pass = new AutowirePass();
        $pass->process($container);

        $this->assertCount(2, $container->getDefinition('h')->getArguments());
        $this->assertEquals('b', (string) $container->getDefinition('h')->getArgument(0));
        $this->assertEquals('f', (string) $container->getDefinition('h')->getArgument(1));
    }

    /**
     * @expectedException \Symfony\Component\DependencyInjection\Exception\RuntimeException
     * @expectedExceptionMessage Unable to autowire argument of type "Symfony\Component\DependencyInjection\Tests\Compiler\CollisionInterface" for the service "a". Multiple services exist for this interface (c1, c2, c3).
     */
    public function testTypeCollision()
    {
        $container = new ContainerBuilder();

        $container->register('c1', __NAMESPACE__.'\CollisionA');
        $container->register('c2', __NAMESPACE__.'\CollisionB');
        $container->register('c3', __NAMESPACE__.'\CollisionB');
        $aDefinition = $container->register('a', __NAMESPACE__.'\CannotBeAutowired');
        $aDefinition->setAutowired(true);

        $pass = new AutowirePass();
        $pass->process($container);
    }

    /**
     * @expectedException \Symfony\Component\DependencyInjection\Exception\RuntimeException
     * @expectedExceptionMessage Unable to autowire argument of type "Symfony\Component\DependencyInjection\Tests\Compiler\Foo" for the service "a". Multiple services exist for this class (a1, a2).
     */
    public function testTypeNotGuessable()
    {
        $container = new ContainerBuilder();

        $container->register('a1', __NAMESPACE__.'\Foo');
        $container->register('a2', __NAMESPACE__.'\Foo');
        $aDefinition = $container->register('a', __NAMESPACE__.'\NotGuessableArgument');
        $aDefinition->setAutowired(true);

        $pass = new AutowirePass();
        $pass->process($container);
    }

    /**
     * @expectedException \Symfony\Component\DependencyInjection\Exception\RuntimeException
     * @expectedExceptionMessage Unable to autowire argument of type "Symfony\Component\DependencyInjection\Tests\Compiler\A" for the service "a". Multiple services exist for this class (a1, a2).
     */
    public function testTypeNotGuessableWithSubclass()
    {
        $container = new ContainerBuilder();

        $container->register('a1', __NAMESPACE__.'\B');
        $container->register('a2', __NAMESPACE__.'\B');
        $aDefinition = $container->register('a', __NAMESPACE__.'\NotGuessableArgumentForSubclass');
        $aDefinition->setAutowired(true);

        $pass = new AutowirePass();
        $pass->process($container);
    }

    /**
     * @expectedException \Symfony\Component\DependencyInjection\Exception\RuntimeException
     * @expectedExceptionMessage Unable to autowire argument of type "Symfony\Component\DependencyInjection\Tests\Compiler\CollisionInterface" for the service "a". No services were found matching this interface and it cannot be auto-registered.
     */
    public function testTypeNotGuessableNoServicesFound()
    {
        $container = new ContainerBuilder();

        $aDefinition = $container->register('a', __NAMESPACE__.'\CannotBeAutowired');
        $aDefinition->setAutowired(true);

        $pass = new AutowirePass();
        $pass->process($container);
    }

    public function testTypeNotGuessableWithTypeSet()
    {
        $container = new ContainerBuilder();

        $container->register('a1', __NAMESPACE__.'\Foo');
        $container->register('a2', __NAMESPACE__.'\Foo')->addAutowiringType(__NAMESPACE__.'\Foo');
        $aDefinition = $container->register('a', __NAMESPACE__.'\NotGuessableArgument');
        $aDefinition->setAutowired(true);

        $pass = new AutowirePass();
        $pass->process($container);

        $this->assertCount(1, $container->getDefinition('a')->getArguments());
        $this->assertEquals('a2', (string) $container->getDefinition('a')->getArgument(0));
    }

    public function testWithTypeSet()
    {
        $container = new ContainerBuilder();

        $container->register('c1', __NAMESPACE__.'\CollisionA');
        $container->register('c2', __NAMESPACE__.'\CollisionB')->addAutowiringType(__NAMESPACE__.'\CollisionInterface');
        $aDefinition = $container->register('a', __NAMESPACE__.'\CannotBeAutowired');
        $aDefinition->setAutowired(true);

        $pass = new AutowirePass();
        $pass->process($container);

        $this->assertCount(1, $container->getDefinition('a')->getArguments());
        $this->assertEquals('c2', (string) $container->getDefinition('a')->getArgument(0));
    }

    public function testCreateDefinition()
    {
        $container = new ContainerBuilder();

        $coopTilleulsDefinition = $container->register('coop_tilleuls', __NAMESPACE__.'\LesTilleuls');
        $coopTilleulsDefinition->setAutowired(true);

        $pass = new AutowirePass();
        $pass->process($container);

        $this->assertCount(1, $container->getDefinition('coop_tilleuls')->getArguments());
        $this->assertEquals('autowired.Symfony\Component\DependencyInjection\Tests\Compiler\Dunglas', $container->getDefinition('coop_tilleuls')->getArgument(0));

        $dunglasDefinition = $container->getDefinition('autowired.Symfony\Component\DependencyInjection\Tests\Compiler\Dunglas');
        $this->assertEquals(__NAMESPACE__.'\Dunglas', $dunglasDefinition->getClass());
        $this->assertFalse($dunglasDefinition->isPublic());
        $this->assertCount(1, $dunglasDefinition->getArguments());
        $this->assertEquals('autowired.Symfony\Component\DependencyInjection\Tests\Compiler\Lille', $dunglasDefinition->getArgument(0));

        $lilleDefinition = $container->getDefinition('autowired.Symfony\Component\DependencyInjection\Tests\Compiler\Lille');
        $this->assertEquals(__NAMESPACE__.'\Lille', $lilleDefinition->getClass());
    }

    public function testResolveParameter()
    {
        $container = new ContainerBuilder();

        $container->setParameter('class_name', __NAMESPACE__.'\Foo');
        $container->register('foo', '%class_name%');
        $barDefinition = $container->register('bar', __NAMESPACE__.'\Bar');
        $barDefinition->setAutowired(true);

        $pass = new AutowirePass();
        $pass->process($container);

        $this->assertEquals('foo', $container->getDefinition('bar')->getArgument(0));
    }

    public function testOptionalParameter()
    {
        $container = new ContainerBuilder();

        $container->register('a', __NAMESPACE__.'\A');
        $container->register('foo', __NAMESPACE__.'\Foo');
        $optDefinition = $container->register('opt', __NAMESPACE__.'\OptionalParameter');
        $optDefinition->setAutowired(true);

        $pass = new AutowirePass();
        $pass->process($container);

        $definition = $container->getDefinition('opt');
        $this->assertNull($definition->getArgument(0));
        $this->assertEquals('a', $definition->getArgument(1));
        $this->assertEquals('foo', $definition->getArgument(2));
    }

    public function testDontTriggerAutowiring()
    {
        $container = new ContainerBuilder();

        $container->register('foo', __NAMESPACE__.'\Foo');
        $container->register('bar', __NAMESPACE__.'\Bar');

        $pass = new AutowirePass();
        $pass->process($container);

        $this->assertCount(0, $container->getDefinition('bar')->getArguments());
    }

    /**
     * @expectedException \Symfony\Component\DependencyInjection\Exception\RuntimeException
     * @expectedExceptionMessage Cannot autowire argument $r of method Symfony\Component\DependencyInjection\Tests\Compiler\BadTypeHintedArgument::__construct() for service "a": Class Symfony\Component\DependencyInjection\Tests\Compiler\NotARealClass does not exist.
     */
    public function testClassNotFoundThrowsException()
    {
        $container = new ContainerBuilder();

        $aDefinition = $container->register('a', __NAMESPACE__.'\BadTypeHintedArgument');
        $aDefinition->setAutowired(true);

        $pass = new AutowirePass();
        $pass->process($container);
    }

    /**
     * @expectedException \Symfony\Component\DependencyInjection\Exception\RuntimeException
     * @expectedExceptionMessage Cannot autowire argument $r of method Symfony\Component\DependencyInjection\Tests\Compiler\BadParentTypeHintedArgument::__construct() for service "a": Class Symfony\Component\DependencyInjection\Tests\Compiler\OptionalServiceClass does not exist.
     */
    public function testParentClassNotFoundThrowsException()
    {
        $container = new ContainerBuilder();

        $aDefinition = $container->register('a', __NAMESPACE__.'\BadParentTypeHintedArgument');
        $aDefinition->setAutowired(true);

        $pass = new AutowirePass();
        $pass->process($container);
    }

    public function testDontUseAbstractServices()
    {
        $container = new ContainerBuilder();

        $container->register('abstract_foo', __NAMESPACE__.'\Foo')->setAbstract(true);
        $container->register('foo', __NAMESPACE__.'\Foo');
        $container->register('bar', __NAMESPACE__.'\Bar')->setAutowired(true);

        $pass = new AutowirePass();
        $pass->process($container);

        $arguments = $container->getDefinition('bar')->getArguments();
        $this->assertSame('foo', (string) $arguments[0]);
    }

    public function testSomeSpecificArgumentsAreSet()
    {
        $container = new ContainerBuilder();

        $container->register('foo', __NAMESPACE__.'\Foo');
        $container->register('a', __NAMESPACE__.'\A');
        $container->register('dunglas', __NAMESPACE__.'\Dunglas');
        $container->register('multiple', __NAMESPACE__.'\MultipleArguments')
            ->setAutowired(true)
            // set the 2nd (index 1) argument only: autowire the first and third
            // args are: A, Foo, Dunglas
            ->setArguments(array(
                1 => new Reference('foo'),
            ));

        $pass = new AutowirePass();
        $pass->process($container);

        $definition = $container->getDefinition('multiple');
        $this->assertEquals(
            array(
                new Reference('a'),
                new Reference('foo'),
                new Reference('dunglas'),
            ),
            $definition->getArguments()
        );
    }

    /**
     * @expectedException \Symfony\Component\DependencyInjection\Exception\RuntimeException
     * @expectedExceptionMessage Cannot autowire service "arg_no_type_hint": argument $foo of method Symfony\Component\DependencyInjection\Tests\Compiler\MultipleArguments::__construct() must have a type-hint or be given a value explicitly.
     */
    public function testScalarArgsCannotBeAutowired()
    {
        $container = new ContainerBuilder();

        $container->register('a', __NAMESPACE__.'\A');
        $container->register('dunglas', __NAMESPACE__.'\Dunglas');
        $container->register('arg_no_type_hint', __NAMESPACE__.'\MultipleArguments')
            ->setAutowired(true);

        $pass = new AutowirePass();
        $pass->process($container);

        $container->getDefinition('arg_no_type_hint');
    }

    /**
     * @expectedException \Symfony\Component\DependencyInjection\Exception\RuntimeException
     * @expectedExceptionMessage Cannot autowire service "not_really_optional_scalar": argument $foo of method Symfony\Component\DependencyInjection\Tests\Compiler\MultipleArgumentsOptionalScalarNotReallyOptional::__construct() must have a type-hint or be given a value explicitly.
     */
    public function testOptionalScalarNotReallyOptionalThrowException()
    {
        $container = new ContainerBuilder();

        $container->register('a', __NAMESPACE__.'\A');
        $container->register('lille', __NAMESPACE__.'\Lille');
        $container->register('not_really_optional_scalar', __NAMESPACE__.'\MultipleArgumentsOptionalScalarNotReallyOptional')
            ->setAutowired(true);

        $pass = new AutowirePass();
        $pass->process($container);
    }

    public function testOptionalScalarArgsDontMessUpOrder()
    {
        $container = new ContainerBuilder();

        $container->register('a', __NAMESPACE__.'\A');
        $container->register('lille', __NAMESPACE__.'\Lille');
        $container->register('with_optional_scalar', __NAMESPACE__.'\MultipleArgumentsOptionalScalar')
            ->setAutowired(true);

        $pass = new AutowirePass();
        $pass->process($container);

        $definition = $container->getDefinition('with_optional_scalar');
        $this->assertEquals(
            array(
                new Reference('a'),
                // use the default value
                'default_val',
                new Reference('lille'),
            ),
            $definition->getArguments()
        );
    }

    public function testOptionalScalarArgsNotPassedIfLast()
    {
        $container = new ContainerBuilder();

        $container->register('a', __NAMESPACE__.'\A');
        $container->register('lille', __NAMESPACE__.'\Lille');
        $container->register('with_optional_scalar_last', __NAMESPACE__.'\MultipleArgumentsOptionalScalarLast')
            ->setAutowired(true);

        $pass = new AutowirePass();
        $pass->process($container);

        $definition = $container->getDefinition('with_optional_scalar_last');
        $this->assertEquals(
            array(
                new Reference('a'),
                new Reference('lille'),
                // third arg shouldn't *need* to be passed
                // but that's hard to "pull of" with autowiring, so
                // this assumes passing the default val is ok
                'some_val',
            ),
            $definition->getArguments()
        );
    }

    public function testSetterInjection()
    {
        $container = new ContainerBuilder();
        $container->register('app_foo', Foo::class);
        $container->register('app_a', A::class);
        $container->register('app_collision_a', CollisionA::class);
        $container->register('app_collision_b', CollisionB::class);

        // manually configure *one* call, to override autowiring
        $container
            ->register('setter_injection', SetterInjection::class)
            ->setAutowiredMethods(array('set*'))
            ->addMethodCall('setWithCallsConfigured', array('manual_arg1', 'manual_arg2'))
        ;

        $pass = new AutowirePass();
        $pass->process($container);

        $methodCalls = $container->getDefinition('setter_injection')->getMethodCalls();

        // grab the call method names
        $actualMethodNameCalls = array_map(function ($call) {
            return $call[0];
        }, $methodCalls);
        $this->assertEquals(
            array('setWithCallsConfigured', 'setFoo', 'setDependencies'),
            $actualMethodNameCalls
        );

        // test setWithCallsConfigured args
        $this->assertEquals(
            array('manual_arg1', 'manual_arg2'),
            $methodCalls[0][1]
        );
        // test setFoo args
        $this->assertEquals(
            array(new Reference('app_foo')),
            $methodCalls[1][1]
        );
    }

    public function testExplicitMethodInjection()
    {
        $container = new ContainerBuilder();
        $container->register('app_foo', Foo::class);
        $container->register('app_a', A::class);
        $container->register('app_collision_a', CollisionA::class);
        $container->register('app_collision_b', CollisionB::class);

        $container
            ->register('setter_injection', SetterInjection::class)
            ->setAutowiredMethods(array('setFoo', 'notASetter'))
        ;

        $pass = new AutowirePass();
        $pass->process($container);

        $methodCalls = $container->getDefinition('setter_injection')->getMethodCalls();

        $actualMethodNameCalls = array_map(function ($call) {
            return $call[0];
        }, $methodCalls);
        $this->assertEquals(
            array('setFoo', 'notASetter'),
            $actualMethodNameCalls
        );
    }

    /**
     * @dataProvider getCreateResourceTests
     */
    public function testCreateResourceForClass($className, $isEqual)
    {
        $startingResource = AutowirePass::createResourceForClass(
            new \ReflectionClass(__NAMESPACE__.'\ClassForResource')
        );
        $newResource = AutowirePass::createResourceForClass(
            new \ReflectionClass(__NAMESPACE__.'\\'.$className)
        );

        // hack so the objects don't differ by the class name
        $startingReflObject = new \ReflectionObject($startingResource);
        $reflProp = $startingReflObject->getProperty('class');
        $reflProp->setAccessible(true);
        $reflProp->setValue($startingResource, __NAMESPACE__.'\\'.$className);

        if ($isEqual) {
            $this->assertEquals($startingResource, $newResource);
        } else {
            $this->assertNotEquals($startingResource, $newResource);
        }
    }

    public function getCreateResourceTests()
    {
        return array(
            array('IdenticalClassResource', true),
            array('ClassChangedConstructorArgs', false),
        );
    }

    public function testIgnoreServiceWithClassNotExisting()
    {
        $container = new ContainerBuilder();

        $container->register('class_not_exist', __NAMESPACE__.'\OptionalServiceClass');

        $barDefinition = $container->register('bar', __NAMESPACE__.'\Bar');
        $barDefinition->setAutowired(true);

        $pass = new AutowirePass();
        $pass->process($container);

        $this->assertTrue($container->hasDefinition('bar'));
    }

<<<<<<< HEAD
    /**
     * @expectedException \Symfony\Component\DependencyInjection\Exception\RuntimeException
     * @expectedExceptionMessage Unable to autowire argument of type "Symfony\Component\DependencyInjection\Tests\Compiler\CollisionInterface" for the service "setter_injection_collision". Multiple services exist for this interface (c1, c2).
     * @expectedExceptionCode 1
     */
    public function testSetterInjectionCollisionThrowsException()
    {
        $container = new ContainerBuilder();

        $container->register('c1', CollisionA::class);
        $container->register('c2', CollisionB::class);
        $aDefinition = $container->register('setter_injection_collision', SetterInjectionCollision::class);
        $aDefinition->setAutowiredMethods(array('set*'));

        $pass = new AutowirePass();
        $pass->process($container);
    }

    public function testLogUnusedPatterns()
    {
        $container = new ContainerBuilder();

        $definition = $container->register('foo', Foo::class);
        $definition->setAutowiredMethods(array('not', 'exist*'));

        $pass = new AutowirePass();
        $pass->process($container);

        $this->assertEquals(array(AutowirePass::class.': Autowiring\'s patterns "not", "exist*" for service "foo" don\'t match any method.'), $container->getCompiler()->getLog());
    }

    public function testPartialMethodCalls()
    {
        $container = new ContainerBuilder();

        $container->register('a', A::class);
        $container->register('foo', Foo::class);
        $definition = $container->register('bar', SetterInjection::class);
        $definition->setAutowired(true);
        $definition->addMethodCall('setDependencies', array(new Reference('foo')));
=======
    public function testEmptyStringIsKept()
    {
        $container = new ContainerBuilder();

        $container->register('a', __NAMESPACE__.'\A');
        $container->register('lille', __NAMESPACE__.'\Lille');
        $container->register('foo', __NAMESPACE__.'\MultipleArgumentsOptionalScalar')
            ->setAutowired(true)
            ->setArguments(array('', ''));
>>>>>>> 09d5f4eb

        $pass = new AutowirePass();
        $pass->process($container);

<<<<<<< HEAD
        $this->assertEquals(array(array('setDependencies', array(new Reference('foo'), new Reference('a')))), $container->getDefinition('bar')->getMethodCalls());
=======
        $this->assertEquals(array(new Reference('a'), '', new Reference('lille')), $container->getDefinition('foo')->getArguments());
>>>>>>> 09d5f4eb
    }
}

class Foo
{
}

class Bar
{
    public function __construct(Foo $foo)
    {
    }
}

class A
{
}

class B extends A
{
}

class C
{
    public function __construct(A $a)
    {
    }
}

interface DInterface
{
}

interface EInterface extends DInterface
{
}

interface IInterface
{
}

class I implements IInterface
{
}

class F extends I implements EInterface
{
}

class G
{
    public function __construct(DInterface $d, EInterface $e, IInterface $i)
    {
    }
}

class H
{
    public function __construct(B $b, DInterface $d)
    {
    }
}

interface CollisionInterface
{
}

class CollisionA implements CollisionInterface
{
}

class CollisionB implements CollisionInterface
{
}

class CannotBeAutowired
{
    public function __construct(CollisionInterface $collision)
    {
    }
}

class Lille
{
}

class Dunglas
{
    public function __construct(Lille $l)
    {
    }
}

class LesTilleuls
{
    public function __construct(Dunglas $k)
    {
    }
}

class OptionalParameter
{
    public function __construct(CollisionInterface $c = null, A $a, Foo $f = null)
    {
    }
}

class BadTypeHintedArgument
{
    public function __construct(Dunglas $k, NotARealClass $r)
    {
    }
}
class BadParentTypeHintedArgument
{
    public function __construct(Dunglas $k, OptionalServiceClass $r)
    {
    }
}
class NotGuessableArgument
{
    public function __construct(Foo $k)
    {
    }
}
class NotGuessableArgumentForSubclass
{
    public function __construct(A $k)
    {
    }
}
class MultipleArguments
{
    public function __construct(A $k, $foo, Dunglas $dunglas)
    {
    }
}

class MultipleArgumentsOptionalScalar
{
    public function __construct(A $a, $foo = 'default_val', Lille $lille = null)
    {
    }
}
class MultipleArgumentsOptionalScalarLast
{
    public function __construct(A $a, Lille $lille, $foo = 'some_val')
    {
    }
}
class MultipleArgumentsOptionalScalarNotReallyOptional
{
    public function __construct(A $a, $foo = 'default_val', Lille $lille)
    {
    }
}

/*
 * Classes used for testing createResourceForClass
 */
class ClassForResource
{
    public function __construct($foo, Bar $bar = null)
    {
    }

    public function setBar(Bar $bar)
    {
    }
}
class IdenticalClassResource extends ClassForResource
{
}

class ClassChangedConstructorArgs extends ClassForResource
{
    public function __construct($foo, Bar $bar, $baz)
    {
    }
}

class SetterInjection
{
    public function setFoo(Foo $foo)
    {
        // should be called
    }

    public function setDependencies(Foo $foo, A $a)
    {
        // should be called
    }

    public function setBar()
    {
        // should not be called
    }

    public function setNotAutowireable(NotARealClass $n)
    {
        // should not be called
    }

    public function setArgCannotAutowire($foo)
    {
        // should not be called
    }

    public function setOptionalNotAutowireable(NotARealClass $n = null)
    {
        // should not be called
    }

    public function setOptionalNoTypeHint($foo = null)
    {
        // should not be called
    }

    public function setOptionalArgNoAutowireable($other = 'default_val')
    {
        // should not be called
    }

    public function setWithCallsConfigured(A $a)
    {
        // this method has a calls configured on it
        // should not be called
    }

    public function notASetter(A $a)
    {
        // should be called only when explicitly specified
    }
}

class SetterInjectionCollision
{
    public function setMultipleInstancesForOneArg(CollisionInterface $collision)
    {
        // The CollisionInterface cannot be autowired - there are multiple

        // should throw an exception
    }
}<|MERGE_RESOLUTION|>--- conflicted
+++ resolved
@@ -563,7 +563,6 @@
         $this->assertTrue($container->hasDefinition('bar'));
     }
 
-<<<<<<< HEAD
     /**
      * @expectedException \Symfony\Component\DependencyInjection\Exception\RuntimeException
      * @expectedExceptionMessage Unable to autowire argument of type "Symfony\Component\DependencyInjection\Tests\Compiler\CollisionInterface" for the service "setter_injection_collision". Multiple services exist for this interface (c1, c2).
@@ -604,7 +603,8 @@
         $definition = $container->register('bar', SetterInjection::class);
         $definition->setAutowired(true);
         $definition->addMethodCall('setDependencies', array(new Reference('foo')));
-=======
+    }
+
     public function testEmptyStringIsKept()
     {
         $container = new ContainerBuilder();
@@ -614,16 +614,11 @@
         $container->register('foo', __NAMESPACE__.'\MultipleArgumentsOptionalScalar')
             ->setAutowired(true)
             ->setArguments(array('', ''));
->>>>>>> 09d5f4eb
-
-        $pass = new AutowirePass();
-        $pass->process($container);
-
-<<<<<<< HEAD
-        $this->assertEquals(array(array('setDependencies', array(new Reference('foo'), new Reference('a')))), $container->getDefinition('bar')->getMethodCalls());
-=======
+
+        $pass = new AutowirePass();
+        $pass->process($container);
+
         $this->assertEquals(array(new Reference('a'), '', new Reference('lille')), $container->getDefinition('foo')->getArguments());
->>>>>>> 09d5f4eb
     }
 }
 
