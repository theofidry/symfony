<?php

/*
 * This file is part of the Symfony package.
 *
 * (c) Fabien Potencier <fabien@symfony.com>
 *
 * For the full copyright and license information, please view the LICENSE
 * file that was distributed with this source code.
 */

namespace Symfony\Component\DependencyInjection\Tests;

require_once __DIR__.'/Fixtures/includes/classes.php';
require_once __DIR__.'/Fixtures/includes/ProjectExtension.php';

use Symfony\Component\Config\Resource\ResourceInterface;
use Symfony\Component\DependencyInjection\Alias;
use Symfony\Component\DependencyInjection\ContainerBuilder;
use Symfony\Component\DependencyInjection\ContainerInterface;
use Symfony\Component\DependencyInjection\Definition;
use Symfony\Component\DependencyInjection\Exception\RuntimeException;
use Symfony\Component\DependencyInjection\Loader\ClosureLoader;
use Symfony\Component\DependencyInjection\Reference;
use Symfony\Component\DependencyInjection\ParameterBag\ParameterBag;
use Symfony\Component\Config\Resource\FileResource;
use Symfony\Component\ExpressionLanguage\Expression;

class ContainerBuilderTest extends \PHPUnit_Framework_TestCase
{
    public function testDefinitions()
    {
        $builder = new ContainerBuilder();
        $definitions = array(
            'foo' => new Definition('Bar\FooClass'),
            'bar' => new Definition('BarClass'),
        );
        $builder->setDefinitions($definitions);
        $this->assertEquals($definitions, $builder->getDefinitions(), '->setDefinitions() sets the service definitions');
        $this->assertTrue($builder->hasDefinition('foo'), '->hasDefinition() returns true if a service definition exists');
        $this->assertFalse($builder->hasDefinition('foobar'), '->hasDefinition() returns false if a service definition does not exist');

        $builder->setDefinition('foobar', $foo = new Definition('FooBarClass'));
        $this->assertEquals($foo, $builder->getDefinition('foobar'), '->getDefinition() returns a service definition if defined');
        $this->assertTrue($builder->setDefinition('foobar', $foo = new Definition('FooBarClass')) === $foo, '->setDefinition() implements a fluid interface by returning the service reference');

        $builder->addDefinitions($defs = array('foobar' => new Definition('FooBarClass')));
        $this->assertEquals(array_merge($definitions, $defs), $builder->getDefinitions(), '->addDefinitions() adds the service definitions');

        try {
            $builder->getDefinition('baz');
            $this->fail('->getDefinition() throws an InvalidArgumentException if the service definition does not exist');
        } catch (\InvalidArgumentException $e) {
            $this->assertEquals('The service definition "baz" does not exist.', $e->getMessage(), '->getDefinition() throws an InvalidArgumentException if the service definition does not exist');
        }
    }

    public function testCreateDeprecatedService()
    {
        $definition = new Definition('stdClass');
        $definition->setDeprecated(true);

        $that = $this;
        $wasTriggered = false;

        set_error_handler(function ($errno, $errstr) use ($that, &$wasTriggered) {
            $that->assertSame(E_USER_DEPRECATED, $errno);
            $that->assertSame('The "deprecated_foo" service is deprecated. You should stop using it, as it will soon be removed.', $errstr);
            $wasTriggered = true;
        });

        $builder = new ContainerBuilder();
        $builder->setDefinition('deprecated_foo', $definition);
        $builder->get('deprecated_foo');

        restore_error_handler();

        $this->assertTrue($wasTriggered);
    }

    public function testRegister()
    {
        $builder = new ContainerBuilder();
        $builder->register('foo', 'Bar\FooClass');
        $this->assertTrue($builder->hasDefinition('foo'), '->register() registers a new service definition');
        $this->assertInstanceOf('Symfony\Component\DependencyInjection\Definition', $builder->getDefinition('foo'), '->register() returns the newly created Definition instance');
    }

    public function testHas()
    {
        $builder = new ContainerBuilder();
        $this->assertFalse($builder->has('foo'), '->has() returns false if the service does not exist');
        $builder->register('foo', 'Bar\FooClass');
        $this->assertTrue($builder->has('foo'), '->has() returns true if a service definition exists');
        $builder->set('bar', new \stdClass());
        $this->assertTrue($builder->has('bar'), '->has() returns true if a service exists');
    }

    public function testGet()
    {
        $builder = new ContainerBuilder();
        try {
            $builder->get('foo');
            $this->fail('->get() throws an InvalidArgumentException if the service does not exist');
        } catch (\InvalidArgumentException $e) {
            $this->assertEquals('The service definition "foo" does not exist.', $e->getMessage(), '->get() throws an InvalidArgumentException if the service does not exist');
        }

        $this->assertNull($builder->get('foo', ContainerInterface::NULL_ON_INVALID_REFERENCE), '->get() returns null if the service does not exist and NULL_ON_INVALID_REFERENCE is passed as a second argument');

        $builder->register('foo', 'stdClass');
        $this->assertInternalType('object', $builder->get('foo'), '->get() returns the service definition associated with the id');
        $builder->set('bar', $bar = new \stdClass());
        $this->assertEquals($bar, $builder->get('bar'), '->get() returns the service associated with the id');
        $builder->register('bar', 'stdClass');
        $this->assertEquals($bar, $builder->get('bar'), '->get() returns the service associated with the id even if a definition has been defined');

        $builder->register('baz', 'stdClass')->setArguments(array(new Reference('baz')));
        try {
            @$builder->get('baz');
            $this->fail('->get() throws a ServiceCircularReferenceException if the service has a circular reference to itself');
        } catch (\Symfony\Component\DependencyInjection\Exception\ServiceCircularReferenceException $e) {
            $this->assertEquals('Circular reference detected for service "baz", path: "baz".', $e->getMessage(), '->get() throws a LogicException if the service has a circular reference to itself');
        }

        $this->assertTrue($builder->get('bar') === $builder->get('bar'), '->get() always returns the same instance if the service is shared');
    }

    public function testNonSharedServicesReturnsDifferentInstances()
    {
        $builder = new ContainerBuilder();
        $builder->register('bar', 'stdClass')->setShared(false);

        $this->assertNotSame($builder->get('bar'), $builder->get('bar'));
    }

    /**
     * @expectedException        \Symfony\Component\DependencyInjection\Exception\RuntimeException
     * @expectedExceptionMessage You have requested a synthetic service ("foo"). The DIC does not know how to construct this service.
     */
    public function testGetUnsetLoadingServiceWhenCreateServiceThrowsAnException()
    {
        $builder = new ContainerBuilder();
        $builder->register('foo', 'stdClass')->setSynthetic(true);

        // we expect a RuntimeException here as foo is synthetic
        try {
            $builder->get('foo');
        } catch (RuntimeException $e) {
        }

        // we must also have the same RuntimeException here
        $builder->get('foo');
    }

    /**
<<<<<<< HEAD
     * @covers Symfony\Component\DependencyInjection\ContainerBuilder::getServiceIds
     */
=======
     * @group legacy
     */
    public function testGetReturnsNullOnInactiveScope()
    {
        $builder = new ContainerBuilder();
        $builder->register('foo', 'stdClass')->setScope('request');

        $this->assertNull($builder->get('foo', ContainerInterface::NULL_ON_INVALID_REFERENCE));
    }

    /**
     * @group legacy
     */
    public function testGetReturnsNullOnInactiveScopeWhenServiceIsCreatedByAMethod()
    {
        $builder = new ProjectContainer();

        $this->assertNull($builder->get('foobaz', ContainerInterface::NULL_ON_INVALID_REFERENCE));
    }

>>>>>>> 9a1574a7
    public function testGetServiceIds()
    {
        $builder = new ContainerBuilder();
        $builder->register('foo', 'stdClass');
        $builder->bar = $bar = new \stdClass();
        $builder->register('bar', 'stdClass');
        $this->assertEquals(array('foo', 'bar', 'service_container'), $builder->getServiceIds(), '->getServiceIds() returns all defined service ids');
    }

    public function testAliases()
    {
        $builder = new ContainerBuilder();
        $builder->register('foo', 'stdClass');
        $builder->setAlias('bar', 'foo');
        $this->assertTrue($builder->hasAlias('bar'), '->hasAlias() returns true if the alias exists');
        $this->assertFalse($builder->hasAlias('foobar'), '->hasAlias() returns false if the alias does not exist');
        $this->assertEquals('foo', (string) $builder->getAlias('bar'), '->getAlias() returns the aliased service');
        $this->assertTrue($builder->has('bar'), '->setAlias() defines a new service');
        $this->assertTrue($builder->get('bar') === $builder->get('foo'), '->setAlias() creates a service that is an alias to another one');

        try {
            $builder->setAlias('foobar', 'foobar');
            $this->fail('->setAlias() throws an InvalidArgumentException if the alias references itself');
        } catch (\InvalidArgumentException $e) {
            $this->assertEquals('An alias can not reference itself, got a circular reference on "foobar".', $e->getMessage(), '->setAlias() throws an InvalidArgumentException if the alias references itself');
        }

        try {
            $builder->getAlias('foobar');
            $this->fail('->getAlias() throws an InvalidArgumentException if the alias does not exist');
        } catch (\InvalidArgumentException $e) {
            $this->assertEquals('The service alias "foobar" does not exist.', $e->getMessage(), '->getAlias() throws an InvalidArgumentException if the alias does not exist');
        }
    }

    public function testGetAliases()
    {
        $builder = new ContainerBuilder();
        $builder->setAlias('bar', 'foo');
        $builder->setAlias('foobar', 'foo');
        $builder->setAlias('moo', new Alias('foo', false));

        $aliases = $builder->getAliases();
        $this->assertEquals('foo', (string) $aliases['bar']);
        $this->assertTrue($aliases['bar']->isPublic());
        $this->assertEquals('foo', (string) $aliases['foobar']);
        $this->assertEquals('foo', (string) $aliases['moo']);
        $this->assertFalse($aliases['moo']->isPublic());

        $builder->register('bar', 'stdClass');
        $this->assertFalse($builder->hasAlias('bar'));

        $builder->set('foobar', 'stdClass');
        $builder->set('moo', 'stdClass');
        $this->assertCount(0, $builder->getAliases(), '->getAliases() does not return aliased services that have been overridden');
    }

    public function testSetAliases()
    {
        $builder = new ContainerBuilder();
        $builder->setAliases(array('bar' => 'foo', 'foobar' => 'foo'));

        $aliases = $builder->getAliases();
        $this->assertTrue(isset($aliases['bar']));
        $this->assertTrue(isset($aliases['foobar']));
    }

    public function testAddAliases()
    {
        $builder = new ContainerBuilder();
        $builder->setAliases(array('bar' => 'foo'));
        $builder->addAliases(array('foobar' => 'foo'));

        $aliases = $builder->getAliases();
        $this->assertTrue(isset($aliases['bar']));
        $this->assertTrue(isset($aliases['foobar']));
    }

    public function testAddGetCompilerPass()
    {
        $builder = new ContainerBuilder();
        $builder->setResourceTracking(false);
        $builderCompilerPasses = $builder->getCompiler()->getPassConfig()->getPasses();
        $builder->addCompilerPass($this->getMock('Symfony\Component\DependencyInjection\Compiler\CompilerPassInterface'));

        $this->assertCount(count($builder->getCompiler()->getPassConfig()->getPasses()) - 1, $builderCompilerPasses);
    }

    public function testCreateService()
    {
        $builder = new ContainerBuilder();
        $builder->register('foo1', 'Bar\FooClass')->setFile(__DIR__.'/Fixtures/includes/foo.php');
        $this->assertInstanceOf('\Bar\FooClass', $builder->get('foo1'), '->createService() requires the file defined by the service definition');
        $builder->register('foo2', 'Bar\FooClass')->setFile(__DIR__.'/Fixtures/includes/%file%.php');
        $builder->setParameter('file', 'foo');
        $this->assertInstanceOf('\Bar\FooClass', $builder->get('foo2'), '->createService() replaces parameters in the file provided by the service definition');
    }

    public function testCreateProxyWithRealServiceInstantiator()
    {
        $builder = new ContainerBuilder();

        $builder->register('foo1', 'Bar\FooClass')->setFile(__DIR__.'/Fixtures/includes/foo.php');
        $builder->getDefinition('foo1')->setLazy(true);

        $foo1 = $builder->get('foo1');

        $this->assertSame($foo1, $builder->get('foo1'), 'The same proxy is retrieved on multiple subsequent calls');
        $this->assertSame('Bar\FooClass', get_class($foo1));
    }

    public function testCreateServiceClass()
    {
        $builder = new ContainerBuilder();
        $builder->register('foo1', '%class%');
        $builder->setParameter('class', 'stdClass');
        $this->assertInstanceOf('\stdClass', $builder->get('foo1'), '->createService() replaces parameters in the class provided by the service definition');
    }

    public function testCreateServiceArguments()
    {
        $builder = new ContainerBuilder();
        $builder->register('bar', 'stdClass');
        $builder->register('foo1', 'Bar\FooClass')->addArgument(array('foo' => '%value%', '%value%' => 'foo', new Reference('bar'), '%%unescape_it%%'));
        $builder->setParameter('value', 'bar');
        $this->assertEquals(array('foo' => 'bar', 'bar' => 'foo', $builder->get('bar'), '%unescape_it%'), $builder->get('foo1')->arguments, '->createService() replaces parameters and service references in the arguments provided by the service definition');
    }

    public function testCreateServiceFactory()
    {
        $builder = new ContainerBuilder();
        $builder->register('foo', 'Bar\FooClass')->setFactory('Bar\FooClass::getInstance');
        $builder->register('qux', 'Bar\FooClass')->setFactory(array('Bar\FooClass', 'getInstance'));
        $builder->register('bar', 'Bar\FooClass')->setFactory(array(new Definition('Bar\FooClass'), 'getInstance'));
        $builder->register('baz', 'Bar\FooClass')->setFactory(array(new Reference('bar'), 'getInstance'));

        $this->assertTrue($builder->get('foo')->called, '->createService() calls the factory method to create the service instance');
        $this->assertTrue($builder->get('qux')->called, '->createService() calls the factory method to create the service instance');
        $this->assertTrue($builder->get('bar')->called, '->createService() uses anonymous service as factory');
        $this->assertTrue($builder->get('baz')->called, '->createService() uses another service as factory');
    }

<<<<<<< HEAD
    /**
     * @covers Symfony\Component\DependencyInjection\ContainerBuilder::createService
     */
=======
    public function testLegacyCreateServiceFactory()
    {
        $builder = new ContainerBuilder();
        $builder->register('bar', 'Bar\FooClass');
        $builder
            ->register('foo1', 'Bar\FooClass')
            ->setFactoryClass('%foo_class%')
            ->setFactoryMethod('getInstance')
            ->addArgument(array('foo' => '%value%', '%value%' => 'foo', new Reference('bar')))
        ;
        $builder->setParameter('value', 'bar');
        $builder->setParameter('foo_class', 'Bar\FooClass');
        $this->assertTrue($builder->get('foo1')->called, '->createService() calls the factory method to create the service instance');
        $this->assertEquals(array('foo' => 'bar', 'bar' => 'foo', $builder->get('bar')), $builder->get('foo1')->arguments, '->createService() passes the arguments to the factory method');
    }

    public function testLegacyCreateServiceFactoryService()
    {
        $builder = new ContainerBuilder();
        $builder->register('foo_service', 'Bar\FooClass');
        $builder
            ->register('foo', 'Bar\FooClass')
            ->setFactoryService('%foo_service%')
            ->setFactoryMethod('getInstance')
        ;
        $builder->setParameter('foo_service', 'foo_service');
        $this->assertTrue($builder->get('foo')->called, '->createService() calls the factory method to create the service instance');
    }

>>>>>>> 9a1574a7
    public function testCreateServiceMethodCalls()
    {
        $builder = new ContainerBuilder();
        $builder->register('bar', 'stdClass');
        $builder->register('foo1', 'Bar\FooClass')->addMethodCall('setBar', array(array('%value%', new Reference('bar'))));
        $builder->setParameter('value', 'bar');
        $this->assertEquals(array('bar', $builder->get('bar')), $builder->get('foo1')->bar, '->createService() replaces the values in the method calls arguments');
    }

    public function testCreateServiceConfigurator()
    {
        $builder = new ContainerBuilder();
        $builder->register('foo1', 'Bar\FooClass')->setConfigurator('sc_configure');
        $this->assertTrue($builder->get('foo1')->configured, '->createService() calls the configurator');

        $builder->register('foo2', 'Bar\FooClass')->setConfigurator(array('%class%', 'configureStatic'));
        $builder->setParameter('class', 'BazClass');
        $this->assertTrue($builder->get('foo2')->configured, '->createService() calls the configurator');

        $builder->register('baz', 'BazClass');
        $builder->register('foo3', 'Bar\FooClass')->setConfigurator(array(new Reference('baz'), 'configure'));
        $this->assertTrue($builder->get('foo3')->configured, '->createService() calls the configurator');

        $builder->register('foo4', 'Bar\FooClass')->setConfigurator(array($builder->getDefinition('baz'), 'configure'));
        $this->assertTrue($builder->get('foo4')->configured, '->createService() calls the configurator');

        $builder->register('foo5', 'Bar\FooClass')->setConfigurator('foo');
        try {
            $builder->get('foo5');
            $this->fail('->createService() throws an InvalidArgumentException if the configure callable is not a valid callable');
        } catch (\InvalidArgumentException $e) {
            $this->assertEquals('The configure callable for class "Bar\FooClass" is not a callable.', $e->getMessage(), '->createService() throws an InvalidArgumentException if the configure callable is not a valid callable');
        }
    }

    /**
     * @expectedException \RuntimeException
     */
    public function testCreateSyntheticService()
    {
        $builder = new ContainerBuilder();
        $builder->register('foo', 'Bar\FooClass')->setSynthetic(true);
        $builder->get('foo');
    }

    public function testCreateServiceWithExpression()
    {
        $builder = new ContainerBuilder();
        $builder->setParameter('bar', 'bar');
        $builder->register('bar', 'BarClass');
        $builder->register('foo', 'Bar\FooClass')->addArgument(array('foo' => new Expression('service("bar").foo ~ parameter("bar")')));
        $this->assertEquals('foobar', $builder->get('foo')->arguments['foo']);
    }

    public function testResolveServices()
    {
        $builder = new ContainerBuilder();
        $builder->register('foo', 'Bar\FooClass');
        $this->assertEquals($builder->get('foo'), $builder->resolveServices(new Reference('foo')), '->resolveServices() resolves service references to service instances');
        $this->assertEquals(array('foo' => array('foo', $builder->get('foo'))), $builder->resolveServices(array('foo' => array('foo', new Reference('foo')))), '->resolveServices() resolves service references to service instances in nested arrays');
        $this->assertEquals($builder->get('foo'), $builder->resolveServices(new Expression('service("foo")')), '->resolveServices() resolves expressions');
    }

    public function testMerge()
    {
        $container = new ContainerBuilder(new ParameterBag(array('bar' => 'foo')));
        $container->setResourceTracking(false);
        $config = new ContainerBuilder(new ParameterBag(array('foo' => 'bar')));
        $container->merge($config);
        $this->assertEquals(array('bar' => 'foo', 'foo' => 'bar'), $container->getParameterBag()->all(), '->merge() merges current parameters with the loaded ones');

        $container = new ContainerBuilder(new ParameterBag(array('bar' => 'foo')));
        $container->setResourceTracking(false);
        $config = new ContainerBuilder(new ParameterBag(array('foo' => '%bar%')));
        $container->merge($config);
        $container->compile();
        $this->assertEquals(array('bar' => 'foo', 'foo' => 'foo'), $container->getParameterBag()->all(), '->merge() evaluates the values of the parameters towards already defined ones');

        $container = new ContainerBuilder(new ParameterBag(array('bar' => 'foo')));
        $container->setResourceTracking(false);
        $config = new ContainerBuilder(new ParameterBag(array('foo' => '%bar%', 'baz' => '%foo%')));
        $container->merge($config);
        $container->compile();
        $this->assertEquals(array('bar' => 'foo', 'foo' => 'foo', 'baz' => 'foo'), $container->getParameterBag()->all(), '->merge() evaluates the values of the parameters towards already defined ones');

        $container = new ContainerBuilder();
        $container->setResourceTracking(false);
        $container->register('foo', 'Bar\FooClass');
        $container->register('bar', 'BarClass');
        $config = new ContainerBuilder();
        $config->setDefinition('baz', new Definition('BazClass'));
        $config->setAlias('alias_for_foo', 'foo');
        $container->merge($config);
        $this->assertEquals(array('foo', 'bar', 'baz'), array_keys($container->getDefinitions()), '->merge() merges definitions already defined ones');

        $aliases = $container->getAliases();
        $this->assertTrue(isset($aliases['alias_for_foo']));
        $this->assertEquals('foo', (string) $aliases['alias_for_foo']);

        $container = new ContainerBuilder();
        $container->setResourceTracking(false);
        $container->register('foo', 'Bar\FooClass');
        $config->setDefinition('foo', new Definition('BazClass'));
        $container->merge($config);
        $this->assertEquals('BazClass', $container->getDefinition('foo')->getClass(), '->merge() overrides already defined services');
    }

    /**
     * @expectedException \LogicException
     */
    public function testMergeLogicException()
    {
        $container = new ContainerBuilder();
        $container->setResourceTracking(false);
        $container->compile();
        $container->merge(new ContainerBuilder());
    }

    public function testfindTaggedServiceIds()
    {
        $builder = new ContainerBuilder();
        $builder
            ->register('foo', 'Bar\FooClass')
            ->addTag('foo', array('foo' => 'foo'))
            ->addTag('bar', array('bar' => 'bar'))
            ->addTag('foo', array('foofoo' => 'foofoo'))
        ;
        $this->assertEquals($builder->findTaggedServiceIds('foo'), array(
            'foo' => array(
                array('foo' => 'foo'),
                array('foofoo' => 'foofoo'),
            ),
        ), '->findTaggedServiceIds() returns an array of service ids and its tag attributes');
        $this->assertEquals(array(), $builder->findTaggedServiceIds('foobar'), '->findTaggedServiceIds() returns an empty array if there is annotated services');
    }

    public function testFindUnusedTags()
    {
        $builder = new ContainerBuilder();
        $builder
            ->register('foo', 'Bar\FooClass')
            ->addTag('kernel.event_listener', array('foo' => 'foo'))
            ->addTag('kenrel.event_listener', array('bar' => 'bar'))
        ;
        $builder->findTaggedServiceIds('kernel.event_listener');
        $this->assertEquals(array('kenrel.event_listener'), $builder->findUnusedTags(), '->findUnusedTags() returns an array with unused tags');
    }

    public function testFindDefinition()
    {
        $container = new ContainerBuilder();
        $container->setDefinition('foo', $definition = new Definition('Bar\FooClass'));
        $container->setAlias('bar', 'foo');
        $container->setAlias('foobar', 'bar');
        $this->assertEquals($definition, $container->findDefinition('foobar'), '->findDefinition() returns a Definition');
    }

    public function testAddObjectResource()
    {
        $container = new ContainerBuilder();

        $container->setResourceTracking(false);
        $container->addObjectResource(new \BarClass());

        $this->assertEmpty($container->getResources(), 'No resources get registered without resource tracking');

        $container->setResourceTracking(true);
        $container->addObjectResource(new \BarClass());

        $resources = $container->getResources();

        $this->assertCount(1, $resources, '1 resource was registered');

        /* @var $resource \Symfony\Component\Config\Resource\FileResource */
        $resource = end($resources);

        $this->assertInstanceOf('Symfony\Component\Config\Resource\FileResource', $resource);
        $this->assertSame(realpath(__DIR__.'/Fixtures/includes/classes.php'), realpath($resource->getResource()));
    }

    public function testAddClassResource()
    {
        $container = new ContainerBuilder();

        $container->setResourceTracking(false);
        $container->addClassResource(new \ReflectionClass('BarClass'));

        $this->assertEmpty($container->getResources(), 'No resources get registered without resource tracking');

        $container->setResourceTracking(true);
        $container->addClassResource(new \ReflectionClass('BarClass'));

        $resources = $container->getResources();

        $this->assertCount(1, $resources, '1 resource was registered');

        /* @var $resource \Symfony\Component\Config\Resource\FileResource */
        $resource = end($resources);

        $this->assertInstanceOf('Symfony\Component\Config\Resource\FileResource', $resource);
        $this->assertSame(realpath(__DIR__.'/Fixtures/includes/classes.php'), realpath($resource->getResource()));
    }

    public function testCompilesClassDefinitionsOfLazyServices()
    {
        $container = new ContainerBuilder();

        $this->assertEmpty($container->getResources(), 'No resources get registered without resource tracking');

        $container->register('foo', 'BarClass');
        $container->getDefinition('foo')->setLazy(true);

        $container->compile();

        $classesPath = realpath(__DIR__.'/Fixtures/includes/classes.php');
        $matchingResources = array_filter(
            $container->getResources(),
            function (ResourceInterface $resource) use ($classesPath) {
                return $resource instanceof FileResource && $classesPath === realpath($resource->getResource());
            }
        );

        $this->assertNotEmpty($matchingResources);
    }

    public function testResources()
    {
        $container = new ContainerBuilder();
        $container->addResource($a = new FileResource(__DIR__.'/Fixtures/xml/services1.xml'));
        $container->addResource($b = new FileResource(__DIR__.'/Fixtures/xml/services2.xml'));
        $resources = array();
        foreach ($container->getResources() as $resource) {
            if (false === strpos($resource, '.php')) {
                $resources[] = $resource;
            }
        }
        $this->assertEquals(array($a, $b), $resources, '->getResources() returns an array of resources read for the current configuration');
        $this->assertSame($container, $container->setResources(array()));
        $this->assertEquals(array(), $container->getResources());
    }

    public function testExtension()
    {
        $container = new ContainerBuilder();
        $container->setResourceTracking(false);

        $container->registerExtension($extension = new \ProjectExtension());
        $this->assertTrue($container->getExtension('project') === $extension, '->registerExtension() registers an extension');

        $this->setExpectedException('LogicException');
        $container->getExtension('no_registered');
    }

    public function testRegisteredButNotLoadedExtension()
    {
        $extension = $this->getMock('Symfony\\Component\\DependencyInjection\\Extension\\ExtensionInterface');
        $extension->expects($this->once())->method('getAlias')->will($this->returnValue('project'));
        $extension->expects($this->never())->method('load');

        $container = new ContainerBuilder();
        $container->setResourceTracking(false);
        $container->registerExtension($extension);
        $container->compile();
    }

    public function testRegisteredAndLoadedExtension()
    {
        $extension = $this->getMock('Symfony\\Component\\DependencyInjection\\Extension\\ExtensionInterface');
        $extension->expects($this->exactly(2))->method('getAlias')->will($this->returnValue('project'));
        $extension->expects($this->once())->method('load')->with(array(array('foo' => 'bar')));

        $container = new ContainerBuilder();
        $container->setResourceTracking(false);
        $container->registerExtension($extension);
        $container->loadFromExtension('project', array('foo' => 'bar'));
        $container->compile();
    }

    public function testPrivateServiceUser()
    {
        $fooDefinition = new Definition('BarClass');
        $fooUserDefinition = new Definition('BarUserClass', array(new Reference('bar')));
        $container = new ContainerBuilder();
        $container->setResourceTracking(false);

        $fooDefinition->setPublic(false);

        $container->addDefinitions(array(
            'bar' => $fooDefinition,
            'bar_user' => $fooUserDefinition,
        ));

        $container->compile();
        $this->assertInstanceOf('BarClass', $container->get('bar_user')->bar);
    }

    /**
     * @expectedException \BadMethodCallException
     */
    public function testThrowsExceptionWhenSetServiceOnAFrozenContainer()
    {
        $container = new ContainerBuilder();
        $container->setResourceTracking(false);
        $container->setDefinition('a', new Definition('stdClass'));
        $container->compile();
        $container->set('a', new \stdClass());
    }

    /**
     * @expectedException \BadMethodCallException
     */
    public function testThrowsExceptionWhenAddServiceOnAFrozenContainer()
    {
        $container = new ContainerBuilder();
        $container->compile();
        $container->set('a', new \stdClass());
    }

    public function testNoExceptionWhenSetSyntheticServiceOnAFrozenContainer()
    {
        $container = new ContainerBuilder();
        $def = new Definition('stdClass');
        $def->setSynthetic(true);
        $container->setDefinition('a', $def);
        $container->compile();
        $container->set('a', $a = new \stdClass());
        $this->assertEquals($a, $container->get('a'));
    }

    /**
     * @expectedException \BadMethodCallException
     */
    public function testThrowsExceptionWhenSetDefinitionOnAFrozenContainer()
    {
        $container = new ContainerBuilder();
        $container->setResourceTracking(false);
        $container->compile();
        $container->setDefinition('a', new Definition());
    }

    public function testExtensionConfig()
    {
        $container = new ContainerBuilder();

        $configs = $container->getExtensionConfig('foo');
        $this->assertEmpty($configs);

        $first = array('foo' => 'bar');
        $container->prependExtensionConfig('foo', $first);
        $configs = $container->getExtensionConfig('foo');
        $this->assertEquals(array($first), $configs);

        $second = array('ding' => 'dong');
        $container->prependExtensionConfig('foo', $second);
        $configs = $container->getExtensionConfig('foo');
        $this->assertEquals(array($second, $first), $configs);
    }

    public function testLazyLoadedService()
    {
        $loader = new ClosureLoader($container = new ContainerBuilder());
        $loader->load(function (ContainerBuilder $container) {
                $container->set('a', new \BazClass());
                $definition = new Definition('BazClass');
                $definition->setLazy(true);
                $container->setDefinition('a', $definition);
            }
        );

        $container->setResourceTracking(true);

        $container->compile();

        $class = new \BazClass();
        $reflectionClass = new \ReflectionClass($class);

        $r = new \ReflectionProperty($container, 'resources');
        $r->setAccessible(true);
        $resources = $r->getValue($container);

        $classInList = false;
        foreach ($resources as $resource) {
            if ($resource->getResource() === $reflectionClass->getFileName()) {
                $classInList = true;
                break;
            }
        }

        $this->assertTrue($classInList);
    }

    public function testAutowiring()
    {
        $container = new ContainerBuilder();

        $container->register('a', __NAMESPACE__.'\A');
        $bDefinition = $container->register('b', __NAMESPACE__.'\B');
        $bDefinition->setAutowired(true);

        $container->compile();

        $this->assertEquals('a', (string) $container->getDefinition('b')->getArgument(0));
    }
}

class FooClass
{
}

class A
{
}

class B
{
    public function __construct(A $a)
    {
    }
}<|MERGE_RESOLUTION|>--- conflicted
+++ resolved
@@ -153,32 +153,6 @@
         $builder->get('foo');
     }
 
-    /**
-<<<<<<< HEAD
-     * @covers Symfony\Component\DependencyInjection\ContainerBuilder::getServiceIds
-     */
-=======
-     * @group legacy
-     */
-    public function testGetReturnsNullOnInactiveScope()
-    {
-        $builder = new ContainerBuilder();
-        $builder->register('foo', 'stdClass')->setScope('request');
-
-        $this->assertNull($builder->get('foo', ContainerInterface::NULL_ON_INVALID_REFERENCE));
-    }
-
-    /**
-     * @group legacy
-     */
-    public function testGetReturnsNullOnInactiveScopeWhenServiceIsCreatedByAMethod()
-    {
-        $builder = new ProjectContainer();
-
-        $this->assertNull($builder->get('foobaz', ContainerInterface::NULL_ON_INVALID_REFERENCE));
-    }
-
->>>>>>> 9a1574a7
     public function testGetServiceIds()
     {
         $builder = new ContainerBuilder();
@@ -321,41 +295,6 @@
         $this->assertTrue($builder->get('baz')->called, '->createService() uses another service as factory');
     }
 
-<<<<<<< HEAD
-    /**
-     * @covers Symfony\Component\DependencyInjection\ContainerBuilder::createService
-     */
-=======
-    public function testLegacyCreateServiceFactory()
-    {
-        $builder = new ContainerBuilder();
-        $builder->register('bar', 'Bar\FooClass');
-        $builder
-            ->register('foo1', 'Bar\FooClass')
-            ->setFactoryClass('%foo_class%')
-            ->setFactoryMethod('getInstance')
-            ->addArgument(array('foo' => '%value%', '%value%' => 'foo', new Reference('bar')))
-        ;
-        $builder->setParameter('value', 'bar');
-        $builder->setParameter('foo_class', 'Bar\FooClass');
-        $this->assertTrue($builder->get('foo1')->called, '->createService() calls the factory method to create the service instance');
-        $this->assertEquals(array('foo' => 'bar', 'bar' => 'foo', $builder->get('bar')), $builder->get('foo1')->arguments, '->createService() passes the arguments to the factory method');
-    }
-
-    public function testLegacyCreateServiceFactoryService()
-    {
-        $builder = new ContainerBuilder();
-        $builder->register('foo_service', 'Bar\FooClass');
-        $builder
-            ->register('foo', 'Bar\FooClass')
-            ->setFactoryService('%foo_service%')
-            ->setFactoryMethod('getInstance')
-        ;
-        $builder->setParameter('foo_service', 'foo_service');
-        $this->assertTrue($builder->get('foo')->called, '->createService() calls the factory method to create the service instance');
-    }
-
->>>>>>> 9a1574a7
     public function testCreateServiceMethodCalls()
     {
         $builder = new ContainerBuilder();
