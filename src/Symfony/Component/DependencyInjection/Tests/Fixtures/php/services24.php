--- conflicted
+++ resolved
@@ -30,19 +30,7 @@
         $this->aliases = array();
     }
 
-<<<<<<< HEAD
     public function reset()
-=======
-    public function getRemovedIds()
-    {
-        return array(
-            'Psr\\Container\\ContainerInterface' => true,
-            'Symfony\\Component\\DependencyInjection\\ContainerInterface' => true,
-        );
-    }
-
-    public function compile()
->>>>>>> d3bc436c
     {
         $this->privates = array();
         parent::reset();
@@ -58,6 +46,14 @@
         return true;
     }
 
+    public function getRemovedIds()
+    {
+        return array(
+            'Psr\\Container\\ContainerInterface' => true,
+            'Symfony\\Component\\DependencyInjection\\ContainerInterface' => true,
+        );
+    }
+
     /**
      * Gets the public 'foo' shared autowired service.
      *
