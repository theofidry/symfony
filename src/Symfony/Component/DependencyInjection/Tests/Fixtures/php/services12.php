<?php

use Symfony\Component\DependencyInjection\Argument\RewindableGenerator;
use Symfony\Component\DependencyInjection\ContainerInterface;
use Symfony\Component\DependencyInjection\Container;
use Symfony\Component\DependencyInjection\Exception\InvalidArgumentException;
use Symfony\Component\DependencyInjection\Exception\LogicException;
use Symfony\Component\DependencyInjection\Exception\RuntimeException;
use Symfony\Component\DependencyInjection\ParameterBag\FrozenParameterBag;
use Symfony\Component\DependencyInjection\ParameterBag\ParameterBagInterface;

/**
 * This class has been auto-generated
 * by the Symfony Dependency Injection Component.
 *
 * @final
 */
class ProjectServiceContainer extends Container
{
    private $parameters = [];

    public function __construct()
    {
        $this->parameters = $this->getDefaultParameters();

        $this->services = $this->privates = [];
        $this->methodMap = [
            'test' => 'getTestService',
        ];

        $this->aliases = [];
    }

    public function compile(): void
    {
        throw new LogicException('You cannot compile a dumped container that was already compiled.');
    }

    public function isCompiled(): bool
    {
        return true;
    }

    public function getRemovedIds(): array
    {
        return [
            'Psr\\Container\\ContainerInterface' => true,
            'Symfony\\Component\\DependencyInjection\\ContainerInterface' => true,
        ];
    }

    /**
     * Gets the public 'test' shared service.
     *
     * @return \stdClass
     */
    protected function getTestService()
    {
<<<<<<< HEAD
        return $this->services['test'] = new \stdClass(('wiz'.\dirname(__DIR__, 1)), [('wiz'.\dirname(__DIR__, 1)) => (\dirname(__DIR__, 2).'/')]);
=======
        return $this->services['test'] = new \stdClass(('file://'.$this->targetDirs[1]), [('file://'.$this->targetDirs[1]) => ($this->targetDirs[2].'/')]);
>>>>>>> cf66f033
    }

    public function getParameter($name)
    {
        $name = (string) $name;

        if (!(isset($this->parameters[$name]) || isset($this->loadedDynamicParameters[$name]) || array_key_exists($name, $this->parameters))) {
            throw new InvalidArgumentException(sprintf('The parameter "%s" must be defined.', $name));
        }
        if (isset($this->loadedDynamicParameters[$name])) {
            return $this->loadedDynamicParameters[$name] ? $this->dynamicParameters[$name] : $this->getDynamicParameter($name);
        }

        return $this->parameters[$name];
    }

    public function hasParameter($name): bool
    {
        $name = (string) $name;

        return isset($this->parameters[$name]) || isset($this->loadedDynamicParameters[$name]) || array_key_exists($name, $this->parameters);
    }

    public function setParameter($name, $value): void
    {
        throw new LogicException('Impossible to call set() on a frozen ParameterBag.');
    }

    public function getParameterBag(): ParameterBagInterface
    {
        if (null === $this->parameterBag) {
            $parameters = $this->parameters;
            foreach ($this->loadedDynamicParameters as $name => $loaded) {
                $parameters[$name] = $loaded ? $this->dynamicParameters[$name] : $this->getDynamicParameter($name);
            }
            $this->parameterBag = new FrozenParameterBag($parameters);
        }

        return $this->parameterBag;
    }

    private $loadedDynamicParameters = [];
    private $dynamicParameters = [];

    private function getDynamicParameter(string $name)
    {
<<<<<<< HEAD
        throw new InvalidArgumentException(sprintf('The dynamic parameter "%s" must be defined.', $name));
=======
        switch ($name) {
            case 'foo': $value = ('file://'.$this->targetDirs[1]); break;
            case 'buz': $value = $this->targetDirs[2]; break;
            default: throw new InvalidArgumentException(sprintf('The dynamic parameter "%s" must be defined.', $name));
        }
        $this->loadedDynamicParameters[$name] = true;

        return $this->dynamicParameters[$name] = $value;
>>>>>>> cf66f033
    }

    protected function getDefaultParameters(): array
    {
        return [
            'foo' => ('wiz'.\dirname(__DIR__, 1)),
            'bar' => __DIR__,
            'baz' => (__DIR__.'/PhpDumperTest.php'),
            'buz' => \dirname(__DIR__, 2),
        ];
    }
}<|MERGE_RESOLUTION|>--- conflicted
+++ resolved
@@ -56,11 +56,7 @@
      */
     protected function getTestService()
     {
-<<<<<<< HEAD
-        return $this->services['test'] = new \stdClass(('wiz'.\dirname(__DIR__, 1)), [('wiz'.\dirname(__DIR__, 1)) => (\dirname(__DIR__, 2).'/')]);
-=======
-        return $this->services['test'] = new \stdClass(('file://'.$this->targetDirs[1]), [('file://'.$this->targetDirs[1]) => ($this->targetDirs[2].'/')]);
->>>>>>> cf66f033
+        return $this->services['test'] = new \stdClass(('file://'.\dirname(__DIR__, 1)), [('file://'.\dirname(__DIR__, 1)) => (\dirname(__DIR__, 2).'/')]);
     }
 
     public function getParameter($name)
@@ -107,24 +103,13 @@
 
     private function getDynamicParameter(string $name)
     {
-<<<<<<< HEAD
         throw new InvalidArgumentException(sprintf('The dynamic parameter "%s" must be defined.', $name));
-=======
-        switch ($name) {
-            case 'foo': $value = ('file://'.$this->targetDirs[1]); break;
-            case 'buz': $value = $this->targetDirs[2]; break;
-            default: throw new InvalidArgumentException(sprintf('The dynamic parameter "%s" must be defined.', $name));
-        }
-        $this->loadedDynamicParameters[$name] = true;
-
-        return $this->dynamicParameters[$name] = $value;
->>>>>>> cf66f033
     }
 
     protected function getDefaultParameters(): array
     {
         return [
-            'foo' => ('wiz'.\dirname(__DIR__, 1)),
+            'foo' => ('file://'.\dirname(__DIR__, 1)),
             'bar' => __DIR__,
             'baz' => (__DIR__.'/PhpDumperTest.php'),
             'buz' => \dirname(__DIR__, 2),
