--- conflicted
+++ resolved
@@ -617,7 +617,6 @@
         $loader = new YamlFileLoader($container, new FileLocator(self::$fixturesPath.'/yaml'));
         $loader->load('bad_empty_instanceof.yml');
     }
-<<<<<<< HEAD
 
     /**
      * @expectedException \Symfony\Component\DependencyInjection\Exception\InvalidArgumentException
@@ -655,9 +654,6 @@
         $this->assertSame($container->get('BAR')->arguments->bar, $container->get('bar'));
         $this->assertSame($container->get('BAR')->bar, $container->get('bar'));
     }
-}
-=======
->>>>>>> fd16993a
 
     public function testBindings()
     {
