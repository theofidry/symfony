<?php

/*
 * This file is part of the Symfony package.
 *
 * (c) Fabien Potencier <fabien@symfony.com>
 *
 * For the full copyright and license information, please view the LICENSE
 * file that was distributed with this source code.
 */

namespace Symfony\Component\DependencyInjection\Loader\Configurator;

use Symfony\Component\DependencyInjection\Argument\IteratorArgument;
use Symfony\Component\DependencyInjection\Argument\ServiceLocatorArgument;
use Symfony\Component\DependencyInjection\Argument\TaggedIteratorArgument;
use Symfony\Component\DependencyInjection\ContainerBuilder;
use Symfony\Component\DependencyInjection\Definition;
use Symfony\Component\DependencyInjection\Exception\InvalidArgumentException;
use Symfony\Component\DependencyInjection\Extension\ExtensionInterface;
use Symfony\Component\DependencyInjection\Loader\PhpFileLoader;
use Symfony\Component\ExpressionLanguage\Expression;

/**
 * @author Nicolas Grekas <p@tchwork.com>
 */
class ContainerConfigurator extends AbstractConfigurator
{
    const FACTORY = 'container';

    private $container;
    private $loader;
    private $instanceof;
    private $path;
    private $file;
    private $anonymousCount = 0;

    public function __construct(ContainerBuilder $container, PhpFileLoader $loader, array &$instanceof, string $path, string $file)
    {
        $this->container = $container;
        $this->loader = $loader;
        $this->instanceof = &$instanceof;
        $this->path = $path;
        $this->file = $file;
    }

    final public function extension(string $namespace, array $config)
    {
        if (!$this->container->hasExtension($namespace)) {
<<<<<<< HEAD
            $extensions = array_filter(array_map(function (ExtensionInterface $ext) { return $ext->getAlias(); }, $this->container->getExtensions()));
            throw new InvalidArgumentException(sprintf('There is no extension able to load the configuration for "%s" (in %s). Looked for namespace "%s", found %s.', $namespace, $this->file, $namespace, $extensions ? sprintf('"%s"', implode('", "', $extensions)) : 'none'));
=======
            $extensions = array_filter(array_map(function ($ext) { return $ext->getAlias(); }, $this->container->getExtensions()));
            throw new InvalidArgumentException(sprintf('There is no extension able to load the configuration for "%s" (in "%s"). Looked for namespace "%s", found "%s".', $namespace, $this->file, $namespace, $extensions ? implode('", "', $extensions) : 'none'));
>>>>>>> e29cdb70
        }

        $this->container->loadFromExtension($namespace, static::processValue($config));
    }

    final public function import(string $resource, string $type = null, $ignoreErrors = false)
    {
        $this->loader->setCurrentDir(\dirname($this->path));
        $this->loader->import($resource, $type, $ignoreErrors, $this->file);
    }

    final public function parameters(): ParametersConfigurator
    {
        return new ParametersConfigurator($this->container);
    }

    final public function services(): ServicesConfigurator
    {
        return new ServicesConfigurator($this->container, $this->loader, $this->instanceof, $this->path, $this->anonymousCount);
    }
}

/**
 * Creates a service reference.
 */
function ref(string $id): ReferenceConfigurator
{
    return new ReferenceConfigurator($id);
}

/**
 * Creates an inline service.
 */
function inline(string $class = null): InlineServiceConfigurator
{
    return new InlineServiceConfigurator(new Definition($class));
}

/**
 * Creates a service locator.
 *
 * @param ReferenceConfigurator[] $values
 */
function service_locator(array $values): ServiceLocatorArgument
{
    return new ServiceLocatorArgument(AbstractConfigurator::processValue($values, true));
}

/**
 * Creates a lazy iterator.
 *
 * @param ReferenceConfigurator[] $values
 */
function iterator(array $values): IteratorArgument
{
    return new IteratorArgument(AbstractConfigurator::processValue($values, true));
}

/**
 * Creates a lazy iterator by tag name.
 *
 * @deprecated since Symfony 4.4, to be removed in 5.0, use "tagged_iterator" instead.
 */
function tagged(string $tag, string $indexAttribute = null, string $defaultIndexMethod = null): TaggedIteratorArgument
{
    @trigger_error(__NAMESPACE__.'\tagged() is deprecated since Symfony 4.4 and will be removed in 5.0, use '.__NAMESPACE__.'\tagged_iterator() instead.', E_USER_DEPRECATED);

    return new TaggedIteratorArgument($tag, $indexAttribute, $defaultIndexMethod);
}

/**
 * Creates a lazy iterator by tag name.
 */
function tagged_iterator(string $tag, string $indexAttribute = null, string $defaultIndexMethod = null, string $defaultPriorityMethod = null): TaggedIteratorArgument
{
    return new TaggedIteratorArgument($tag, $indexAttribute, $defaultIndexMethod, false, $defaultPriorityMethod);
}

/**
 * Creates a service locator by tag name.
 */
function tagged_locator(string $tag, string $indexAttribute = null, string $defaultIndexMethod = null): ServiceLocatorArgument
{
    return new ServiceLocatorArgument(new TaggedIteratorArgument($tag, $indexAttribute, $defaultIndexMethod, true));
}

/**
 * Creates an expression.
 */
function expr(string $expression): Expression
{
    return new Expression($expression);
}<|MERGE_RESOLUTION|>--- conflicted
+++ resolved
@@ -47,13 +47,8 @@
     final public function extension(string $namespace, array $config)
     {
         if (!$this->container->hasExtension($namespace)) {
-<<<<<<< HEAD
             $extensions = array_filter(array_map(function (ExtensionInterface $ext) { return $ext->getAlias(); }, $this->container->getExtensions()));
-            throw new InvalidArgumentException(sprintf('There is no extension able to load the configuration for "%s" (in %s). Looked for namespace "%s", found %s.', $namespace, $this->file, $namespace, $extensions ? sprintf('"%s"', implode('", "', $extensions)) : 'none'));
-=======
-            $extensions = array_filter(array_map(function ($ext) { return $ext->getAlias(); }, $this->container->getExtensions()));
             throw new InvalidArgumentException(sprintf('There is no extension able to load the configuration for "%s" (in "%s"). Looked for namespace "%s", found "%s".', $namespace, $this->file, $namespace, $extensions ? implode('", "', $extensions) : 'none'));
->>>>>>> e29cdb70
         }
 
         $this->container->loadFromExtension($namespace, static::processValue($config));
