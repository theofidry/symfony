--- conflicted
+++ resolved
@@ -167,11 +167,7 @@
     /**
      * Sets the input of the process.
      *
-<<<<<<< HEAD
-     * @param string|null $input The input as a string
-=======
      * @param mixed $input The input as a string
->>>>>>> a901ca20
      *
      * @return ProcessBuilder
      *
