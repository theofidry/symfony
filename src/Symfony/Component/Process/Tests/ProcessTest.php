--- conflicted
+++ resolved
@@ -50,13 +50,10 @@
         }
     }
 
-    /**
-     * @expectedException \Symfony\Component\Process\Exception\RuntimeException
-     * @expectedExceptionMessage The provided cwd "
-     * @expectedExceptionMessage "does not exist.
-     */
     public function testInvalidCwd()
     {
+        $this->expectException('Symfony\Component\Process\Exception\RuntimeException');
+        $this->expectExceptionMessageRegExp('/The provided cwd ".*" does not exist\./');
         try {
             // Check that it works fine if the CWD exists
             $cmd = new Process(['echo', 'test'], __DIR__);
@@ -553,12 +550,7 @@
 
     public function testMustRunThrowsException()
     {
-<<<<<<< HEAD
-=======
         $this->expectException('Symfony\Component\Process\Exception\ProcessFailedException');
-        $this->skipIfNotEnhancedSigchild();
-
->>>>>>> 8173dafd
         $process = $this->getProcess('exit 1');
         $process->mustRun();
     }
@@ -708,17 +700,10 @@
         $this->assertEquals(15, $process->getTermSignal()); // SIGTERM
     }
 
-<<<<<<< HEAD
-    /**
-     * @expectedException \Symfony\Component\Process\Exception\ProcessSignaledException
-     * @expectedExceptionMessage The process has been signaled with signal "9".
-     */
-=======
->>>>>>> 8173dafd
     public function testProcessThrowsExceptionWhenExternallySignaled()
     {
-        $this->expectException('Symfony\Component\Process\Exception\RuntimeException');
-        $this->expectExceptionMessage('The process has been signaled');
+        $this->expectException('Symfony\Component\Process\Exception\ProcessSignaledException');
+        $this->expectExceptionMessage('The process has been signaled with signal "9".');
         if (!\function_exists('posix_kill')) {
             $this->markTestSkipped('Function posix_kill is required.');
         }
@@ -1004,13 +989,6 @@
         ];
     }
 
-    /**
-<<<<<<< HEAD
-     * @expectedException \Symfony\Component\Process\Exception\RuntimeException
-=======
-     * @dataProvider provideWrongSignal
->>>>>>> 8173dafd
-     */
     public function testWrongSignal()
     {
         $this->expectException('Symfony\Component\Process\Exception\RuntimeException');
