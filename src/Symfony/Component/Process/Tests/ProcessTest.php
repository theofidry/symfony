<?php

/*
 * This file is part of the Symfony package.
 *
 * (c) Fabien Potencier <fabien@symfony.com>
 *
 * For the full copyright and license information, please view the LICENSE
 * file that was distributed with this source code.
 */

namespace Symfony\Component\Process\Tests;

use PHPUnit\Framework\TestCase;
use Symfony\Bridge\PhpUnit\ForwardCompatTestTrait;
use Symfony\Component\Process\Exception\LogicException;
use Symfony\Component\Process\Exception\ProcessTimedOutException;
use Symfony\Component\Process\Exception\RuntimeException;
use Symfony\Component\Process\InputStream;
use Symfony\Component\Process\PhpExecutableFinder;
use Symfony\Component\Process\Pipes\PipesInterface;
use Symfony\Component\Process\Process;

/**
 * @author Robert Schönthal <seroscho@googlemail.com>
 */
class ProcessTest extends TestCase
{
    use ForwardCompatTestTrait;

    private static $phpBin;
    private static $process;
    private static $sigchild;

    private static function doSetUpBeforeClass()
    {
        $phpBin = new PhpExecutableFinder();
        self::$phpBin = getenv('SYMFONY_PROCESS_PHP_TEST_BINARY') ?: ('phpdbg' === \PHP_SAPI ? 'php' : $phpBin->find());

        ob_start();
        phpinfo(INFO_GENERAL);
        self::$sigchild = false !== strpos(ob_get_clean(), '--enable-sigchild');
    }

    private function doTearDown()
    {
        if (self::$process) {
            self::$process->stop(0);
            self::$process = null;
        }
    }

    /**
     * @expectedException \Symfony\Component\Process\Exception\RuntimeException
     * @expectedExceptionMessage The provided cwd "
     * @expectedExceptionMessage "does not exist.
     */
    public function testInvalidCwd()
    {
        try {
            // Check that it works fine if the CWD exists
            $cmd = new Process(['echo', 'test'], __DIR__);
            $cmd->run();
        } catch (\Exception $e) {
            $this->fail($e);
        }

        $cmd = new Process(['echo', 'test'], __DIR__.'/notfound/');
        $cmd->run();
    }

    public function testThatProcessDoesNotThrowWarningDuringRun()
    {
        if ('\\' === \DIRECTORY_SEPARATOR) {
            $this->markTestSkipped('This test is transient on Windows');
        }
        @trigger_error('Test Error', E_USER_NOTICE);
        $process = $this->getProcessForCode('sleep(3)');
        $process->run();
        $actualError = error_get_last();
        $this->assertEquals('Test Error', $actualError['message']);
        $this->assertEquals(E_USER_NOTICE, $actualError['type']);
    }

    /**
     * @expectedException \Symfony\Component\Process\Exception\InvalidArgumentException
     */
    public function testNegativeTimeoutFromConstructor()
    {
        $this->getProcess('', null, null, null, -1);
    }

    /**
     * @expectedException \Symfony\Component\Process\Exception\InvalidArgumentException
     */
    public function testNegativeTimeoutFromSetter()
    {
        $p = $this->getProcess('');
        $p->setTimeout(-1);
    }

    public function testFloatAndNullTimeout()
    {
        $p = $this->getProcess('');

        $p->setTimeout(10);
        $this->assertSame(10.0, $p->getTimeout());

        $p->setTimeout(null);
        $this->assertNull($p->getTimeout());

        $p->setTimeout(0.0);
        $this->assertNull($p->getTimeout());
    }

    /**
     * @requires extension pcntl
     */
    public function testStopWithTimeoutIsActuallyWorking()
    {
        $p = $this->getProcess([self::$phpBin, __DIR__.'/NonStopableProcess.php', 30]);
        $p->start();

        while ($p->isRunning() && false === strpos($p->getOutput(), 'received')) {
            usleep(1000);
        }

        if (!$p->isRunning()) {
            throw new \LogicException('Process is not running: '.$p->getErrorOutput());
        }

        $start = microtime(true);
        $p->stop(0.1);

        $p->wait();

        $this->assertLessThan(15, microtime(true) - $start);
    }

    public function testWaitUntilSpecificOutput()
    {
        if ('\\' === \DIRECTORY_SEPARATOR) {
            $this->markTestIncomplete('This test is too transient on Windows, help wanted to improve it');
        }

        $p = $this->getProcess([self::$phpBin, __DIR__.'/KillableProcessWithOutput.php']);
        $p->start();

        $start = microtime(true);

        $completeOutput = '';
        $result = $p->waitUntil(function ($type, $output) use (&$completeOutput) {
            return false !== strpos($completeOutput .= $output, 'One more');
        });
        $this->assertTrue($result);
        $this->assertLessThan(20, microtime(true) - $start);
        $this->assertStringStartsWith("First iteration output\nSecond iteration output\nOne more", $completeOutput);
        $p->stop();
    }

    public function testWaitUntilCanReturnFalse()
    {
        $p = $this->getProcess('echo foo');
        $p->start();
        $this->assertFalse($p->waitUntil(function () { return false; }));
    }

    public function testAllOutputIsActuallyReadOnTermination()
    {
        // this code will result in a maximum of 2 reads of 8192 bytes by calling
        // start() and isRunning().  by the time getOutput() is called the process
        // has terminated so the internal pipes array is already empty. normally
        // the call to start() will not read any data as the process will not have
        // generated output, but this is non-deterministic so we must count it as
        // a possibility.  therefore we need 2 * PipesInterface::CHUNK_SIZE plus
        // another byte which will never be read.
        $expectedOutputSize = PipesInterface::CHUNK_SIZE * 2 + 2;

        $code = sprintf('echo str_repeat(\'*\', %d);', $expectedOutputSize);
        $p = $this->getProcessForCode($code);

        $p->start();

        // Don't call Process::run nor Process::wait to avoid any read of pipes
        $h = new \ReflectionProperty($p, 'process');
        $h->setAccessible(true);
        $h = $h->getValue($p);
        $s = @proc_get_status($h);

        while (!empty($s['running'])) {
            usleep(1000);
            $s = proc_get_status($h);
        }

        $o = $p->getOutput();

        $this->assertEquals($expectedOutputSize, \strlen($o));
    }

    public function testCallbacksAreExecutedWithStart()
    {
        $process = $this->getProcess('echo foo');
        $process->start(function ($type, $buffer) use (&$data) {
            $data .= $buffer;
        });

        $process->wait();

        $this->assertSame('foo'.PHP_EOL, $data);
    }

    /**
     * tests results from sub processes.
     *
     * @dataProvider responsesCodeProvider
     */
    public function testProcessResponses($expected, $getter, $code)
    {
        $p = $this->getProcessForCode($code);
        $p->run();

        $this->assertSame($expected, $p->$getter());
    }

    /**
     * tests results from sub processes.
     *
     * @dataProvider pipesCodeProvider
     */
    public function testProcessPipes($code, $size)
    {
        $expected = str_repeat(str_repeat('*', 1024), $size).'!';
        $expectedLength = (1024 * $size) + 1;

        $p = $this->getProcessForCode($code);
        $p->setInput($expected);
        $p->run();

        $this->assertEquals($expectedLength, \strlen($p->getOutput()));
        $this->assertEquals($expectedLength, \strlen($p->getErrorOutput()));
    }

    /**
     * @dataProvider pipesCodeProvider
     */
    public function testSetStreamAsInput($code, $size)
    {
        $expected = str_repeat(str_repeat('*', 1024), $size).'!';
        $expectedLength = (1024 * $size) + 1;

        $stream = fopen('php://temporary', 'w+');
        fwrite($stream, $expected);
        rewind($stream);

        $p = $this->getProcessForCode($code);
        $p->setInput($stream);
        $p->run();

        fclose($stream);

        $this->assertEquals($expectedLength, \strlen($p->getOutput()));
        $this->assertEquals($expectedLength, \strlen($p->getErrorOutput()));
    }

    public function testLiveStreamAsInput()
    {
        $stream = fopen('php://memory', 'r+');
        fwrite($stream, 'hello');
        rewind($stream);

        $p = $this->getProcessForCode('stream_copy_to_stream(STDIN, STDOUT);');
        $p->setInput($stream);
        $p->start(function ($type, $data) use ($stream) {
            if ('hello' === $data) {
                fclose($stream);
            }
        });
        $p->wait();

        $this->assertSame('hello', $p->getOutput());
    }

    /**
     * @expectedException \Symfony\Component\Process\Exception\LogicException
     * @expectedExceptionMessage Input can not be set while the process is running.
     */
    public function testSetInputWhileRunningThrowsAnException()
    {
        $process = $this->getProcessForCode('sleep(30);');
        $process->start();
        try {
            $process->setInput('foobar');
            $process->stop();
            $this->fail('A LogicException should have been raised.');
        } catch (LogicException $e) {
        }
        $process->stop();

        throw $e;
    }

    /**
     * @dataProvider provideInvalidInputValues
     * @expectedException \Symfony\Component\Process\Exception\InvalidArgumentException
     * @expectedExceptionMessage Symfony\Component\Process\Process::setInput only accepts strings, Traversable objects or stream resources.
     */
    public function testInvalidInput($value)
    {
        $process = $this->getProcess('foo');
        $process->setInput($value);
    }

    public function provideInvalidInputValues()
    {
        return [
            [[]],
            [new NonStringifiable()],
        ];
    }

    /**
     * @dataProvider provideInputValues
     */
    public function testValidInput($expected, $value)
    {
        $process = $this->getProcess('foo');
        $process->setInput($value);
        $this->assertSame($expected, $process->getInput());
    }

    public function provideInputValues()
    {
        return [
            [null, null],
            ['24.5', 24.5],
            ['input data', 'input data'],
        ];
    }

    public function chainedCommandsOutputProvider()
    {
        if ('\\' === \DIRECTORY_SEPARATOR) {
            return [
                ["2 \r\n2\r\n", '&&', '2'],
            ];
        }

        return [
            ["1\n1\n", ';', '1'],
            ["2\n2\n", '&&', '2'],
        ];
    }

    /**
     * @dataProvider chainedCommandsOutputProvider
     */
    public function testChainedCommandsOutput($expected, $operator, $input)
    {
        $process = $this->getProcess(sprintf('echo %s %s echo %s', $input, $operator, $input));
        $process->run();
        $this->assertEquals($expected, $process->getOutput());
    }

    public function testCallbackIsExecutedForOutput()
    {
        $p = $this->getProcessForCode('echo \'foo\';');

        $called = false;
        $p->run(function ($type, $buffer) use (&$called) {
            $called = 'foo' === $buffer;
        });

        $this->assertTrue($called, 'The callback should be executed with the output');
    }

    public function testCallbackIsExecutedForOutputWheneverOutputIsDisabled()
    {
        $p = $this->getProcessForCode('echo \'foo\';');
        $p->disableOutput();

        $called = false;
        $p->run(function ($type, $buffer) use (&$called) {
            $called = 'foo' === $buffer;
        });

        $this->assertTrue($called, 'The callback should be executed with the output');
    }

    public function testGetErrorOutput()
    {
        $p = $this->getProcessForCode('$n = 0; while ($n < 3) { file_put_contents(\'php://stderr\', \'ERROR\'); $n++; }');

        $p->run();
        $this->assertEquals(3, preg_match_all('/ERROR/', $p->getErrorOutput(), $matches));
    }

    public function testFlushErrorOutput()
    {
        $p = $this->getProcessForCode('$n = 0; while ($n < 3) { file_put_contents(\'php://stderr\', \'ERROR\'); $n++; }');

        $p->run();
        $p->clearErrorOutput();
        $this->assertEmpty($p->getErrorOutput());
    }

    /**
     * @dataProvider provideIncrementalOutput
     */
    public function testIncrementalOutput($getOutput, $getIncrementalOutput, $uri)
    {
        $lock = tempnam(sys_get_temp_dir(), __FUNCTION__);

        $p = $this->getProcessForCode('file_put_contents($s = \''.$uri.'\', \'foo\'); flock(fopen('.var_export($lock, true).', \'r\'), LOCK_EX); file_put_contents($s, \'bar\');');

        $h = fopen($lock, 'w');
        flock($h, LOCK_EX);

        $p->start();

        foreach (['foo', 'bar'] as $s) {
            while (false === strpos($p->$getOutput(), $s)) {
                usleep(1000);
            }

            $this->assertSame($s, $p->$getIncrementalOutput());
            $this->assertSame('', $p->$getIncrementalOutput());

            flock($h, LOCK_UN);
        }

        fclose($h);
    }

    public function provideIncrementalOutput()
    {
        return [
            ['getOutput', 'getIncrementalOutput', 'php://stdout'],
            ['getErrorOutput', 'getIncrementalErrorOutput', 'php://stderr'],
        ];
    }

    public function testGetOutput()
    {
        $p = $this->getProcessForCode('$n = 0; while ($n < 3) { echo \' foo \'; $n++; }');

        $p->run();
        $this->assertEquals(3, preg_match_all('/foo/', $p->getOutput(), $matches));
    }

    public function testFlushOutput()
    {
        $p = $this->getProcessForCode('$n=0;while ($n<3) {echo \' foo \';$n++;}');

        $p->run();
        $p->clearOutput();
        $this->assertEmpty($p->getOutput());
    }

    public function testZeroAsOutput()
    {
        if ('\\' === \DIRECTORY_SEPARATOR) {
            // see http://stackoverflow.com/questions/7105433/windows-batch-echo-without-new-line
            $p = $this->getProcess('echo | set /p dummyName=0');
        } else {
            $p = $this->getProcess('printf 0');
        }

        $p->run();
        $this->assertSame('0', $p->getOutput());
    }

    public function testExitCodeCommandFailed()
    {
        if ('\\' === \DIRECTORY_SEPARATOR) {
            $this->markTestSkipped('Windows does not support POSIX exit code');
        }

        // such command run in bash return an exitcode 127
        $process = $this->getProcess('nonexistingcommandIhopeneversomeonewouldnameacommandlikethis');
        $process->run();

        $this->assertGreaterThan(0, $process->getExitCode());
    }

    public function testTTYCommand()
    {
        if ('\\' === \DIRECTORY_SEPARATOR) {
            $this->markTestSkipped('Windows does not have /dev/tty support');
        }

        $process = $this->getProcess('echo "foo" >> /dev/null && '.$this->getProcessForCode('usleep(100000);')->getCommandLine());
        $process->setTty(true);
        $process->start();
        $this->assertTrue($process->isRunning());
        $process->wait();

        $this->assertSame(Process::STATUS_TERMINATED, $process->getStatus());
    }

    public function testTTYCommandExitCode()
    {
        if ('\\' === \DIRECTORY_SEPARATOR) {
            $this->markTestSkipped('Windows does have /dev/tty support');
        }

        $process = $this->getProcess('echo "foo" >> /dev/null');
        $process->setTty(true);
        $process->run();

        $this->assertTrue($process->isSuccessful());
    }

    /**
     * @expectedException \Symfony\Component\Process\Exception\RuntimeException
     * @expectedExceptionMessage TTY mode is not supported on Windows platform.
     */
    public function testTTYInWindowsEnvironment()
    {
        if ('\\' !== \DIRECTORY_SEPARATOR) {
            $this->markTestSkipped('This test is for Windows platform only');
        }

        $process = $this->getProcess('echo "foo" >> /dev/null');
        $process->setTty(false);
        $process->setTty(true);
    }

    public function testExitCodeTextIsNullWhenExitCodeIsNull()
    {
        $process = $this->getProcess('');
        $this->assertNull($process->getExitCodeText());
    }

    public function testPTYCommand()
    {
        if (!Process::isPtySupported()) {
            $this->markTestSkipped('PTY is not supported on this operating system.');
        }

        $process = $this->getProcess('echo "foo"');
        $process->setPty(true);
        $process->run();

        $this->assertSame(Process::STATUS_TERMINATED, $process->getStatus());
        $this->assertEquals("foo\r\n", $process->getOutput());
    }

    public function testMustRun()
    {
        $process = $this->getProcess('echo foo');

        $this->assertSame($process, $process->mustRun());
        $this->assertEquals('foo'.PHP_EOL, $process->getOutput());
    }

    public function testSuccessfulMustRunHasCorrectExitCode()
    {
        $process = $this->getProcess('echo foo')->mustRun();
        $this->assertEquals(0, $process->getExitCode());
    }

    /**
     * @expectedException \Symfony\Component\Process\Exception\ProcessFailedException
     */
    public function testMustRunThrowsException()
    {
        $process = $this->getProcess('exit 1');
        $process->mustRun();
    }

    public function testExitCodeText()
    {
        $process = $this->getProcess('');
        $r = new \ReflectionObject($process);
        $p = $r->getProperty('exitcode');
        $p->setAccessible(true);

        $p->setValue($process, 2);
        $this->assertEquals('Misuse of shell builtins', $process->getExitCodeText());
    }

    public function testStartIsNonBlocking()
    {
        $process = $this->getProcessForCode('usleep(500000);');
        $start = microtime(true);
        $process->start();
        $end = microtime(true);
        $this->assertLessThan(0.4, $end - $start);
        $process->stop();
    }

    public function testUpdateStatus()
    {
        $process = $this->getProcess('echo foo');
        $process->run();
        $this->assertGreaterThan(0, \strlen($process->getOutput()));
    }

    public function testGetExitCodeIsNullOnStart()
    {
        $process = $this->getProcessForCode('usleep(100000);');
        $this->assertNull($process->getExitCode());
        $process->start();
        $this->assertNull($process->getExitCode());
        $process->wait();
        $this->assertEquals(0, $process->getExitCode());
    }

    public function testGetExitCodeIsNullOnWhenStartingAgain()
    {
        $process = $this->getProcessForCode('usleep(100000);');
        $process->run();
        $this->assertEquals(0, $process->getExitCode());
        $process->start();
        $this->assertNull($process->getExitCode());
        $process->wait();
        $this->assertEquals(0, $process->getExitCode());
    }

    public function testGetExitCode()
    {
        $process = $this->getProcess('echo foo');
        $process->run();
        $this->assertSame(0, $process->getExitCode());
    }

    public function testStatus()
    {
        $process = $this->getProcessForCode('usleep(100000);');
        $this->assertFalse($process->isRunning());
        $this->assertFalse($process->isStarted());
        $this->assertFalse($process->isTerminated());
        $this->assertSame(Process::STATUS_READY, $process->getStatus());
        $process->start();
        $this->assertTrue($process->isRunning());
        $this->assertTrue($process->isStarted());
        $this->assertFalse($process->isTerminated());
        $this->assertSame(Process::STATUS_STARTED, $process->getStatus());
        $process->wait();
        $this->assertFalse($process->isRunning());
        $this->assertTrue($process->isStarted());
        $this->assertTrue($process->isTerminated());
        $this->assertSame(Process::STATUS_TERMINATED, $process->getStatus());
    }

    public function testStop()
    {
        $process = $this->getProcessForCode('sleep(31);');
        $process->start();
        $this->assertTrue($process->isRunning());
        $process->stop();
        $this->assertFalse($process->isRunning());
    }

    public function testIsSuccessful()
    {
        $process = $this->getProcess('echo foo');
        $process->run();
        $this->assertTrue($process->isSuccessful());
    }

    public function testIsSuccessfulOnlyAfterTerminated()
    {
        $process = $this->getProcessForCode('usleep(100000);');
        $process->start();

        $this->assertFalse($process->isSuccessful());

        $process->wait();

        $this->assertTrue($process->isSuccessful());
    }

    public function testIsNotSuccessful()
    {
        $process = $this->getProcessForCode('throw new \Exception(\'BOUM\');');
        $process->run();
        $this->assertFalse($process->isSuccessful());
    }

    public function testProcessIsNotSignaled()
    {
        if ('\\' === \DIRECTORY_SEPARATOR) {
            $this->markTestSkipped('Windows does not support POSIX signals');
        }

        $process = $this->getProcess('echo foo');
        $process->run();
        $this->assertFalse($process->hasBeenSignaled());
    }

    public function testProcessWithoutTermSignal()
    {
        if ('\\' === \DIRECTORY_SEPARATOR) {
            $this->markTestSkipped('Windows does not support POSIX signals');
        }

        $process = $this->getProcess('echo foo');
        $process->run();
        $this->assertEquals(0, $process->getTermSignal());
    }

    public function testProcessIsSignaledIfStopped()
    {
        if ('\\' === \DIRECTORY_SEPARATOR) {
            $this->markTestSkipped('Windows does not support POSIX signals');
        }

        $process = $this->getProcessForCode('sleep(32);');
        $process->start();
        $process->stop();
        $this->assertTrue($process->hasBeenSignaled());
        $this->assertEquals(15, $process->getTermSignal()); // SIGTERM
    }

    /**
     * @expectedException \Symfony\Component\Process\Exception\ProcessSignaledException
     * @expectedExceptionMessage The process has been signaled with signal "9".
     */
    public function testProcessThrowsExceptionWhenExternallySignaled()
    {
        if (!\function_exists('posix_kill')) {
            $this->markTestSkipped('Function posix_kill is required.');
        }

        if (self::$sigchild) {
            $this->markTestSkipped('PHP is compiled with --enable-sigchild.');
        }

        $process = $this->getProcessForCode('sleep(32.1);');
        $process->start();
        posix_kill($process->getPid(), 9); // SIGKILL

        $process->wait();
    }

    public function testRestart()
    {
        $process1 = $this->getProcessForCode('echo getmypid();');
        $process1->run();
        $process2 = $process1->restart();

        $process2->wait(); // wait for output

        // Ensure that both processed finished and the output is numeric
        $this->assertFalse($process1->isRunning());
        $this->assertFalse($process2->isRunning());
        $this->assertIsNumeric($process1->getOutput());
        $this->assertIsNumeric($process2->getOutput());

        // Ensure that restart returned a new process by check that the output is different
        $this->assertNotEquals($process1->getOutput(), $process2->getOutput());
    }

    /**
     * @expectedException \Symfony\Component\Process\Exception\ProcessTimedOutException
     * @expectedExceptionMessage exceeded the timeout of 0.1 seconds.
     */
    public function testRunProcessWithTimeout()
    {
        $process = $this->getProcessForCode('sleep(30);');
        $process->setTimeout(0.1);
        $start = microtime(true);
        try {
            $process->run();
            $this->fail('A RuntimeException should have been raised');
        } catch (RuntimeException $e) {
        }

        $this->assertLessThan(15, microtime(true) - $start);

        throw $e;
    }

    /**
     * @expectedException \Symfony\Component\Process\Exception\ProcessTimedOutException
     * @expectedExceptionMessage exceeded the timeout of 0.1 seconds.
     */
    public function testIterateOverProcessWithTimeout()
    {
        $process = $this->getProcessForCode('sleep(30);');
        $process->setTimeout(0.1);
        $start = microtime(true);
        try {
            $process->start();
            foreach ($process as $buffer);
            $this->fail('A RuntimeException should have been raised');
        } catch (RuntimeException $e) {
        }

        $this->assertLessThan(15, microtime(true) - $start);

        throw $e;
    }

    public function testCheckTimeoutOnNonStartedProcess()
    {
        $process = $this->getProcess('echo foo');
        $this->assertNull($process->checkTimeout());
    }

    public function testCheckTimeoutOnTerminatedProcess()
    {
        $process = $this->getProcess('echo foo');
        $process->run();
        $this->assertNull($process->checkTimeout());
    }

    /**
     * @expectedException \Symfony\Component\Process\Exception\ProcessTimedOutException
     * @expectedExceptionMessage exceeded the timeout of 0.1 seconds.
     */
    public function testCheckTimeoutOnStartedProcess()
    {
        $process = $this->getProcessForCode('sleep(33);');
        $process->setTimeout(0.1);

        $process->start();
        $start = microtime(true);

        try {
            while ($process->isRunning()) {
                $process->checkTimeout();
                usleep(100000);
            }
            $this->fail('A ProcessTimedOutException should have been raised');
        } catch (ProcessTimedOutException $e) {
        }

        $this->assertLessThan(15, microtime(true) - $start);

        throw $e;
    }

    public function testIdleTimeout()
    {
        $process = $this->getProcessForCode('sleep(34);');
        $process->setTimeout(60);
        $process->setIdleTimeout(0.1);

        try {
            $process->run();

            $this->fail('A timeout exception was expected.');
        } catch (ProcessTimedOutException $e) {
            $this->assertTrue($e->isIdleTimeout());
            $this->assertFalse($e->isGeneralTimeout());
            $this->assertEquals(0.1, $e->getExceededTimeout());
        }
    }

    public function testIdleTimeoutNotExceededWhenOutputIsSent()
    {
        $process = $this->getProcessForCode('while (true) {echo \'foo \'; usleep(1000);}');
        $process->setTimeout(1);
        $process->start();

        while (false === strpos($process->getOutput(), 'foo')) {
            usleep(1000);
        }

        $process->setIdleTimeout(0.5);

        try {
            $process->wait();
            $this->fail('A timeout exception was expected.');
        } catch (ProcessTimedOutException $e) {
            $this->assertTrue($e->isGeneralTimeout(), 'A general timeout is expected.');
            $this->assertFalse($e->isIdleTimeout(), 'No idle timeout is expected.');
            $this->assertEquals(1, $e->getExceededTimeout());
        }
    }

    /**
     * @expectedException \Symfony\Component\Process\Exception\ProcessTimedOutException
     * @expectedExceptionMessage exceeded the timeout of 0.1 seconds.
     */
    public function testStartAfterATimeout()
    {
        $process = $this->getProcessForCode('sleep(35);');
        $process->setTimeout(0.1);

        try {
            $process->run();
            $this->fail('A ProcessTimedOutException should have been raised.');
        } catch (ProcessTimedOutException $e) {
        }
        $this->assertFalse($process->isRunning());
        $process->start();
        $this->assertTrue($process->isRunning());
        $process->stop(0);

        throw $e;
    }

    public function testGetPid()
    {
        $process = $this->getProcessForCode('sleep(36);');
        $process->start();
        $this->assertGreaterThan(0, $process->getPid());
        $process->stop(0);
    }

    public function testGetPidIsNullBeforeStart()
    {
        $process = $this->getProcess('foo');
        $this->assertNull($process->getPid());
    }

    public function testGetPidIsNullAfterRun()
    {
        $process = $this->getProcess('echo foo');
        $process->run();
        $this->assertNull($process->getPid());
    }

    /**
     * @requires extension pcntl
     */
    public function testSignal()
    {
        $process = $this->getProcess([self::$phpBin, __DIR__.'/SignalListener.php']);
        $process->start();

        while (false === strpos($process->getOutput(), 'Caught')) {
            usleep(1000);
        }
        $process->signal(SIGUSR1);
        $process->wait();

        $this->assertEquals('Caught SIGUSR1', $process->getOutput());
    }

    /**
     * @requires extension pcntl
     */
    public function testExitCodeIsAvailableAfterSignal()
    {
        $process = $this->getProcess('sleep 4');
        $process->start();
        $process->signal(SIGKILL);

        while ($process->isRunning()) {
            usleep(10000);
        }

        $this->assertFalse($process->isRunning());
        $this->assertTrue($process->hasBeenSignaled());
        $this->assertFalse($process->isSuccessful());
        $this->assertEquals(137, $process->getExitCode());
    }

    /**
     * @expectedException \Symfony\Component\Process\Exception\LogicException
     * @expectedExceptionMessage Can not send signal on a non running process.
     */
    public function testSignalProcessNotRunning()
    {
        $process = $this->getProcess('foo');
        $process->signal(1); // SIGHUP
    }

    /**
     * @dataProvider provideMethodsThatNeedARunningProcess
     */
    public function testMethodsThatNeedARunningProcess($method)
    {
        $process = $this->getProcess('foo');

        $this->expectException('Symfony\Component\Process\Exception\LogicException');
        $this->expectExceptionMessage(sprintf('Process must be started before calling %s.', $method));

        $process->{$method}();
    }

    public function provideMethodsThatNeedARunningProcess()
    {
        return [
            ['getOutput'],
            ['getIncrementalOutput'],
            ['getErrorOutput'],
            ['getIncrementalErrorOutput'],
            ['wait'],
        ];
    }

    /**
     * @dataProvider provideMethodsThatNeedATerminatedProcess
     * @expectedException \Symfony\Component\Process\Exception\LogicException
     * @expectedExceptionMessage Process must be terminated before calling
     */
    public function testMethodsThatNeedATerminatedProcess($method)
    {
        $process = $this->getProcessForCode('sleep(37);');
        $process->start();
        try {
            $process->{$method}();
            $process->stop(0);
            $this->fail('A LogicException must have been thrown');
        } catch (\Exception $e) {
        }
        $process->stop(0);

        throw $e;
    }

    public function provideMethodsThatNeedATerminatedProcess()
    {
        return [
            ['hasBeenSignaled'],
            ['getTermSignal'],
            ['hasBeenStopped'],
            ['getStopSignal'],
        ];
    }

    /**
     * @expectedException \Symfony\Component\Process\Exception\RuntimeException
     */
    public function testWrongSignal()
    {
        if ('\\' === \DIRECTORY_SEPARATOR) {
            $this->markTestSkipped('POSIX signals do not work on Windows');
        }

        $process = $this->getProcessForCode('sleep(38);');
        $process->start();
        try {
            $process->signal(-4);
            $this->fail('A RuntimeException must have been thrown');
        } catch (RuntimeException $e) {
            $process->stop(0);
        }

        throw $e;
    }

    public function testDisableOutputDisablesTheOutput()
    {
        $p = $this->getProcess('foo');
        $this->assertFalse($p->isOutputDisabled());
        $p->disableOutput();
        $this->assertTrue($p->isOutputDisabled());
        $p->enableOutput();
        $this->assertFalse($p->isOutputDisabled());
    }

    /**
     * @expectedException \Symfony\Component\Process\Exception\RuntimeException
     * @expectedExceptionMessage Disabling output while the process is running is not possible.
     */
    public function testDisableOutputWhileRunningThrowsException()
    {
        $p = $this->getProcessForCode('sleep(39);');
        $p->start();
        $p->disableOutput();
    }

    /**
     * @expectedException \Symfony\Component\Process\Exception\RuntimeException
     * @expectedExceptionMessage Enabling output while the process is running is not possible.
     */
    public function testEnableOutputWhileRunningThrowsException()
    {
        $p = $this->getProcessForCode('sleep(40);');
        $p->disableOutput();
        $p->start();
        $p->enableOutput();
    }

    public function testEnableOrDisableOutputAfterRunDoesNotThrowException()
    {
        $p = $this->getProcess('echo foo');
        $p->disableOutput();
        $p->run();
        $p->enableOutput();
        $p->disableOutput();
        $this->assertTrue($p->isOutputDisabled());
    }

    /**
     * @expectedException \Symfony\Component\Process\Exception\LogicException
     * @expectedExceptionMessage Output can not be disabled while an idle timeout is set.
     */
    public function testDisableOutputWhileIdleTimeoutIsSet()
    {
        $process = $this->getProcess('foo');
        $process->setIdleTimeout(1);
        $process->disableOutput();
    }

    /**
     * @expectedException \Symfony\Component\Process\Exception\LogicException
     * @expectedExceptionMessage timeout can not be set while the output is disabled.
     */
    public function testSetIdleTimeoutWhileOutputIsDisabled()
    {
        $process = $this->getProcess('foo');
        $process->disableOutput();
        $process->setIdleTimeout(1);
    }

    public function testSetNullIdleTimeoutWhileOutputIsDisabled()
    {
        $process = $this->getProcess('foo');
        $process->disableOutput();
        $this->assertSame($process, $process->setIdleTimeout(null));
    }

    /**
     * @dataProvider provideOutputFetchingMethods
     * @expectedException \Symfony\Component\Process\Exception\LogicException
     * @expectedExceptionMessage Output has been disabled.
     */
    public function testGetOutputWhileDisabled($fetchMethod)
    {
        $p = $this->getProcessForCode('sleep(41);');
        $p->disableOutput();
        $p->start();
        $p->{$fetchMethod}();
    }

    public function provideOutputFetchingMethods()
    {
        return [
            ['getOutput'],
            ['getIncrementalOutput'],
            ['getErrorOutput'],
            ['getIncrementalErrorOutput'],
        ];
    }

    public function testStopTerminatesProcessCleanly()
    {
        $process = $this->getProcessForCode('echo 123; sleep(42);');
        $process->run(function () use ($process) {
            $process->stop();
        });
        $this->assertTrue(true, 'A call to stop() is not expected to cause wait() to throw a RuntimeException');
    }

    public function testKillSignalTerminatesProcessCleanly()
    {
        $process = $this->getProcessForCode('echo 123; sleep(43);');
        $process->run(function () use ($process) {
            $process->signal(9); // SIGKILL
        });
        $this->assertTrue(true, 'A call to signal() is not expected to cause wait() to throw a RuntimeException');
    }

    public function testTermSignalTerminatesProcessCleanly()
    {
        $process = $this->getProcessForCode('echo 123; sleep(44);');
        $process->run(function () use ($process) {
            $process->signal(15); // SIGTERM
        });
        $this->assertTrue(true, 'A call to signal() is not expected to cause wait() to throw a RuntimeException');
    }

    public function responsesCodeProvider()
    {
        return [
            //expected output / getter / code to execute
            // [1,'getExitCode','exit(1);'],
            // [true,'isSuccessful','exit();'],
            ['output', 'getOutput', 'echo \'output\';'],
        ];
    }

    public function pipesCodeProvider()
    {
        $variations = [
            'fwrite(STDOUT, $in = file_get_contents(\'php://stdin\')); fwrite(STDERR, $in);',
            'include \''.__DIR__.'/PipeStdinInStdoutStdErrStreamSelect.php\';',
        ];

        if ('\\' === \DIRECTORY_SEPARATOR) {
            // Avoid XL buffers on Windows because of https://bugs.php.net/bug.php?id=65650
            $sizes = [1, 2, 4, 8];
        } else {
            $sizes = [1, 16, 64, 1024, 4096];
        }

        $codes = [];
        foreach ($sizes as $size) {
            foreach ($variations as $code) {
                $codes[] = [$code, $size];
            }
        }

        return $codes;
    }

    /**
     * @dataProvider provideVariousIncrementals
     */
    public function testIncrementalOutputDoesNotRequireAnotherCall($stream, $method)
    {
        $process = $this->getProcessForCode('$n = 0; while ($n < 3) { file_put_contents(\''.$stream.'\', $n, 1); $n++; usleep(1000); }', null, null, null, null);
        $process->start();
        $result = '';
        $limit = microtime(true) + 3;
        $expected = '012';

        while ($result !== $expected && microtime(true) < $limit) {
            $result .= $process->$method();
        }

        $this->assertSame($expected, $result);
        $process->stop();
    }

    public function provideVariousIncrementals()
    {
        return [
            ['php://stdout', 'getIncrementalOutput'],
            ['php://stderr', 'getIncrementalErrorOutput'],
        ];
    }

    public function testIteratorInput()
    {
        $input = function () {
            yield 'ping';
            yield 'pong';
        };

        $process = $this->getProcessForCode('stream_copy_to_stream(STDIN, STDOUT);', null, null, $input());
        $process->run();
        $this->assertSame('pingpong', $process->getOutput());
    }

    public function testSimpleInputStream()
    {
        $input = new InputStream();

        $process = $this->getProcessForCode('echo \'ping\'; echo fread(STDIN, 4); echo fread(STDIN, 4);');
        $process->setInput($input);

        $process->start(function ($type, $data) use ($input) {
            if ('ping' === $data) {
                $input->write('pang');
            } elseif (!$input->isClosed()) {
                $input->write('pong');
                $input->close();
            }
        });

        $process->wait();
        $this->assertSame('pingpangpong', $process->getOutput());
    }

    public function testInputStreamWithCallable()
    {
        $i = 0;
        $stream = fopen('php://memory', 'w+');
        $stream = function () use ($stream, &$i) {
            if ($i < 3) {
                rewind($stream);
                fwrite($stream, ++$i);
                rewind($stream);

                return $stream;
            }
        };

        $input = new InputStream();
        $input->onEmpty($stream);
        $input->write($stream());

        $process = $this->getProcessForCode('echo fread(STDIN, 3);');
        $process->setInput($input);
        $process->start(function ($type, $data) use ($input) {
            $input->close();
        });

        $process->wait();
        $this->assertSame('123', $process->getOutput());
    }

    public function testInputStreamWithGenerator()
    {
        $input = new InputStream();
        $input->onEmpty(function ($input) {
            yield 'pong';
            $input->close();
        });

        $process = $this->getProcessForCode('stream_copy_to_stream(STDIN, STDOUT);');
        $process->setInput($input);
        $process->start();
        $input->write('ping');
        $process->wait();
        $this->assertSame('pingpong', $process->getOutput());
    }

    public function testInputStreamOnEmpty()
    {
        $i = 0;
        $input = new InputStream();
        $input->onEmpty(function () use (&$i) { ++$i; });

        $process = $this->getProcessForCode('echo 123; echo fread(STDIN, 1); echo 456;');
        $process->setInput($input);
        $process->start(function ($type, $data) use ($input) {
            if ('123' === $data) {
                $input->close();
            }
        });
        $process->wait();

        $this->assertSame(0, $i, 'InputStream->onEmpty callback should be called only when the input *becomes* empty');
        $this->assertSame('123456', $process->getOutput());
    }

    public function testIteratorOutput()
    {
        $input = new InputStream();

        $process = $this->getProcessForCode('fwrite(STDOUT, 123); fwrite(STDERR, 234); flush(); usleep(10000); fwrite(STDOUT, fread(STDIN, 3)); fwrite(STDERR, 456);');
        $process->setInput($input);
        $process->start();
        $output = [];

        foreach ($process as $type => $data) {
            $output[] = [$type, $data];
            break;
        }
        $expectedOutput = [
            [$process::OUT, '123'],
        ];
        $this->assertSame($expectedOutput, $output);

        $input->write(345);

        foreach ($process as $type => $data) {
            $output[] = [$type, $data];
        }

        $this->assertSame('', $process->getOutput());
        $this->assertFalse($process->isRunning());

        $expectedOutput = [
            [$process::OUT, '123'],
            [$process::ERR, '234'],
            [$process::OUT, '345'],
            [$process::ERR, '456'],
        ];
        $this->assertSame($expectedOutput, $output);
    }

    public function testNonBlockingNorClearingIteratorOutput()
    {
        $input = new InputStream();

        $process = $this->getProcessForCode('fwrite(STDOUT, fread(STDIN, 3));');
        $process->setInput($input);
        $process->start();
        $output = [];

        foreach ($process->getIterator($process::ITER_NON_BLOCKING | $process::ITER_KEEP_OUTPUT) as $type => $data) {
            $output[] = [$type, $data];
            break;
        }
        $expectedOutput = [
            [$process::OUT, ''],
        ];
        $this->assertSame($expectedOutput, $output);

        $input->write(123);

        foreach ($process->getIterator($process::ITER_NON_BLOCKING | $process::ITER_KEEP_OUTPUT) as $type => $data) {
            if ('' !== $data) {
                $output[] = [$type, $data];
            }
        }

        $this->assertSame('123', $process->getOutput());
        $this->assertFalse($process->isRunning());

        $expectedOutput = [
            [$process::OUT, ''],
            [$process::OUT, '123'],
        ];
        $this->assertSame($expectedOutput, $output);
    }

    public function testChainedProcesses()
    {
        $p1 = $this->getProcessForCode('fwrite(STDERR, 123); fwrite(STDOUT, 456);');
        $p2 = $this->getProcessForCode('stream_copy_to_stream(STDIN, STDOUT);');
        $p2->setInput($p1);

        $p1->start();
        $p2->run();

        $this->assertSame('123', $p1->getErrorOutput());
        $this->assertSame('', $p1->getOutput());
        $this->assertSame('', $p2->getErrorOutput());
        $this->assertSame('456', $p2->getOutput());
    }

    public function testSetBadEnv()
    {
        $process = $this->getProcess('echo hello');
        $process->setEnv(['bad%%' => '123']);
        $process->inheritEnvironmentVariables(true);

        $process->run();

        $this->assertSame('hello'.PHP_EOL, $process->getOutput());
        $this->assertSame('', $process->getErrorOutput());
    }

    public function testEnvBackupDoesNotDeleteExistingVars()
    {
        putenv('existing_var=foo');
        $_ENV['existing_var'] = 'foo';
        $process = $this->getProcess('php -r "echo getenv(\'new_test_var\');"');
        $process->setEnv(['existing_var' => 'bar', 'new_test_var' => 'foo']);
        $process->inheritEnvironmentVariables();

        $process->run();

        $this->assertSame('foo', $process->getOutput());
        $this->assertSame('foo', getenv('existing_var'));
        $this->assertFalse(getenv('new_test_var'));

        putenv('existing_var');
        unset($_ENV['existing_var']);
    }

    public function testEnvIsInherited()
    {
        $process = $this->getProcessForCode('echo serialize($_SERVER);', null, ['BAR' => 'BAZ', 'EMPTY' => '']);

        putenv('FOO=BAR');
        $_ENV['FOO'] = 'BAR';

        $process->run();

        $expected = ['BAR' => 'BAZ', 'EMPTY' => '', 'FOO' => 'BAR'];
        $env = array_intersect_key(unserialize($process->getOutput()), $expected);

        $this->assertEquals($expected, $env);

        putenv('FOO');
        unset($_ENV['FOO']);
    }

    public function testGetCommandLine()
    {
        $p = new Process(['/usr/bin/php']);

        $expected = '\\' === \DIRECTORY_SEPARATOR ? '"/usr/bin/php"' : "'/usr/bin/php'";
        $this->assertSame($expected, $p->getCommandLine());
    }

    /**
     * @dataProvider provideEscapeArgument
     */
    public function testEscapeArgument($arg)
    {
        $p = new Process([self::$phpBin, '-r', 'echo $argv[1];', $arg]);
        $p->run();

        $this->assertSame((string) $arg, $p->getOutput());
    }

    public function testRawCommandLine()
    {
        $p = Process::fromShellCommandline(sprintf('"%s" -r %s "a" "" "b"', self::$phpBin, escapeshellarg('print_r($argv);')));
        $p->run();

        $expected = <<<EOTXT
Array
(
    [0] => -
    [1] => a
    [2] => 
    [3] => b
)

EOTXT;
        $this->assertSame($expected, str_replace('Standard input code', '-', $p->getOutput()));
    }

    public function provideEscapeArgument()
    {
        yield ['a"b%c%'];
        yield ['a"b^c^'];
        yield ["a\nb'c"];
        yield ['a^b c!'];
        yield ["a!b\tc"];
        yield ['a\\\\"\\"'];
        yield ['éÉèÈàÀöä'];
        yield [null];
        yield [1];
        yield [1.1];
    }

    public function testEnvArgument()
    {
        $env = ['FOO' => 'Foo', 'BAR' => 'Bar'];
        $cmd = '\\' === \DIRECTORY_SEPARATOR ? 'echo !FOO! !BAR! !BAZ!' : 'echo $FOO $BAR $BAZ';
        $p = Process::fromShellCommandline($cmd, null, $env);
        $p->run(null, ['BAR' => 'baR', 'BAZ' => 'baZ']);

        $this->assertSame('Foo baR baZ', rtrim($p->getOutput()));
        $this->assertSame($env, $p->getEnv());
    }

    public function testWaitStoppedDeadProcess()
    {
        $process = $this->getProcess(self::$phpBin.' '.__DIR__.'/ErrorProcessInitiator.php -e '.self::$phpBin);
        $process->start();
        $process->setTimeout(2);
        $process->wait();
        $this->assertFalse($process->isRunning());
    }

    /**
     * @param string      $commandline
     * @param string|null $cwd
     * @param array|null  $env
     * @param string|null $input
     * @param int         $timeout
     * @param array       $options
     *
     * @return Process
     */
    private function getProcess($commandline, string $cwd = null, array $env = null, $input = null, ?int $timeout = 60): Process
    {
        if (\is_string($commandline)) {
            $process = Process::fromShellCommandline($commandline, $cwd, $env, $input, $timeout);
        } else {
            $process = new Process($commandline, $cwd, $env, $input, $timeout);
        }
        $process->inheritEnvironmentVariables();

        if (self::$process) {
            self::$process->stop(0);
        }

        return self::$process = $process;
    }

    private function getProcessForCode(string $code, string $cwd = null, array $env = null, $input = null, ?int $timeout = 60): Process
    {
        return $this->getProcess([self::$phpBin, '-r', $code], $cwd, $env, $input, $timeout);
    }
<<<<<<< HEAD
=======

    private function skipIfNotEnhancedSigchild($expectException = true)
    {
        if (self::$sigchild) {
            if (!$expectException) {
                $this->markTestSkipped('PHP is compiled with --enable-sigchild.');
            } elseif (self::$notEnhancedSigchild) {
                $this->expectException('Symfony\Component\Process\Exception\RuntimeException');
                $this->expectExceptionMessage('This PHP has been compiled with --enable-sigchild.');
            }
        }
    }
>>>>>>> 725187ff
}

class NonStringifiable
{
}<|MERGE_RESOLUTION|>--- conflicted
+++ resolved
@@ -1549,21 +1549,6 @@
     {
         return $this->getProcess([self::$phpBin, '-r', $code], $cwd, $env, $input, $timeout);
     }
-<<<<<<< HEAD
-=======
-
-    private function skipIfNotEnhancedSigchild($expectException = true)
-    {
-        if (self::$sigchild) {
-            if (!$expectException) {
-                $this->markTestSkipped('PHP is compiled with --enable-sigchild.');
-            } elseif (self::$notEnhancedSigchild) {
-                $this->expectException('Symfony\Component\Process\Exception\RuntimeException');
-                $this->expectExceptionMessage('This PHP has been compiled with --enable-sigchild.');
-            }
-        }
-    }
->>>>>>> 725187ff
 }
 
 class NonStringifiable
