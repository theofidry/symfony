<?php

/*
 * This file is part of the Symfony package.
 *
 * (c) Fabien Potencier <fabien@symfony.com>
 *
 * For the full copyright and license information, please view the LICENSE
 * file that was distributed with this source code.
 */

namespace Symfony\Component\Yaml;

use Symfony\Component\Yaml\Exception\ParseException;
use Symfony\Component\Yaml\Exception\DumpException;
use Symfony\Component\Yaml\Tag\TaggedValue;

/**
 * Inline implements a YAML parser/dumper for the YAML inline syntax.
 *
 * @author Fabien Potencier <fabien@symfony.com>
 *
 * @internal
 */
class Inline
{
    const REGEX_QUOTED_STRING = '(?:"([^"\\\\]*+(?:\\\\.[^"\\\\]*+)*+)"|\'([^\']*+(?:\'\'[^\']*+)*+)\')';

    public static $parsedLineNumber;

    private static $exceptionOnInvalidType = false;
    private static $objectSupport = false;
    private static $objectForMap = false;
    private static $constantSupport = false;

    /**
     * Converts a YAML string to a PHP value.
     *
     * @param string $value      A YAML string
     * @param int    $flags      A bit field of PARSE_* constants to customize the YAML parser behavior
     * @param array  $references Mapping of variable names to values
     *
     * @return mixed A PHP value
     *
     * @throws ParseException
     */
    public static function parse($value, $flags = 0, $references = array())
    {
        self::$exceptionOnInvalidType = (bool) (Yaml::PARSE_EXCEPTION_ON_INVALID_TYPE & $flags);
        self::$objectSupport = (bool) (Yaml::PARSE_OBJECT & $flags);
        self::$objectForMap = (bool) (Yaml::PARSE_OBJECT_FOR_MAP & $flags);
        self::$constantSupport = (bool) (Yaml::PARSE_CONSTANT & $flags);

        $value = trim($value);

        if ('' === $value) {
            return '';
        }

        if (2 /* MB_OVERLOAD_STRING */ & (int) ini_get('mbstring.func_overload')) {
            $mbEncoding = mb_internal_encoding();
            mb_internal_encoding('ASCII');
        }

        $i = 0;
        $tag = self::parseTag($value, $i, $flags);
        switch ($value[$i]) {
            case '[':
                $result = self::parseSequence($value, $flags, $i, $references);
                ++$i;
                break;
            case '{':
                $result = self::parseMapping($value, $flags, $i, $references);
                ++$i;
                break;
            default:
                $result = self::parseScalar($value, $flags, null, $i, null === $tag, $references);
        }

        if (null !== $tag) {
            return new TaggedValue($tag, $result);
        }

        // some comments are allowed at the end
        if (preg_replace('/\s+#.*$/A', '', substr($value, $i))) {
            throw new ParseException(sprintf('Unexpected characters near "%s".', substr($value, $i)));
        }

        if (isset($mbEncoding)) {
            mb_internal_encoding($mbEncoding);
        }

        return $result;
    }

    /**
     * Dumps a given PHP variable to a YAML string.
     *
     * @param mixed $value The PHP variable to convert
     * @param int   $flags A bit field of Yaml::DUMP_* constants to customize the dumped YAML string
     *
     * @return string The YAML string representing the PHP value
     *
     * @throws DumpException When trying to dump PHP resource
     */
    public static function dump($value, $flags = 0)
    {
        switch (true) {
            case is_resource($value):
                if (Yaml::DUMP_EXCEPTION_ON_INVALID_TYPE & $flags) {
                    throw new DumpException(sprintf('Unable to dump PHP resources in a YAML file ("%s").', get_resource_type($value)));
                }

                return 'null';
            case $value instanceof \DateTimeInterface:
                return $value->format('c');
            case is_object($value):
                if ($value instanceof TaggedValue) {
                    return '!'.$value->getTag().' '.self::dump($value->getValue(), $flags);
                }

                if (Yaml::DUMP_OBJECT & $flags) {
                    return '!php/object:'.serialize($value);
                }

                if (Yaml::DUMP_OBJECT_AS_MAP & $flags && ($value instanceof \stdClass || $value instanceof \ArrayObject)) {
                    return self::dumpArray($value, $flags & ~Yaml::DUMP_EMPTY_ARRAY_AS_SEQUENCE);
                }

                if (Yaml::DUMP_EXCEPTION_ON_INVALID_TYPE & $flags) {
                    throw new DumpException('Object support when dumping a YAML file has been disabled.');
                }

                return 'null';
            case is_array($value):
                return self::dumpArray($value, $flags);
            case null === $value:
                return 'null';
            case true === $value:
                return 'true';
            case false === $value:
                return 'false';
            case ctype_digit($value):
                return is_string($value) ? "'$value'" : (int) $value;
            case is_numeric($value):
                $locale = setlocale(LC_NUMERIC, 0);
                if (false !== $locale) {
                    setlocale(LC_NUMERIC, 'C');
                }
                if (is_float($value)) {
                    $repr = (string) $value;
                    if (is_infinite($value)) {
                        $repr = str_ireplace('INF', '.Inf', $repr);
                    } elseif (floor($value) == $value && $repr == $value) {
                        // Preserve float data type since storing a whole number will result in integer value.
                        $repr = '!!float '.$repr;
                    }
                } else {
                    $repr = is_string($value) ? "'$value'" : (string) $value;
                }
                if (false !== $locale) {
                    setlocale(LC_NUMERIC, $locale);
                }

                return $repr;
            case '' == $value:
                return "''";
            case self::isBinaryString($value):
                return '!!binary '.base64_encode($value);
            case Escaper::requiresDoubleQuoting($value):
                return Escaper::escapeWithDoubleQuotes($value);
            case Escaper::requiresSingleQuoting($value):
            case Parser::preg_match('{^[0-9]+[_0-9]*$}', $value):
            case Parser::preg_match(self::getHexRegex(), $value):
            case Parser::preg_match(self::getTimestampRegex(), $value):
                return Escaper::escapeWithSingleQuotes($value);
            default:
                return $value;
        }
    }

    /**
     * Check if given array is hash or just normal indexed array.
     *
     * @internal
     *
     * @param array|\ArrayObject|\stdClass $value The PHP array or array-like object to check
     *
     * @return bool true if value is hash array, false otherwise
     */
    public static function isHash($value)
    {
        if ($value instanceof \stdClass || $value instanceof \ArrayObject) {
            return true;
        }

        $expectedKey = 0;

        foreach ($value as $key => $val) {
            if ($key !== $expectedKey++) {
                return true;
            }
        }

        return false;
    }

    /**
     * Dumps a PHP array to a YAML string.
     *
     * @param array $value The PHP array to dump
     * @param int   $flags A bit field of Yaml::DUMP_* constants to customize the dumped YAML string
     *
     * @return string The YAML string representing the PHP array
     */
    private static function dumpArray($value, $flags)
    {
        // array
        if (($value || Yaml::DUMP_EMPTY_ARRAY_AS_SEQUENCE & $flags) && !self::isHash($value)) {
            $output = array();
            foreach ($value as $val) {
                $output[] = self::dump($val, $flags);
            }

            return sprintf('[%s]', implode(', ', $output));
        }

        // hash
        $output = array();
        foreach ($value as $key => $val) {
            $output[] = sprintf('%s: %s', self::dump($key, $flags), self::dump($val, $flags));
        }

        return sprintf('{ %s }', implode(', ', $output));
    }

    /**
     * Parses a YAML scalar.
     *
     * @param string   $scalar
     * @param int      $flags
     * @param string[] $delimiters
     * @param int      &$i
     * @param bool     $evaluate
     * @param array    $references
     *
     * @return string
     *
     * @throws ParseException When malformed inline YAML string is parsed
     *
     * @internal
     */
    public static function parseScalar($scalar, $flags = 0, $delimiters = null, &$i = 0, $evaluate = true, $references = array())
    {
        if (in_array($scalar[$i], array('"', "'"))) {
            // quoted scalar
            $output = self::parseQuotedScalar($scalar, $i);

            if (null !== $delimiters) {
                $tmp = ltrim(substr($scalar, $i), ' ');
                if (!in_array($tmp[0], $delimiters)) {
                    throw new ParseException(sprintf('Unexpected characters (%s).', substr($scalar, $i)));
                }
            }
        } else {
            // "normal" string
            if (!$delimiters) {
                $output = substr($scalar, $i);
                $i += strlen($output);

                // remove comments
                if (Parser::preg_match('/[ \t]+#/', $output, $match, PREG_OFFSET_CAPTURE)) {
                    $output = substr($output, 0, $match[0][1]);
                }
            } elseif (Parser::preg_match('/^(.*?)('.implode('|', $delimiters).')/', substr($scalar, $i), $match)) {
                $output = $match[1];
                $i += strlen($output);
            } else {
                throw new ParseException(sprintf('Malformed inline YAML string: %s.', $scalar));
            }

            // a non-quoted string cannot start with @ or ` (reserved) nor with a scalar indicator (| or >)
            if ($output && ('@' === $output[0] || '`' === $output[0] || '|' === $output[0] || '>' === $output[0] || '%' === $output[0])) {
                throw new ParseException(sprintf('The reserved indicator "%s" cannot start a plain scalar; you need to quote the scalar.', $output[0]));
            }

            if ($evaluate) {
                $output = self::evaluateScalar($output, $flags, $references);
            }
        }

        return $output;
    }

    /**
     * Parses a YAML quoted scalar.
     *
     * @param string $scalar
     * @param int    &$i
     *
     * @return string
     *
     * @throws ParseException When malformed inline YAML string is parsed
     */
    private static function parseQuotedScalar($scalar, &$i)
    {
        if (!Parser::preg_match('/'.self::REGEX_QUOTED_STRING.'/Au', substr($scalar, $i), $match)) {
            throw new ParseException(sprintf('Malformed inline YAML string: %s.', substr($scalar, $i)));
        }

        $output = substr($match[0], 1, strlen($match[0]) - 2);

        $unescaper = new Unescaper();
        if ('"' == $scalar[$i]) {
            $output = $unescaper->unescapeDoubleQuotedString($output);
        } else {
            $output = $unescaper->unescapeSingleQuotedString($output);
        }

        $i += strlen($match[0]);

        return $output;
    }

    /**
     * Parses a YAML sequence.
     *
     * @param string $sequence
     * @param int    $flags
     * @param int    &$i
     * @param array  $references
     *
     * @return array
     *
     * @throws ParseException When malformed inline YAML string is parsed
     */
    private static function parseSequence($sequence, $flags, &$i = 0, $references = array())
    {
        $output = array();
        $len = strlen($sequence);
        ++$i;

        // [foo, bar, ...]
        while ($i < $len) {
            if (']' === $sequence[$i]) {
                return $output;
            }
            if (',' === $sequence[$i] || ' ' === $sequence[$i]) {
                ++$i;

                continue;
            }

            $tag = self::parseTag($sequence, $i, $flags);
            switch ($sequence[$i]) {
                case '[':
                    // nested sequence
                    $value = self::parseSequence($sequence, $flags, $i, $references);
                    break;
                case '{':
                    // nested mapping
                    $value = self::parseMapping($sequence, $flags, $i, $references);
                    break;
                default:
                    $isQuoted = in_array($sequence[$i], array('"', "'"));
                    $value = self::parseScalar($sequence, $flags, array(',', ']'), $i, null === $tag, $references);

                    // the value can be an array if a reference has been resolved to an array var
                    if (is_string($value) && !$isQuoted && false !== strpos($value, ': ')) {
                        // embedded mapping?
                        try {
                            $pos = 0;
                            $value = self::parseMapping('{'.$value.'}', $flags, $pos, $references);
                        } catch (\InvalidArgumentException $e) {
                            // no, it's not
                        }
                    }

                    --$i;
            }

            if (null !== $tag) {
                $value = new TaggedValue($tag, $value);
            }

            $output[] = $value;

            ++$i;
        }

        throw new ParseException(sprintf('Malformed inline YAML string: %s.', $sequence));
    }

    /**
     * Parses a YAML mapping.
     *
     * @param string $mapping
     * @param int    $flags
     * @param int    &$i
     * @param array  $references
     *
     * @return array|\stdClass
     *
     * @throws ParseException When malformed inline YAML string is parsed
     */
    private static function parseMapping($mapping, $flags, &$i = 0, $references = array())
    {
        $output = array();
        $len = strlen($mapping);
        ++$i;

        // {foo: bar, bar:foo, ...}
        while ($i < $len) {
            switch ($mapping[$i]) {
                case ' ':
                case ',':
                    ++$i;
                    continue 2;
                case '}':
                    if (self::$objectForMap) {
                        return (object) $output;
                    }

                    return $output;
            }

            // key
            $offsetBeforeKeyParsing = $i;
            $isKeyQuoted = in_array($mapping[$i], array('"', "'"), true);
            $key = self::parseScalar($mapping, $flags, array(':', ' '), $i, false, array());

            if ($offsetBeforeKeyParsing === $i) {
                throw new ParseException('Missing mapping key.', self::$parsedLineNumber + 1, $mapping);
            }

            if (false === $i = strpos($mapping, ':', $i)) {
                break;
            }

            if (!(Yaml::PARSE_KEYS_AS_STRINGS & $flags)) {
                $evaluatedKey = self::evaluateScalar($key, $flags, $references);

<<<<<<< HEAD
                if ('' !== $key && $evaluatedKey !== $key && !is_string($evaluatedKey)) {
                    throw new ParseException('Non-string mapping keys are not supported. Pass the Yaml::PARSE_KEYS_AS_STRINGS flag to cast them to strings.', self::$parsedLineNumber + 1, $mapping);
=======
                if ('' !== $key && $evaluatedKey !== $key && !is_string($evaluatedKey) && !is_int($evaluatedKey)) {
                    @trigger_error('Implicit casting of incompatible mapping keys to strings is deprecated since version 3.3 and will throw \Symfony\Component\Yaml\Exception\ParseException in 4.0. Pass the PARSE_KEYS_AS_STRING flag to explicitly enable the type casts.', E_USER_DEPRECATED);
>>>>>>> cc2363fa
                }
            }

            if (!$isKeyQuoted && (!isset($mapping[$i + 1]) || !in_array($mapping[$i + 1], array(' ', ',', '[', ']', '{', '}'), true))) {
                throw new ParseException('Colons must be followed by a space or an indication character (i.e. " ", ",", "[", "]", "{", "}").', self::$parsedLineNumber + 1, $mapping);
            }

            while ($i < $len) {
                if (':' === $mapping[$i] || ' ' === $mapping[$i]) {
                    ++$i;

                    continue;
                }

                $tag = self::parseTag($mapping, $i, $flags);
                switch ($mapping[$i]) {
                    case '[':
                        // nested sequence
                        $value = self::parseSequence($mapping, $flags, $i, $references);
                        // Spec: Keys MUST be unique; first one wins.
                        // Parser cannot abort this mapping earlier, since lines
                        // are processed sequentially.
                        if (isset($output[$key])) {
<<<<<<< HEAD
                            throw new ParseException(sprintf('Duplicate key "%s" detected.', $key), self::$parsedLineNumber + 1, $mapping);
=======
                            @trigger_error(sprintf('Duplicate key "%s" detected whilst parsing YAML. Silent handling of duplicate mapping keys in YAML is deprecated since version 3.2 and will throw \Symfony\Component\Yaml\Exception\ParseException in 4.0.', $key), E_USER_DEPRECATED);
                            $duplicate = true;
>>>>>>> cc2363fa
                        }
                        break;
                    case '{':
                        // nested mapping
                        $value = self::parseMapping($mapping, $flags, $i, $references);
                        // Spec: Keys MUST be unique; first one wins.
                        // Parser cannot abort this mapping earlier, since lines
                        // are processed sequentially.
                        if (isset($output[$key])) {
<<<<<<< HEAD
                            throw new ParseException(sprintf('Duplicate key "%s" detected.', $key), self::$parsedLineNumber + 1, $mapping);
=======
                            @trigger_error(sprintf('Duplicate key "%s" detected whilst parsing YAML. Silent handling of duplicate mapping keys in YAML is deprecated since version 3.2 and will throw \Symfony\Component\Yaml\Exception\ParseException in 4.0.', $key), E_USER_DEPRECATED);
                            $duplicate = true;
>>>>>>> cc2363fa
                        }
                        break;
                    default:
                        $value = self::parseScalar($mapping, $flags, array(',', '}'), $i, null === $tag, $references);
                        // Spec: Keys MUST be unique; first one wins.
                        // Parser cannot abort this mapping earlier, since lines
                        // are processed sequentially.
                        if (isset($output[$key])) {
<<<<<<< HEAD
                            throw new ParseException(sprintf('Duplicate key "%s" detected.', $key), self::$parsedLineNumber + 1, $mapping);
=======
                            @trigger_error(sprintf('Duplicate key "%s" detected whilst parsing YAML. Silent handling of duplicate mapping keys in YAML is deprecated since version 3.2 and will throw \Symfony\Component\Yaml\Exception\ParseException in 4.0.', $key), E_USER_DEPRECATED);
                            $duplicate = true;
>>>>>>> cc2363fa
                        }
                        --$i;
                }

                if (null !== $tag) {
                    $output[$key] = new TaggedValue($tag, $value);
                } else {
                    $output[$key] = $value;
                }

                ++$i;

                continue 2;
            }
        }

        throw new ParseException(sprintf('Malformed inline YAML string: %s.', $mapping));
    }

    /**
     * Evaluates scalars and replaces magic values.
     *
     * @param string $scalar
     * @param int    $flags
     * @param array  $references
     *
     * @return mixed The evaluated YAML string
     *
     * @throws ParseException when object parsing support was disabled and the parser detected a PHP object or when a reference could not be resolved
     */
    private static function evaluateScalar($scalar, $flags, $references = array())
    {
        $scalar = trim($scalar);
        $scalarLower = strtolower($scalar);

        if (0 === strpos($scalar, '*')) {
            if (false !== $pos = strpos($scalar, '#')) {
                $value = substr($scalar, 1, $pos - 2);
            } else {
                $value = substr($scalar, 1);
            }

            // an unquoted *
            if (false === $value || '' === $value) {
                throw new ParseException('A reference must contain at least one character.');
            }

            if (!array_key_exists($value, $references)) {
                throw new ParseException(sprintf('Reference "%s" does not exist.', $value));
            }

            return $references[$value];
        }

        switch (true) {
            case 'null' === $scalarLower:
            case '' === $scalar:
            case '~' === $scalar:
                return;
            case 'true' === $scalarLower:
                return true;
            case 'false' === $scalarLower:
                return false;
            case $scalar[0] === '!':
                switch (true) {
                    case 0 === strpos($scalar, '!str'):
                        return (string) substr($scalar, 5);
                    case 0 === strpos($scalar, '! '):
                        return (int) self::parseScalar(substr($scalar, 2), $flags);
                    case 0 === strpos($scalar, '!php/object:'):
                        if (self::$objectSupport) {
                            return unserialize(substr($scalar, 12));
                        }

                        if (self::$exceptionOnInvalidType) {
                            throw new ParseException('Object support when parsing a YAML file has been disabled.');
                        }

                        return;
                    case 0 === strpos($scalar, '!php/const:'):
                        if (self::$constantSupport) {
                            if (defined($const = substr($scalar, 11))) {
                                return constant($const);
                            }

                            throw new ParseException(sprintf('The constant "%s" is not defined.', $const));
                        }
                        if (self::$exceptionOnInvalidType) {
                            throw new ParseException(sprintf('The string "%s" could not be parsed as a constant. Have you forgotten to pass the "Yaml::PARSE_CONSTANT" flag to the parser?', $scalar));
                        }

                        return;
                    case 0 === strpos($scalar, '!!float '):
                        return (float) substr($scalar, 8);
                    case 0 === strpos($scalar, '!!binary '):
                        return self::evaluateBinaryScalar(substr($scalar, 9));
                    default:
                        @trigger_error(sprintf('Using the unquoted scalar value "%s" is deprecated since version 3.3 and will be considered as a tagged value in 4.0. You must quote it.', $scalar), E_USER_DEPRECATED);
                }

            // Optimize for returning strings.
            case $scalar[0] === '+' || $scalar[0] === '-' || $scalar[0] === '.' || is_numeric($scalar[0]):
                switch (true) {
                    case Parser::preg_match('{^[+-]?[0-9][0-9_]*$}', $scalar):
                        $scalar = str_replace('_', '', (string) $scalar);
                        // omitting the break / return as integers are handled in the next case
                    case ctype_digit($scalar):
                        $raw = $scalar;
                        $cast = (int) $scalar;

                        return '0' == $scalar[0] ? octdec($scalar) : (((string) $raw == (string) $cast) ? $cast : $raw);
                    case '-' === $scalar[0] && ctype_digit(substr($scalar, 1)):
                        $raw = $scalar;
                        $cast = (int) $scalar;

                        return '0' == $scalar[1] ? octdec($scalar) : (((string) $raw === (string) $cast) ? $cast : $raw);
                    case is_numeric($scalar):
                    case Parser::preg_match(self::getHexRegex(), $scalar):
                        $scalar = str_replace('_', '', $scalar);

                        return '0x' === $scalar[0].$scalar[1] ? hexdec($scalar) : (float) $scalar;
                    case '.inf' === $scalarLower:
                    case '.nan' === $scalarLower:
                        return -log(0);
                    case '-.inf' === $scalarLower:
                        return log(0);
                    case Parser::preg_match('/^(-|\+)?[0-9][0-9_]*(\.[0-9_]+)?$/', $scalar):
                        return (float) str_replace('_', '', $scalar);
                    case Parser::preg_match(self::getTimestampRegex(), $scalar):
                        if (Yaml::PARSE_DATETIME & $flags) {
                            // When no timezone is provided in the parsed date, YAML spec says we must assume UTC.
                            return new \DateTime($scalar, new \DateTimeZone('UTC'));
                        }

                        $timeZone = date_default_timezone_get();
                        date_default_timezone_set('UTC');
                        $time = strtotime($scalar);
                        date_default_timezone_set($timeZone);

                        return $time;
                }
        }

        return (string) $scalar;
    }

    /**
     * @param string $value
     * @param int    &$i
     * @param int    $flags
     *
     * @return null|string
     */
    private static function parseTag($value, &$i, $flags)
    {
        if ('!' !== $value[$i]) {
            return;
        }

        $tagLength = strcspn($value, " \t\n", $i + 1);
        $tag = substr($value, $i + 1, $tagLength);

        $nextOffset = $i + $tagLength + 1;
        $nextOffset += strspn($value, ' ', $nextOffset);

        // Is followed by a scalar
        if (!isset($value[$nextOffset]) || !in_array($value[$nextOffset], array('[', '{'), true)) {
            // Manage scalars in {@link self::evaluateScalar()}
            return;
        }

        // Built-in tags
        if ($tag && '!' === $tag[0]) {
            throw new ParseException(sprintf('The built-in tag "!%s" is not implemented.', $tag));
        }

        if (Yaml::PARSE_CUSTOM_TAGS & $flags) {
            $i = $nextOffset;

            return $tag;
        }

        throw new ParseException(sprintf('Tags support is not enabled. Enable the `Yaml::PARSE_CUSTOM_TAGS` flag to use "!%s".', $tag));
    }

    /**
     * @param string $scalar
     *
     * @return string
     *
     * @internal
     */
    public static function evaluateBinaryScalar($scalar)
    {
        $parsedBinaryData = self::parseScalar(preg_replace('/\s/', '', $scalar));

        if (0 !== (strlen($parsedBinaryData) % 4)) {
            throw new ParseException(sprintf('The normalized base64 encoded data (data without whitespace characters) length must be a multiple of four (%d bytes given).', strlen($parsedBinaryData)));
        }

        if (!Parser::preg_match('#^[A-Z0-9+/]+={0,2}$#i', $parsedBinaryData)) {
            throw new ParseException(sprintf('The base64 encoded data (%s) contains invalid characters.', $parsedBinaryData));
        }

        return base64_decode($parsedBinaryData, true);
    }

    private static function isBinaryString($value)
    {
        return !preg_match('//u', $value) || preg_match('/[^\x00\x07-\x0d\x1B\x20-\xff]/', $value);
    }

    /**
     * Gets a regex that matches a YAML date.
     *
     * @return string The regular expression
     *
     * @see http://www.yaml.org/spec/1.2/spec.html#id2761573
     */
    private static function getTimestampRegex()
    {
        return <<<EOF
        ~^
        (?P<year>[0-9][0-9][0-9][0-9])
        -(?P<month>[0-9][0-9]?)
        -(?P<day>[0-9][0-9]?)
        (?:(?:[Tt]|[ \t]+)
        (?P<hour>[0-9][0-9]?)
        :(?P<minute>[0-9][0-9])
        :(?P<second>[0-9][0-9])
        (?:\.(?P<fraction>[0-9]*))?
        (?:[ \t]*(?P<tz>Z|(?P<tz_sign>[-+])(?P<tz_hour>[0-9][0-9]?)
        (?::(?P<tz_minute>[0-9][0-9]))?))?)?
        $~x
EOF;
    }

    /**
     * Gets a regex that matches a YAML number in hexadecimal notation.
     *
     * @return string
     */
    private static function getHexRegex()
    {
        return '~^0x[0-9a-f_]++$~i';
    }
}<|MERGE_RESOLUTION|>--- conflicted
+++ resolved
@@ -440,13 +440,8 @@
             if (!(Yaml::PARSE_KEYS_AS_STRINGS & $flags)) {
                 $evaluatedKey = self::evaluateScalar($key, $flags, $references);
 
-<<<<<<< HEAD
-                if ('' !== $key && $evaluatedKey !== $key && !is_string($evaluatedKey)) {
+                if ('' !== $key && $evaluatedKey !== $key && !is_string($evaluatedKey) && !is_int($evaluatedKey)) {
                     throw new ParseException('Non-string mapping keys are not supported. Pass the Yaml::PARSE_KEYS_AS_STRINGS flag to cast them to strings.', self::$parsedLineNumber + 1, $mapping);
-=======
-                if ('' !== $key && $evaluatedKey !== $key && !is_string($evaluatedKey) && !is_int($evaluatedKey)) {
-                    @trigger_error('Implicit casting of incompatible mapping keys to strings is deprecated since version 3.3 and will throw \Symfony\Component\Yaml\Exception\ParseException in 4.0. Pass the PARSE_KEYS_AS_STRING flag to explicitly enable the type casts.', E_USER_DEPRECATED);
->>>>>>> cc2363fa
                 }
             }
 
@@ -470,12 +465,7 @@
                         // Parser cannot abort this mapping earlier, since lines
                         // are processed sequentially.
                         if (isset($output[$key])) {
-<<<<<<< HEAD
                             throw new ParseException(sprintf('Duplicate key "%s" detected.', $key), self::$parsedLineNumber + 1, $mapping);
-=======
-                            @trigger_error(sprintf('Duplicate key "%s" detected whilst parsing YAML. Silent handling of duplicate mapping keys in YAML is deprecated since version 3.2 and will throw \Symfony\Component\Yaml\Exception\ParseException in 4.0.', $key), E_USER_DEPRECATED);
-                            $duplicate = true;
->>>>>>> cc2363fa
                         }
                         break;
                     case '{':
@@ -485,12 +475,7 @@
                         // Parser cannot abort this mapping earlier, since lines
                         // are processed sequentially.
                         if (isset($output[$key])) {
-<<<<<<< HEAD
                             throw new ParseException(sprintf('Duplicate key "%s" detected.', $key), self::$parsedLineNumber + 1, $mapping);
-=======
-                            @trigger_error(sprintf('Duplicate key "%s" detected whilst parsing YAML. Silent handling of duplicate mapping keys in YAML is deprecated since version 3.2 and will throw \Symfony\Component\Yaml\Exception\ParseException in 4.0.', $key), E_USER_DEPRECATED);
-                            $duplicate = true;
->>>>>>> cc2363fa
                         }
                         break;
                     default:
@@ -499,12 +484,7 @@
                         // Parser cannot abort this mapping earlier, since lines
                         // are processed sequentially.
                         if (isset($output[$key])) {
-<<<<<<< HEAD
                             throw new ParseException(sprintf('Duplicate key "%s" detected.', $key), self::$parsedLineNumber + 1, $mapping);
-=======
-                            @trigger_error(sprintf('Duplicate key "%s" detected whilst parsing YAML. Silent handling of duplicate mapping keys in YAML is deprecated since version 3.2 and will throw \Symfony\Component\Yaml\Exception\ParseException in 4.0.', $key), E_USER_DEPRECATED);
-                            $duplicate = true;
->>>>>>> cc2363fa
                         }
                         --$i;
                 }
