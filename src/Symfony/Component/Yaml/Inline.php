--- conflicted
+++ resolved
@@ -649,37 +649,25 @@
 
                 switch (true) {
                     case ctype_digit($scalar):
-                        if ('0' === $scalar[0]) {
-                            return octdec(preg_replace('/[^0-7]/', '', $scalar));
-                        }
-
-                        $cast = (int) $scalar;
-
-<<<<<<< HEAD
                         if ('0' === $scalar[0] && '0' !== $scalar) {
                             trigger_deprecation('symfony/yaml', '5.1', 'Support for parsing numbers prefixed with 0 as octal numbers. They will be parsed as strings as of 6.0.');
-                        }
-
-                        return '0' == $scalar[0] ? octdec($scalar) : (((string) $raw == (string) $cast) ? $cast : $raw);
-=======
+
+                            return octdec(preg_replace('/[^0-7]/', '', $scalar));
+                        }
+
+                        $cast = (int) $scalar;
+
                         return ($scalar === (string) $cast) ? $cast : $scalar;
->>>>>>> bf122262
                     case '-' === $scalar[0] && ctype_digit(substr($scalar, 1)):
-                        if ('0' === $scalar[1]) {
-                            return -octdec(preg_replace('/[^0-7]/', '', substr($scalar, 1)));
-                        }
-
-                        $cast = (int) $scalar;
-
-<<<<<<< HEAD
                         if ('0' === $scalar[1] && '-0' !== $scalar) {
                             trigger_deprecation('symfony/yaml', '5.1', 'Support for parsing numbers prefixed with 0 as octal numbers. They will be parsed as strings as of 6.0.');
-                        }
-
-                        return '0' == $scalar[1] ? -octdec(substr($scalar, 1)) : (($raw === (string) $cast) ? $cast : $raw);
-=======
+
+                            return -octdec(preg_replace('/[^0-7]/', '', substr($scalar, 1)));
+                        }
+
+                        $cast = (int) $scalar;
+
                         return ($scalar === (string) $cast) ? $cast : $scalar;
->>>>>>> bf122262
                     case is_numeric($scalar):
                     case Parser::preg_match(self::getHexRegex(), $scalar):
                         $scalar = str_replace('_', '', $scalar);
