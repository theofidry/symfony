<?php

/*
 * This file is part of the Symfony package.
 *
 * (c) Fabien Potencier <fabien@symfony.com>
 *
 * For the full copyright and license information, please view the LICENSE
 * file that was distributed with this source code.
 */

namespace Symfony\Component\Yaml;

use Symfony\Component\Yaml\Exception\ParseException;
use Symfony\Component\Yaml\Tag\TaggedValue;

/**
 * Parser parses YAML strings to convert them to PHP arrays.
 *
 * @author Fabien Potencier <fabien@symfony.com>
 *
 * @final since version 3.4
 */
class Parser
{
    const TAG_PATTERN = '(?P<tag>![\w!.\/:-]+)';
    const BLOCK_SCALAR_HEADER_PATTERN = '(?P<separator>\||>)(?P<modifiers>\+|\-|\d+|\+\d+|\-\d+|\d+\+|\d+\-)?(?P<comments> +#.*)?';

    private $offset = 0;
    private $totalNumberOfLines;
    private $lines = array();
    private $currentLineNb = -1;
    private $currentLine = '';
    private $refs = array();
    private $skippedLineNumbers = array();
    private $locallySkippedLineNumbers = array();

    /**
     * Parses a YAML string to a PHP value.
     *
     * @param string $value A YAML string
     * @param int    $flags A bit field of PARSE_* constants to customize the YAML parser behavior
     *
     * @return mixed A PHP value
     *
     * @throws ParseException If the YAML is not valid
     */
    public function parse(string $value, int $flags = 0)
    {
        if (false === preg_match('//u', $value)) {
            throw new ParseException('The YAML value does not appear to be valid UTF-8.');
        }

        $this->refs = array();

        $mbEncoding = null;
        $data = null;

        if (2 /* MB_OVERLOAD_STRING */ & (int) ini_get('mbstring.func_overload')) {
            $mbEncoding = mb_internal_encoding();
            mb_internal_encoding('UTF-8');
        }

        try {
            $data = $this->doParse($value, $flags);
        } finally {
            if (null !== $mbEncoding) {
                mb_internal_encoding($mbEncoding);
            }
            $this->lines = array();
            $this->currentLine = '';
            $this->refs = array();
            $this->skippedLineNumbers = array();
            $this->locallySkippedLineNumbers = array();
        }

        return $data;
    }

    /**
     * @internal
     *
     * @return int
     */
    public function getLastLineNumberBeforeDeprecation(): int
    {
        return $this->getRealCurrentLineNb();
    }

    private function doParse(string $value, int $flags)
    {
        $this->currentLineNb = -1;
        $this->currentLine = '';
        $value = $this->cleanup($value);
        $this->lines = explode("\n", $value);
        $this->locallySkippedLineNumbers = array();

        if (null === $this->totalNumberOfLines) {
            $this->totalNumberOfLines = count($this->lines);
        }

        if (!$this->moveToNextLine()) {
            return null;
        }

        $data = array();
        $context = null;
        $allowOverwrite = false;

        while ($this->isCurrentLineEmpty()) {
            if (!$this->moveToNextLine()) {
                return null;
            }
        }

        // Resolves the tag and returns if end of the document
        if (null !== ($tag = $this->getLineTag($this->currentLine, $flags, false)) && !$this->moveToNextLine()) {
            return new TaggedValue($tag, '');
        }

        do {
            if ($this->isCurrentLineEmpty()) {
                continue;
            }

            // tab?
            if ("\t" === $this->currentLine[0]) {
                throw new ParseException('A YAML file cannot contain tabs as indentation.', $this->getRealCurrentLineNb() + 1, $this->currentLine);
            }

            $isRef = $mergeNode = false;
            if (self::preg_match('#^\-((?P<leadspaces>\s+)(?P<value>.+))?$#u', rtrim($this->currentLine), $values)) {
                if ($context && 'mapping' == $context) {
                    throw new ParseException('You cannot define a sequence item when in a mapping', $this->getRealCurrentLineNb() + 1, $this->currentLine);
                }
                $context = 'sequence';

                if (isset($values['value']) && self::preg_match('#^&(?P<ref>[^ ]+) *(?P<value>.*)#u', $values['value'], $matches)) {
                    $isRef = $matches['ref'];
                    $values['value'] = $matches['value'];
                }

                if (isset($values['value'][1]) && '?' === $values['value'][0] && ' ' === $values['value'][1]) {
                    throw new ParseException('Complex mappings are not supported.', $this->getRealCurrentLineNb() + 1, $this->currentLine);
                }

                // array
                if (!isset($values['value']) || '' == trim($values['value'], ' ') || 0 === strpos(ltrim($values['value'], ' '), '#')) {
                    $data[] = $this->parseBlock($this->getRealCurrentLineNb() + 1, $this->getNextEmbedBlock(null, true) ?? '', $flags);
                } elseif (null !== $subTag = $this->getLineTag(ltrim($values['value'], ' '), $flags)) {
                    $data[] = new TaggedValue(
                        $subTag,
                        $this->parseBlock($this->getRealCurrentLineNb() + 1, $this->getNextEmbedBlock(null, true), $flags)
                    );
                } else {
                    if (isset($values['leadspaces'])
                        && self::preg_match('#^(?P<key>'.Inline::REGEX_QUOTED_STRING.'|[^ \'"\{\[].*?) *\:(\s+(?P<value>.+?))?\s*$#u', $this->trimTag($values['value']), $matches)
                    ) {
                        // this is a compact notation element, add to next block and parse
                        $block = $values['value'];
                        if ($this->isNextLineIndented()) {
                            $block .= "\n".$this->getNextEmbedBlock($this->getCurrentLineIndentation() + strlen($values['leadspaces']) + 1);
                        }

                        $data[] = $this->parseBlock($this->getRealCurrentLineNb(), $block, $flags);
                    } else {
                        $data[] = $this->parseValue($values['value'], $flags, $context);
                    }
                }
                if ($isRef) {
                    $this->refs[$isRef] = end($data);
                }
            } elseif (
                self::preg_match('#^(?P<key>(?:![^\s]++\s++)?(?:'.Inline::REGEX_QUOTED_STRING.'|(?:!?!php/const:)?[^ \'"\[\{!].*?)) *\:(\s++(?P<value>.+))?$#u', rtrim($this->currentLine), $values)
                && (false === strpos($values['key'], ' #') || in_array($values['key'][0], array('"', "'")))
            ) {
                if ($context && 'sequence' == $context) {
                    throw new ParseException('You cannot define a mapping item when in a sequence', $this->currentLineNb + 1, $this->currentLine);
                }
                $context = 'mapping';

                Inline::initialize($flags, $this->getRealCurrentLineNb());
                try {
<<<<<<< HEAD
                    Inline::$parsedLineNumber = $this->getRealCurrentLineNb();
                    $key = Inline::parseScalar($values['key']);
=======
                    $i = 0;
                    $evaluateKey = !(Yaml::PARSE_KEYS_AS_STRINGS & $flags);

                    // constants in key will be evaluated anyway
                    if (isset($values['key'][0]) && '!' === $values['key'][0] && Yaml::PARSE_CONSTANT & $flags) {
                        $evaluateKey = true;
                    }

                    $key = Inline::parseScalar($values['key'], 0, null, $i, $evaluateKey);
>>>>>>> e565c6de
                } catch (ParseException $e) {
                    $e->setParsedLine($this->getRealCurrentLineNb() + 1);
                    $e->setSnippet($this->currentLine);

                    throw $e;
                }

                if (!is_string($key) && !is_int($key)) {
                    throw new ParseException(sprintf('%s keys are not supported. Quote your evaluable mapping keys instead.', is_numeric($key) ? 'Numeric' : 'Non-string'), $this->getRealCurrentLineNb() + 1, $this->currentLine);
                }

                // Convert float keys to strings, to avoid being converted to integers by PHP
                if (is_float($key)) {
                    $key = (string) $key;
                }

                if ('<<' === $key) {
                    $mergeNode = true;
                    $allowOverwrite = true;
                    if (isset($values['value']) && 0 === strpos($values['value'], '*')) {
                        $refName = substr(rtrim($values['value']), 1);
                        if (!array_key_exists($refName, $this->refs)) {
                            throw new ParseException(sprintf('Reference "%s" does not exist.', $refName), $this->getRealCurrentLineNb() + 1, $this->currentLine);
                        }

                        $refValue = $this->refs[$refName];

                        if (!is_array($refValue)) {
                            throw new ParseException('YAML merge keys used with a scalar value instead of an array.', $this->getRealCurrentLineNb() + 1, $this->currentLine);
                        }

                        $data += $refValue; // array union
                    } else {
                        if (isset($values['value']) && $values['value'] !== '') {
                            $value = $values['value'];
                        } else {
                            $value = $this->getNextEmbedBlock();
                        }
                        $parsed = $this->parseBlock($this->getRealCurrentLineNb() + 1, $value, $flags);

                        if (!is_array($parsed)) {
                            throw new ParseException('YAML merge keys used with a scalar value instead of an array.', $this->getRealCurrentLineNb() + 1, $this->currentLine);
                        }

                        if (isset($parsed[0])) {
                            // If the value associated with the merge key is a sequence, then this sequence is expected to contain mapping nodes
                            // and each of these nodes is merged in turn according to its order in the sequence. Keys in mapping nodes earlier
                            // in the sequence override keys specified in later mapping nodes.
                            foreach ($parsed as $parsedItem) {
                                if (!is_array($parsedItem)) {
                                    throw new ParseException('Merge items must be arrays.', $this->getRealCurrentLineNb() + 1, $parsedItem);
                                }

                                $data += $parsedItem; // array union
                            }
                        } else {
                            // If the value associated with the key is a single mapping node, each of its key/value pairs is inserted into the
                            // current mapping, unless the key already exists in it.
                            $data += $parsed; // array union
                        }
                    }
                } elseif (isset($values['value']) && self::preg_match('#^&(?P<ref>[^ ]++) *+(?P<value>.*)#u', $values['value'], $matches)) {
                    $isRef = $matches['ref'];
                    $values['value'] = $matches['value'];
                }

                $subTag = null;
                if ($mergeNode) {
                    // Merge keys
                } elseif (!isset($values['value']) || '' === $values['value'] || 0 === strpos($values['value'], '#') || (null !== $subTag = $this->getLineTag($values['value'], $flags))) {
                    // hash
                    // if next line is less indented or equal, then it means that the current value is null
                    if (!$this->isNextLineIndented() && !$this->isNextLineUnIndentedCollection()) {
                        // Spec: Keys MUST be unique; first one wins.
                        // But overwriting is allowed when a merge node is used in current block.
                        if ($allowOverwrite || !isset($data[$key])) {
                            if (null !== $subTag) {
                                $data[$key] = new TaggedValue($subTag, '');
                            } else {
                                $data[$key] = null;
                            }
                        } else {
                            throw new ParseException(sprintf('Duplicate key "%s" detected.', $key), $this->getRealCurrentLineNb() + 1, $this->currentLine);
                        }
                    } else {
                        // remember the parsed line number here in case we need it to provide some contexts in error messages below
                        $realCurrentLineNbKey = $this->getRealCurrentLineNb();
                        $value = $this->parseBlock($this->getRealCurrentLineNb() + 1, $this->getNextEmbedBlock(), $flags);
                        // Spec: Keys MUST be unique; first one wins.
                        // But overwriting is allowed when a merge node is used in current block.
                        if ($allowOverwrite || !isset($data[$key])) {
                            if (null !== $subTag) {
                                $data[$key] = new TaggedValue($subTag, $value);
                            } else {
                                $data[$key] = $value;
                            }
                        } else {
                            throw new ParseException(sprintf('Duplicate key "%s" detected.', $key), $realCurrentLineNbKey + 1, $this->currentLine);
                        }
                    }
                } else {
                    $value = $this->parseValue(rtrim($values['value']), $flags, $context);
                    // Spec: Keys MUST be unique; first one wins.
                    // But overwriting is allowed when a merge node is used in current block.
                    if ($allowOverwrite || !isset($data[$key])) {
                        $data[$key] = $value;
                    } else {
                        throw new ParseException(sprintf('Duplicate key "%s" detected.', $key), $this->getRealCurrentLineNb() + 1, $this->currentLine);
                    }
                }
                if ($isRef) {
                    $this->refs[$isRef] = $data[$key];
                }
            } else {
                // multiple documents are not supported
                if ('---' === $this->currentLine) {
                    throw new ParseException('Multiple documents are not supported.', $this->currentLineNb + 1, $this->currentLine);
                }

                if (isset($this->currentLine[1]) && '?' === $this->currentLine[0] && ' ' === $this->currentLine[1]) {
                    throw new ParseException('Complex mappings are not supported.', $this->getRealCurrentLineNb() + 1, $this->currentLine);
                }

                // 1-liner optionally followed by newline(s)
                if (is_string($value) && $this->lines[0] === trim($value)) {
                    try {
                        Inline::$parsedLineNumber = $this->getRealCurrentLineNb();
                        $value = Inline::parse($this->lines[0], $flags, $this->refs);
                    } catch (ParseException $e) {
                        $e->setParsedLine($this->getRealCurrentLineNb() + 1);
                        $e->setSnippet($this->currentLine);

                        throw $e;
                    }

                    return $value;
                }

                // try to parse the value as a multi-line string as a last resort
                if (0 === $this->currentLineNb) {
                    $parseError = false;
                    $previousLineWasNewline = false;
                    $value = '';

                    foreach ($this->lines as $line) {
                        try {
                            if (isset($line[0]) && ('"' === $line[0] || "'" === $line[0])) {
                                $parsedLine = $line;
                            } else {
                                $parsedLine = Inline::parse($line, $flags, $this->refs);
                            }

                            if (!is_string($parsedLine)) {
                                $parseError = true;
                                break;
                            }

                            if ('' === trim($parsedLine)) {
                                $value .= "\n";
                                $previousLineWasNewline = true;
                            } elseif ($previousLineWasNewline) {
                                $value .= trim($parsedLine);
                                $previousLineWasNewline = false;
                            } else {
                                $value .= ' '.trim($parsedLine);
                                $previousLineWasNewline = false;
                            }
                        } catch (ParseException $e) {
                            $parseError = true;
                            break;
                        }
                    }

                    if (!$parseError) {
                        return trim($value);
                    }
                }

                throw new ParseException('Unable to parse.', $this->getRealCurrentLineNb() + 1, $this->currentLine);
            }
        } while ($this->moveToNextLine());

        if (null !== $tag) {
            $data = new TaggedValue($tag, $data);
        }

        if (Yaml::PARSE_OBJECT_FOR_MAP & $flags && !is_object($data) && 'mapping' === $context) {
            $object = new \stdClass();

            foreach ($data as $key => $value) {
                $object->$key = $value;
            }

            $data = $object;
        }

        return empty($data) ? null : $data;
    }

    private function parseBlock(int $offset, string $yaml, int $flags)
    {
        $skippedLineNumbers = $this->skippedLineNumbers;

        foreach ($this->locallySkippedLineNumbers as $lineNumber) {
            if ($lineNumber < $offset) {
                continue;
            }

            $skippedLineNumbers[] = $lineNumber;
        }

        $parser = new self();
        $parser->offset = $offset;
        $parser->totalNumberOfLines = $this->totalNumberOfLines;
        $parser->skippedLineNumbers = $skippedLineNumbers;
        $parser->refs = &$this->refs;

        return $parser->doParse($yaml, $flags);
    }

    /**
     * Returns the current line number (takes the offset into account).
     *
     * @internal
     *
     * @return int The current line number
     */
    public function getRealCurrentLineNb(): int
    {
        $realCurrentLineNumber = $this->currentLineNb + $this->offset;

        foreach ($this->skippedLineNumbers as $skippedLineNumber) {
            if ($skippedLineNumber > $realCurrentLineNumber) {
                break;
            }

            ++$realCurrentLineNumber;
        }

        return $realCurrentLineNumber;
    }

    /**
     * Returns the current line indentation.
     *
     * @return int The current line indentation
     */
    private function getCurrentLineIndentation(): int
    {
        return strlen($this->currentLine) - strlen(ltrim($this->currentLine, ' '));
    }

    /**
     * Returns the next embed block of YAML.
     *
     * @param int|null $indentation The indent level at which the block is to be read, or null for default
     * @param bool     $inSequence  True if the enclosing data structure is a sequence
     *
     * @return string A YAML string
     *
     * @throws ParseException When indentation problem are detected
     */
    private function getNextEmbedBlock(int $indentation = null, bool $inSequence = false): ?string
    {
        $oldLineIndentation = $this->getCurrentLineIndentation();
        $blockScalarIndentations = array();

        if ($this->isBlockScalarHeader()) {
            $blockScalarIndentations[] = $oldLineIndentation;
        }

        if (!$this->moveToNextLine()) {
            return null;
        }

        if (null === $indentation) {
            $newIndent = $this->getCurrentLineIndentation();

            $unindentedEmbedBlock = $this->isStringUnIndentedCollectionItem();

            if (!$this->isCurrentLineEmpty() && 0 === $newIndent && !$unindentedEmbedBlock) {
                throw new ParseException('Indentation problem.', $this->getRealCurrentLineNb() + 1, $this->currentLine);
            }
        } else {
            $newIndent = $indentation;
        }

        $data = array();
        if ($this->getCurrentLineIndentation() >= $newIndent) {
            $data[] = substr($this->currentLine, $newIndent);
        } else {
            $this->moveToPreviousLine();

            return null;
        }

        if ($inSequence && $oldLineIndentation === $newIndent && isset($data[0][0]) && '-' === $data[0][0]) {
            // the previous line contained a dash but no item content, this line is a sequence item with the same indentation
            // and therefore no nested list or mapping
            $this->moveToPreviousLine();

            return null;
        }

        $isItUnindentedCollection = $this->isStringUnIndentedCollectionItem();

        if (empty($blockScalarIndentations) && $this->isBlockScalarHeader()) {
            $blockScalarIndentations[] = $this->getCurrentLineIndentation();
        }

        $previousLineIndentation = $this->getCurrentLineIndentation();

        while ($this->moveToNextLine()) {
            $indent = $this->getCurrentLineIndentation();

            // terminate all block scalars that are more indented than the current line
            if (!empty($blockScalarIndentations) && $indent < $previousLineIndentation && trim($this->currentLine) !== '') {
                foreach ($blockScalarIndentations as $key => $blockScalarIndentation) {
                    if ($blockScalarIndentation >= $indent) {
                        unset($blockScalarIndentations[$key]);
                    }
                }
            }

            if (empty($blockScalarIndentations) && !$this->isCurrentLineComment() && $this->isBlockScalarHeader()) {
                $blockScalarIndentations[] = $indent;
            }

            $previousLineIndentation = $indent;

            if ($isItUnindentedCollection && !$this->isCurrentLineEmpty() && !$this->isStringUnIndentedCollectionItem() && $newIndent === $indent) {
                $this->moveToPreviousLine();
                break;
            }

            if ($this->isCurrentLineBlank()) {
                $data[] = substr($this->currentLine, $newIndent);
                continue;
            }

            // we ignore "comment" lines only when we are not inside a scalar block
            if (empty($blockScalarIndentations) && $this->isCurrentLineComment()) {
                // remember ignored comment lines (they are used later in nested
                // parser calls to determine real line numbers)
                //
                // CAUTION: beware to not populate the global property here as it
                // will otherwise influence the getRealCurrentLineNb() call here
                // for consecutive comment lines and subsequent embedded blocks
                $this->locallySkippedLineNumbers[] = $this->getRealCurrentLineNb();

                continue;
            }

            if ($indent >= $newIndent) {
                $data[] = substr($this->currentLine, $newIndent);
            } elseif (0 == $indent) {
                $this->moveToPreviousLine();

                break;
            } else {
                throw new ParseException('Indentation problem.', $this->getRealCurrentLineNb() + 1, $this->currentLine);
            }
        }

        return implode("\n", $data);
    }

    /**
     * Moves the parser to the next line.
     *
     * @return bool
     */
    private function moveToNextLine(): bool
    {
        if ($this->currentLineNb >= count($this->lines) - 1) {
            return false;
        }

        $this->currentLine = $this->lines[++$this->currentLineNb];

        return true;
    }

    /**
     * Moves the parser to the previous line.
     *
     * @return bool
     */
    private function moveToPreviousLine(): bool
    {
        if ($this->currentLineNb < 1) {
            return false;
        }

        $this->currentLine = $this->lines[--$this->currentLineNb];

        return true;
    }

    /**
     * Parses a YAML value.
     *
     * @param string $value   A YAML value
     * @param int    $flags   A bit field of PARSE_* constants to customize the YAML parser behavior
     * @param string $context The parser context (either sequence or mapping)
     *
     * @return mixed A PHP value
     *
     * @throws ParseException When reference does not exist
     */
    private function parseValue(string $value, int $flags, string $context)
    {
        if (0 === strpos($value, '*')) {
            if (false !== $pos = strpos($value, '#')) {
                $value = substr($value, 1, $pos - 2);
            } else {
                $value = substr($value, 1);
            }

            if (!array_key_exists($value, $this->refs)) {
                throw new ParseException(sprintf('Reference "%s" does not exist.', $value), $this->currentLineNb + 1, $this->currentLine);
            }

            return $this->refs[$value];
        }

        if (self::preg_match('/^(?:'.self::TAG_PATTERN.' +)?'.self::BLOCK_SCALAR_HEADER_PATTERN.'$/', $value, $matches)) {
            $modifiers = isset($matches['modifiers']) ? $matches['modifiers'] : '';

            $data = $this->parseBlockScalar($matches['separator'], preg_replace('#\d+#', '', $modifiers), (int) abs($modifiers));

            if ('' !== $matches['tag'] && '!' !== $matches['tag']) {
                if ('!!binary' === $matches['tag']) {
                    return Inline::evaluateBinaryScalar($data);
                }

                return new TaggedValue(substr($matches['tag'], 1), $data);
            }

            return $data;
        }

        try {
            $quotation = '' !== $value && ('"' === $value[0] || "'" === $value[0]) ? $value[0] : null;

            // do not take following lines into account when the current line is a quoted single line value
            if (null !== $quotation && self::preg_match('/^'.$quotation.'.*'.$quotation.'(\s*#.*)?$/', $value)) {
                return Inline::parse($value, $flags, $this->refs);
            }

            while ($this->moveToNextLine()) {
                // unquoted strings end before the first unindented line
                if (null === $quotation && $this->getCurrentLineIndentation() === 0) {
                    $this->moveToPreviousLine();

                    break;
                }

                $value .= ' '.trim($this->currentLine);

                // quoted string values end with a line that is terminated with the quotation character
                if ('' !== $this->currentLine && substr($this->currentLine, -1) === $quotation) {
                    break;
                }
            }

            Inline::$parsedLineNumber = $this->getRealCurrentLineNb();
            $parsedValue = Inline::parse($value, $flags, $this->refs);

            if ('mapping' === $context && is_string($parsedValue) && '"' !== $value[0] && "'" !== $value[0] && '[' !== $value[0] && '{' !== $value[0] && '!' !== $value[0] && false !== strpos($parsedValue, ': ')) {
                throw new ParseException('A colon cannot be used in an unquoted mapping value.');
            }

            return $parsedValue;
        } catch (ParseException $e) {
            $e->setParsedLine($this->getRealCurrentLineNb() + 1);
            $e->setSnippet($this->currentLine);

            throw $e;
        }
    }

    /**
     * Parses a block scalar.
     *
     * @param string $style       The style indicator that was used to begin this block scalar (| or >)
     * @param string $chomping    The chomping indicator that was used to begin this block scalar (+ or -)
     * @param int    $indentation The indentation indicator that was used to begin this block scalar
     *
     * @return string The text value
     */
    private function parseBlockScalar(string $style, string $chomping = '', int $indentation = 0): string
    {
        $notEOF = $this->moveToNextLine();
        if (!$notEOF) {
            return '';
        }

        $isCurrentLineBlank = $this->isCurrentLineBlank();
        $blockLines = array();

        // leading blank lines are consumed before determining indentation
        while ($notEOF && $isCurrentLineBlank) {
            // newline only if not EOF
            if ($notEOF = $this->moveToNextLine()) {
                $blockLines[] = '';
                $isCurrentLineBlank = $this->isCurrentLineBlank();
            }
        }

        // determine indentation if not specified
        if (0 === $indentation) {
            if (self::preg_match('/^ +/', $this->currentLine, $matches)) {
                $indentation = strlen($matches[0]);
            }
        }

        if ($indentation > 0) {
            $pattern = sprintf('/^ {%d}(.*)$/', $indentation);

            while (
                $notEOF && (
                    $isCurrentLineBlank ||
                    self::preg_match($pattern, $this->currentLine, $matches)
                )
            ) {
                if ($isCurrentLineBlank && strlen($this->currentLine) > $indentation) {
                    $blockLines[] = substr($this->currentLine, $indentation);
                } elseif ($isCurrentLineBlank) {
                    $blockLines[] = '';
                } else {
                    $blockLines[] = $matches[1];
                }

                // newline only if not EOF
                if ($notEOF = $this->moveToNextLine()) {
                    $isCurrentLineBlank = $this->isCurrentLineBlank();
                }
            }
        } elseif ($notEOF) {
            $blockLines[] = '';
        }

        if ($notEOF) {
            $blockLines[] = '';
            $this->moveToPreviousLine();
        } elseif (!$notEOF && !$this->isCurrentLineLastLineInDocument()) {
            $blockLines[] = '';
        }

        // folded style
        if ('>' === $style) {
            $text = '';
            $previousLineIndented = false;
            $previousLineBlank = false;

            for ($i = 0, $blockLinesCount = count($blockLines); $i < $blockLinesCount; ++$i) {
                if ('' === $blockLines[$i]) {
                    $text .= "\n";
                    $previousLineIndented = false;
                    $previousLineBlank = true;
                } elseif (' ' === $blockLines[$i][0]) {
                    $text .= "\n".$blockLines[$i];
                    $previousLineIndented = true;
                    $previousLineBlank = false;
                } elseif ($previousLineIndented) {
                    $text .= "\n".$blockLines[$i];
                    $previousLineIndented = false;
                    $previousLineBlank = false;
                } elseif ($previousLineBlank || 0 === $i) {
                    $text .= $blockLines[$i];
                    $previousLineIndented = false;
                    $previousLineBlank = false;
                } else {
                    $text .= ' '.$blockLines[$i];
                    $previousLineIndented = false;
                    $previousLineBlank = false;
                }
            }
        } else {
            $text = implode("\n", $blockLines);
        }

        // deal with trailing newlines
        if ('' === $chomping) {
            $text = preg_replace('/\n+$/', "\n", $text);
        } elseif ('-' === $chomping) {
            $text = preg_replace('/\n+$/', '', $text);
        }

        return $text;
    }

    /**
     * Returns true if the next line is indented.
     *
     * @return bool Returns true if the next line is indented, false otherwise
     */
    private function isNextLineIndented(): bool
    {
        $currentIndentation = $this->getCurrentLineIndentation();
        $EOF = !$this->moveToNextLine();

        while (!$EOF && $this->isCurrentLineEmpty()) {
            $EOF = !$this->moveToNextLine();
        }

        if ($EOF) {
            return false;
        }

        $ret = $this->getCurrentLineIndentation() > $currentIndentation;

        $this->moveToPreviousLine();

        return $ret;
    }

    /**
     * Returns true if the current line is blank or if it is a comment line.
     *
     * @return bool Returns true if the current line is empty or if it is a comment line, false otherwise
     */
    private function isCurrentLineEmpty(): bool
    {
        return $this->isCurrentLineBlank() || $this->isCurrentLineComment();
    }

    /**
     * Returns true if the current line is blank.
     *
     * @return bool Returns true if the current line is blank, false otherwise
     */
    private function isCurrentLineBlank(): bool
    {
        return '' == trim($this->currentLine, ' ');
    }

    /**
     * Returns true if the current line is a comment line.
     *
     * @return bool Returns true if the current line is a comment line, false otherwise
     */
    private function isCurrentLineComment(): bool
    {
        //checking explicitly the first char of the trim is faster than loops or strpos
        $ltrimmedLine = ltrim($this->currentLine, ' ');

        return '' !== $ltrimmedLine && $ltrimmedLine[0] === '#';
    }

    private function isCurrentLineLastLineInDocument(): bool
    {
        return ($this->offset + $this->currentLineNb) >= ($this->totalNumberOfLines - 1);
    }

    /**
     * Cleanups a YAML string to be parsed.
     *
     * @param string $value The input YAML string
     *
     * @return string A cleaned up YAML string
     */
    private function cleanup(string $value): string
    {
        $value = str_replace(array("\r\n", "\r"), "\n", $value);

        // strip YAML header
        $count = 0;
        $value = preg_replace('#^\%YAML[: ][\d\.]+.*\n#u', '', $value, -1, $count);
        $this->offset += $count;

        // remove leading comments
        $trimmedValue = preg_replace('#^(\#.*?\n)+#s', '', $value, -1, $count);
        if ($count == 1) {
            // items have been removed, update the offset
            $this->offset += substr_count($value, "\n") - substr_count($trimmedValue, "\n");
            $value = $trimmedValue;
        }

        // remove start of the document marker (---)
        $trimmedValue = preg_replace('#^\-\-\-.*?\n#s', '', $value, -1, $count);
        if ($count == 1) {
            // items have been removed, update the offset
            $this->offset += substr_count($value, "\n") - substr_count($trimmedValue, "\n");
            $value = $trimmedValue;

            // remove end of the document marker (...)
            $value = preg_replace('#\.\.\.\s*$#', '', $value);
        }

        return $value;
    }

    /**
     * Returns true if the next line starts unindented collection.
     *
     * @return bool Returns true if the next line starts unindented collection, false otherwise
     */
    private function isNextLineUnIndentedCollection(): bool
    {
        $currentIndentation = $this->getCurrentLineIndentation();
        $notEOF = $this->moveToNextLine();

        while ($notEOF && $this->isCurrentLineEmpty()) {
            $notEOF = $this->moveToNextLine();
        }

        if (false === $notEOF) {
            return false;
        }

        $ret = $this->getCurrentLineIndentation() === $currentIndentation && $this->isStringUnIndentedCollectionItem();

        $this->moveToPreviousLine();

        return $ret;
    }

    /**
     * Returns true if the string is un-indented collection item.
     *
     * @return bool Returns true if the string is un-indented collection item, false otherwise
     */
    private function isStringUnIndentedCollectionItem(): bool
    {
        return '-' === rtrim($this->currentLine) || 0 === strpos($this->currentLine, '- ');
    }

    /**
     * Tests whether or not the current line is the header of a block scalar.
     *
     * @return bool
     */
    private function isBlockScalarHeader(): bool
    {
        return (bool) self::preg_match('~'.self::BLOCK_SCALAR_HEADER_PATTERN.'$~', $this->currentLine);
    }

    /**
     * A local wrapper for `preg_match` which will throw a ParseException if there
     * is an internal error in the PCRE engine.
     *
     * This avoids us needing to check for "false" every time PCRE is used
     * in the YAML engine
     *
     * @throws ParseException on a PCRE internal error
     *
     * @see preg_last_error()
     *
     * @internal
     */
    public static function preg_match(string $pattern, string $subject, array &$matches = null, int $flags = 0, int $offset = 0): int
    {
        if (false === $ret = preg_match($pattern, $subject, $matches, $flags, $offset)) {
            switch (preg_last_error()) {
                case PREG_INTERNAL_ERROR:
                    $error = 'Internal PCRE error.';
                    break;
                case PREG_BACKTRACK_LIMIT_ERROR:
                    $error = 'pcre.backtrack_limit reached.';
                    break;
                case PREG_RECURSION_LIMIT_ERROR:
                    $error = 'pcre.recursion_limit reached.';
                    break;
                case PREG_BAD_UTF8_ERROR:
                    $error = 'Malformed UTF-8 data.';
                    break;
                case PREG_BAD_UTF8_OFFSET_ERROR:
                    $error = 'Offset doesn\'t correspond to the begin of a valid UTF-8 code point.';
                    break;
                default:
                    $error = 'Error.';
            }

            throw new ParseException($error);
        }

        return $ret;
    }

    /**
     * Trim the tag on top of the value.
     *
     * Prevent values such as `!foo {quz: bar}` to be considered as
     * a mapping block.
     */
    private function trimTag(string $value): string
    {
        if ('!' === $value[0]) {
            return ltrim(substr($value, 1, strcspn($value, " \r\n", 1)), ' ');
        }

        return $value;
    }

    private function getLineTag(string $value, int $flags, bool $nextLineCheck = true): ?string
    {
        if ('' === $value || '!' !== $value[0] || 1 !== self::preg_match('/^'.self::TAG_PATTERN.' *( +#.*)?$/', $value, $matches)) {
            return null;
        }

        if ($nextLineCheck && !$this->isNextLineIndented()) {
            return null;
        }

        $tag = substr($matches['tag'], 1);

        // Built-in tags
        if ($tag && '!' === $tag[0]) {
            throw new ParseException(sprintf('The built-in tag "!%s" is not implemented.', $tag));
        }

        if (Yaml::PARSE_CUSTOM_TAGS & $flags) {
            return $tag;
        }

        throw new ParseException(sprintf('Tags support is not enabled. You must use the flag `Yaml::PARSE_CUSTOM_TAGS` to use "%s".', $matches['tag']));
    }
}<|MERGE_RESOLUTION|>--- conflicted
+++ resolved
@@ -181,20 +181,7 @@
 
                 Inline::initialize($flags, $this->getRealCurrentLineNb());
                 try {
-<<<<<<< HEAD
-                    Inline::$parsedLineNumber = $this->getRealCurrentLineNb();
                     $key = Inline::parseScalar($values['key']);
-=======
-                    $i = 0;
-                    $evaluateKey = !(Yaml::PARSE_KEYS_AS_STRINGS & $flags);
-
-                    // constants in key will be evaluated anyway
-                    if (isset($values['key'][0]) && '!' === $values['key'][0] && Yaml::PARSE_CONSTANT & $flags) {
-                        $evaluateKey = true;
-                    }
-
-                    $key = Inline::parseScalar($values['key'], 0, null, $i, $evaluateKey);
->>>>>>> e565c6de
                 } catch (ParseException $e) {
                     $e->setParsedLine($this->getRealCurrentLineNb() + 1);
                     $e->setSnippet($this->currentLine);
