--- conflicted
+++ resolved
@@ -910,13 +910,8 @@
 test: Explicit typing
 yaml: |
    integer: 12
-<<<<<<< HEAD
    no int: ! 12
-   string: !str 12
-=======
-   also int: ! "12"
    string: !!str 12
->>>>>>> d43355c6
 php: |
    array( 'integer' => 12, 'no int' => '12', 'string' => '12' )
 ---
