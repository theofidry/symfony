--- conflicted
+++ resolved
@@ -17,86 +17,6 @@
 use Symfony\Contracts\HttpClient\HttpClientInterface;
 use Symfony\Contracts\HttpClient\ResponseInterface;
 
-<<<<<<< HEAD
-class SpecialHttpResponse extends Response
-{
-}
-
-class TestHttpClient extends HttpBrowser
-{
-    protected $nextResponse = null;
-    protected $nextScript = null;
-
-    public function __construct(array $server = [], History $history = null, CookieJar $cookieJar = null)
-    {
-        $client = new MockHttpClient(function (string $method, string $url, array $options) {
-            if (null === $this->nextResponse) {
-                return new MockResponse();
-            }
-
-            return new MockResponse($this->nextResponse->getContent(), [
-                'http_code' => $this->nextResponse->getStatusCode(),
-                'response_headers' => $this->nextResponse->getHeaders(),
-            ]);
-        });
-        parent::__construct($client);
-
-        $this->setServerParameters($server);
-        $this->history = $history ?? new History();
-        $this->cookieJar = $cookieJar ?? new CookieJar();
-    }
-
-    public function setNextResponse(Response $response)
-    {
-        $this->nextResponse = $response;
-    }
-
-    public function setNextScript($script)
-    {
-        $this->nextScript = $script;
-    }
-
-    protected function filterResponse($response): Response
-    {
-        if ($response instanceof SpecialHttpResponse) {
-            return new Response($response->getContent(), $response->getStatusCode(), $response->getHeaders());
-        }
-
-        return $response;
-    }
-
-    protected function doRequest($request): Response
-    {
-        $response = parent::doRequest($request);
-
-        if (null === $this->nextResponse) {
-            return $response;
-        }
-
-        $class = \get_class($this->nextResponse);
-        $response = new $class($response->getContent(), $response->getStatusCode(), $response->getHeaders());
-        $this->nextResponse = null;
-
-        return $response;
-    }
-
-    protected function getScript($request)
-    {
-        $r = new \ReflectionClass('Symfony\Component\BrowserKit\Response');
-        $path = $r->getFileName();
-
-        return <<<EOF
-<?php
-
-require_once('$path');
-
-echo serialize($this->nextScript);
-EOF;
-    }
-}
-
-=======
->>>>>>> 54a514fc
 class HttpBrowserTest extends AbstractBrowserTest
 {
     public function getBrowser(array $server = [], History $history = null, CookieJar $cookieJar = null)
