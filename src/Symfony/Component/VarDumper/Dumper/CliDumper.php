--- conflicted
+++ resolved
@@ -291,12 +291,7 @@
         } elseif (Cursor::HASH_RESOURCE === $type) {
             $prefix = $this->style('note', $class.' resource', $attr).($hasChild ? ' {' : ' ');
         } else {
-<<<<<<< HEAD
-            $unstyledPrefix = $class && !(self::DUMP_LIGHT_ARRAY & $this->flags) ? 'array:'.$class : '';
-            $prefix = $this->style('note', $unstyledPrefix, $attr).($unstyledPrefix ? ' [' : '[');
-=======
             $prefix = $class && !(self::DUMP_LIGHT_ARRAY & $this->flags) ? $this->style('note', 'array:'.$class).' [' : '[';
->>>>>>> f0778ce3
         }
 
         if (($cursor->softRefCount || 0 < $cursor->softRefHandle) && empty($attr['cut_hash'])) {
