--- conflicted
+++ resolved
@@ -12,11 +12,8 @@
 namespace Symfony\Component\VarDumper\Tests\Caster;
 
 use Symfony\Component\VarDumper\Test\VarDumperTestCase;
-<<<<<<< HEAD
 use Symfony\Component\VarDumper\Tests\Fixtures\GeneratorDemo;
-=======
 use Symfony\Component\VarDumper\Tests\Fixtures\NotLoadableClass;
->>>>>>> 1ff12d92
 
 /**
  * @author Nicolas Grekas <p@tchwork.com>
@@ -51,13 +48,8 @@
     "export" => ReflectionMethod {
       +name: "export"
       +class: "ReflectionClass"
-<<<<<<< HEAD
-      parameters: {
+%A    parameters: {
         $%s: ReflectionParameter {
-=======
-%A    parameters: array:2 [
-        "$%s" => ReflectionParameter {
->>>>>>> 1ff12d92
 %A         position: 0
 %A
 }
@@ -82,7 +74,7 @@
     \$b: & 123
   }
   file: "%sReflectionCasterTest.php"
-  line: "63 to 63"
+  line: "64 to 64"
 }
 EOTXT
             , $var
