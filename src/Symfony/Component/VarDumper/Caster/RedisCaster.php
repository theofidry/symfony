--- conflicted
+++ resolved
@@ -30,18 +30,6 @@
     {
         $prefix = Caster::PREFIX_VIRTUAL;
 
-<<<<<<< HEAD
-=======
-        if (\defined('HHVM_VERSION_ID')) {
-            if (isset($a[Caster::PREFIX_PROTECTED.'serializer'])) {
-                $ser = $a[Caster::PREFIX_PROTECTED.'serializer'];
-                $a[Caster::PREFIX_PROTECTED.'serializer'] = isset(self::$serializer[$ser]) ? new ConstStub(self::$serializer[$ser], $ser) : $ser;
-            }
-
-            return $a;
-        }
-
->>>>>>> f5939a83
         if (!$connected = $c->isConnected()) {
             return $a + array(
                 $prefix.'isConnected' => $connected,
