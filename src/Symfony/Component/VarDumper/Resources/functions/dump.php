--- conflicted
+++ resolved
@@ -17,15 +17,10 @@
      */
     function dump($var, ...$moreVars)
     {
-<<<<<<< HEAD
         VarDumper::dump($var);
 
-        foreach ($moreVars as $var) {
-            VarDumper::dump($var);
-=======
-        foreach (func_get_args() as $v) {
+        foreach ($moreVars as $v) {
             VarDumper::dump($v);
->>>>>>> cdf86bb3
         }
 
         if (1 < func_num_args()) {
@@ -41,8 +36,8 @@
     {
         VarDumper::dump($var);
 
-        foreach ($moreVars as $var) {
-            VarDumper::dump($var);
+        foreach ($moreVars as $v) {
+            VarDumper::dump($v);
         }
 
         exit(1);
