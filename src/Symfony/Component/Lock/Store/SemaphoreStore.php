--- conflicted
+++ resolved
@@ -64,26 +64,14 @@
             return;
         }
 
-<<<<<<< HEAD
-        $resource = sem_get(crc32($key));
-        $acquired = sem_acquire($resource, !$blocking);
-=======
         $keyId = crc32($key);
         $resource = sem_get($keyId);
-
-        if (\PHP_VERSION_ID >= 50601) {
-            $acquired = @sem_acquire($resource, !$blocking);
-        } elseif (!$blocking) {
-            throw new NotSupportedException(sprintf('The store "%s" does not supports non blocking locks.', get_class($this)));
-        } else {
-            $acquired = @sem_acquire($resource);
-        }
+        $acquired = @sem_acquire($resource, !$blocking);
 
         while ($blocking && !$acquired) {
             $resource = sem_get($keyId);
             $acquired = @sem_acquire($resource);
         }
->>>>>>> 7f2cb736
 
         if (!$acquired) {
             throw new LockConflictedException();
