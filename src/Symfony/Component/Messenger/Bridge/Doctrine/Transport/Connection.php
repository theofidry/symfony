--- conflicted
+++ resolved
@@ -358,12 +358,8 @@
             ->setNotnull(true);
         $table->addColumn('headers', Types::TEXT)
             ->setNotnull(true);
-<<<<<<< HEAD
         $table->addColumn('queue_name', Types::STRING)
-=======
-        $table->addColumn('queue_name', self::$useDeprecatedConstants ? Type::STRING : Types::STRING)
             ->setLength(190) // mysql 5.6 only supports 191 characters on an indexed column in utf8mb4 mode
->>>>>>> 5de548b6
             ->setNotnull(true);
         $table->addColumn('created_at', Types::DATETIME_MUTABLE)
             ->setNotnull(true);
