--- conflicted
+++ resolved
@@ -224,32 +224,10 @@
     public function setup(): void
     {
         $configuration = $this->driverConnection->getConfiguration();
-<<<<<<< HEAD
         $assetFilter = $configuration->getSchemaAssetsFilter();
         $configuration->setSchemaAssetsFilter(null);
-        $this->schemaSynchronizer->updateSchema($this->getSchema(), true);
+        $this->updateSchema();
         $configuration->setSchemaAssetsFilter($assetFilter);
-=======
-        // Since Doctrine 2.9 the getFilterSchemaAssetsExpression is deprecated
-        $hasFilterCallback = method_exists($configuration, 'getSchemaAssetsFilter');
-
-        if ($hasFilterCallback) {
-            $assetFilter = $this->driverConnection->getConfiguration()->getSchemaAssetsFilter();
-            $this->driverConnection->getConfiguration()->setSchemaAssetsFilter(null);
-        } else {
-            $assetFilter = $this->driverConnection->getConfiguration()->getFilterSchemaAssetsExpression();
-            $this->driverConnection->getConfiguration()->setFilterSchemaAssetsExpression(null);
-        }
-
-        $this->updateSchema();
-
-        if ($hasFilterCallback) {
-            $this->driverConnection->getConfiguration()->setSchemaAssetsFilter($assetFilter);
-        } else {
-            $this->driverConnection->getConfiguration()->setFilterSchemaAssetsExpression($assetFilter);
-        }
-
->>>>>>> 60ce71e5
         $this->autoSetup = false;
     }
 
