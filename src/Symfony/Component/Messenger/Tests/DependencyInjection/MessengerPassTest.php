<?php

/*
 * This file is part of the Symfony package.
 *
 * (c) Fabien Potencier <fabien@symfony.com>
 *
 * For the full copyright and license information, please view the LICENSE
 * file that was distributed with this source code.
 */

namespace Symfony\Component\Messenger\Tests\DependencyInjection;

use PHPUnit\Framework\TestCase;
use Symfony\Component\DependencyInjection\Argument\ServiceClosureArgument;
use Symfony\Component\DependencyInjection\Compiler\ResolveChildDefinitionsPass;
use Symfony\Component\DependencyInjection\Compiler\ResolveClassPass;
use Symfony\Component\DependencyInjection\ContainerBuilder;
use Symfony\Component\DependencyInjection\Reference;
use Symfony\Component\DependencyInjection\ServiceLocator;
use Symfony\Component\Messenger\Command\DebugCommand;
use Symfony\Component\Messenger\DataCollector\MessengerDataCollector;
use Symfony\Component\Messenger\DependencyInjection\MessengerPass;
use Symfony\Component\Messenger\Handler\ChainHandler;
use Symfony\Component\Messenger\Handler\MessageHandlerInterface;
use Symfony\Component\Messenger\Handler\MessageSubscriberInterface;
use Symfony\Component\Messenger\MessageBusInterface;
use Symfony\Component\Messenger\Middleware\AllowNoHandlerMiddleware;
use Symfony\Component\Messenger\Middleware\HandleMessageMiddleware;
use Symfony\Component\Messenger\Middleware\MiddlewareInterface;
use Symfony\Component\Messenger\Tests\Fixtures\DummyCommand;
use Symfony\Component\Messenger\Tests\Fixtures\DummyCommandHandler;
use Symfony\Component\Messenger\Tests\Fixtures\DummyMessage;
use Symfony\Component\Messenger\Tests\Fixtures\DummyQuery;
use Symfony\Component\Messenger\Tests\Fixtures\DummyQueryHandler;
use Symfony\Component\Messenger\Tests\Fixtures\DummyReceiver;
use Symfony\Component\Messenger\Tests\Fixtures\MultipleBusesMessage;
use Symfony\Component\Messenger\Tests\Fixtures\MultipleBusesMessageHandler;
use Symfony\Component\Messenger\Tests\Fixtures\SecondMessage;
use Symfony\Component\Messenger\Transport\AmqpExt\AmqpReceiver;
use Symfony\Component\Messenger\Transport\AmqpExt\AmqpSender;

class MessengerPassTest extends TestCase
{
    public function testProcess()
    {
        $container = $this->getContainerBuilder($busId = 'message_bus');
        $container
            ->register(DummyHandler::class, DummyHandler::class)
            ->addTag('messenger.message_handler')
        ;
        $container
            ->register(MissingArgumentTypeHandler::class, MissingArgumentTypeHandler::class)
            ->addTag('messenger.message_handler', array('handles' => SecondMessage::class))
        ;
        $container
            ->register(DummyReceiver::class, DummyReceiver::class)
            ->addTag('messenger.receiver')
        ;

        (new MessengerPass())->process($container);

        $this->assertFalse($container->hasDefinition('messenger.middleware.debug.logging'));

        $handlerLocatorDefinition = $container->getDefinition($container->getDefinition("$busId.messenger.handler_resolver")->getArgument(0));
        $this->assertSame(ServiceLocator::class, $handlerLocatorDefinition->getClass());
        $this->assertEquals(
            array(
                'handler.'.DummyMessage::class => new ServiceClosureArgument(new Reference(DummyHandler::class)),
                'handler.'.SecondMessage::class => new ServiceClosureArgument(new Reference(MissingArgumentTypeHandler::class)),
            ),
            $handlerLocatorDefinition->getArgument(0)
        );

        $this->assertEquals(
            array(DummyReceiver::class => new Reference(DummyReceiver::class)),
            $container->getDefinition('messenger.receiver_locator')->getArgument(0)
        );
    }

    public function testProcessHandlersByBus()
    {
        $container = $this->getContainerBuilder($commandBusId = 'command_bus');
        $container->register($queryBusId = 'query_bus', MessageBusInterface::class)->setArgument(0, array())->addTag('messenger.bus');
        $container->register('messenger.middleware.call_message_handler', HandleMessageMiddleware::class)
            ->addArgument(null)
            ->setAbstract(true)
        ;

        $middlewares = array(array('id' => 'call_message_handler'));

        $container->setParameter($commandBusId.'.middleware', $middlewares);
        $container->setParameter($queryBusId.'.middleware', $middlewares);

        $container->register(DummyCommandHandler::class)->addTag('messenger.message_handler', array('bus' => $commandBusId));
        $container->register(DummyQueryHandler::class)->addTag('messenger.message_handler', array('bus' => $queryBusId));
        $container->register(MultipleBusesMessageHandler::class)
            ->addTag('messenger.message_handler', array('bus' => $commandBusId))
            ->addTag('messenger.message_handler', array('bus' => $queryBusId))
        ;

        (new ResolveClassPass())->process($container);
        (new MessengerPass())->process($container);

        $commandBusHandlerLocatorDefinition = $container->getDefinition($container->getDefinition("$commandBusId.messenger.handler_resolver")->getArgument(0));
        $this->assertSame(ServiceLocator::class, $commandBusHandlerLocatorDefinition->getClass());
        $this->assertEquals(
            array(
                'handler.'.DummyCommand::class => new ServiceClosureArgument(new Reference(DummyCommandHandler::class)),
                'handler.'.MultipleBusesMessage::class => new ServiceClosureArgument(new Reference(MultipleBusesMessageHandler::class)),
            ),
            $commandBusHandlerLocatorDefinition->getArgument(0)
        );

        $queryBusHandlerLocatorDefinition = $container->getDefinition($container->getDefinition("$queryBusId.messenger.handler_resolver")->getArgument(0));
        $this->assertSame(ServiceLocator::class, $queryBusHandlerLocatorDefinition->getClass());
        $this->assertEquals(
            array(
                'handler.'.DummyQuery::class => new ServiceClosureArgument(new Reference(DummyQueryHandler::class)),
                'handler.'.MultipleBusesMessage::class => new ServiceClosureArgument(new Reference(MultipleBusesMessageHandler::class)),
            ),
            $queryBusHandlerLocatorDefinition->getArgument(0)
        );
    }

    /**
     * @expectedException \Symfony\Component\DependencyInjection\Exception\RuntimeException
     * @expectedExceptionMessage Invalid handler service "Symfony\Component\Messenger\Tests\Fixtures\DummyCommandHandler": bus "unknown_bus" specified on the tag "messenger.message_handler" does not exist (known ones are: command_bus).
     */
    public function testProcessTagWithUnknownBus()
    {
        $container = $this->getContainerBuilder($commandBusId = 'command_bus');

        $container->register(DummyCommandHandler::class)->addTag('messenger.message_handler', array('bus' => 'unknown_bus'));

        (new ResolveClassPass())->process($container);
        (new MessengerPass())->process($container);
    }

    public function testGetClassesFromTheHandlerSubscriberInterface()
    {
        $container = $this->getContainerBuilder($busId = 'message_bus');
        $container
            ->register(HandlerWithMultipleMessages::class, HandlerWithMultipleMessages::class)
            ->addTag('messenger.message_handler')
        ;
        $container
            ->register(PrioritizedHandler::class, PrioritizedHandler::class)
            ->addTag('messenger.message_handler')
        ;

        (new MessengerPass())->process($container);

        $handlerLocatorDefinition = $container->getDefinition($container->getDefinition("$busId.messenger.handler_resolver")->getArgument(0));
        $handlerMapping = $handlerLocatorDefinition->getArgument(0);

        $this->assertArrayHasKey('handler.'.DummyMessage::class, $handlerMapping);
        $this->assertEquals(new ServiceClosureArgument(new Reference(HandlerWithMultipleMessages::class)), $handlerMapping['handler.'.DummyMessage::class]);

        $this->assertArrayHasKey('handler.'.SecondMessage::class, $handlerMapping);
        $handlerReference = (string) $handlerMapping['handler.'.SecondMessage::class]->getValues()[0];
        $definition = $container->getDefinition($handlerReference);

        $this->assertSame(ChainHandler::class, $definition->getClass());
        $this->assertEquals(array(new Reference(PrioritizedHandler::class), new Reference(HandlerWithMultipleMessages::class)), $definition->getArgument(0));
    }

    public function testGetClassesAndMethodsAndPrioritiesFromTheSubscriber()
    {
        $container = $this->getContainerBuilder($busId = 'message_bus');
        $container
            ->register(HandlerMappingMethods::class, HandlerMappingMethods::class)
            ->addTag('messenger.message_handler')
        ;
        $container
            ->register(PrioritizedHandler::class, PrioritizedHandler::class)
            ->addTag('messenger.message_handler')
        ;

        (new MessengerPass())->process($container);

        $handlerLocatorDefinition = $container->getDefinition($container->getDefinition("$busId.messenger.handler_resolver")->getArgument(0));
        $handlerMapping = $handlerLocatorDefinition->getArgument(0);

        $this->assertArrayHasKey('handler.'.DummyMessage::class, $handlerMapping);
        $this->assertArrayHasKey('handler.'.SecondMessage::class, $handlerMapping);

        $dummyHandlerReference = (string) $handlerMapping['handler.'.DummyMessage::class]->getValues()[0];
        $dummyHandlerDefinition = $container->getDefinition($dummyHandlerReference);
        $this->assertSame('callable', $dummyHandlerDefinition->getClass());
        $this->assertEquals(array(new Reference(HandlerMappingMethods::class), 'dummyMethod'), $dummyHandlerDefinition->getArgument(0));
        $this->assertSame(array('Closure', 'fromCallable'), $dummyHandlerDefinition->getFactory());

        $secondHandlerReference = (string) $handlerMapping['handler.'.SecondMessage::class]->getValues()[0];
        $secondHandlerDefinition = $container->getDefinition($secondHandlerReference);
        $this->assertSame(ChainHandler::class, $secondHandlerDefinition->getClass());
        $this->assertEquals(new Reference(PrioritizedHandler::class), $secondHandlerDefinition->getArgument(0)[1]);
    }

    /**
     * @expectedException \Symfony\Component\DependencyInjection\Exception\RuntimeException
     * @expectedExceptionMessage Invalid handler service "Symfony\Component\Messenger\Tests\DependencyInjection\HandlerMappingWithNonExistentMethod": method "Symfony\Component\Messenger\Tests\DependencyInjection\HandlerMappingWithNonExistentMethod::dummyMethod()" does not exist.
     */
    public function testThrowsExceptionIfTheHandlerMethodDoesNotExist()
    {
        $container = $this->getContainerBuilder();
        $container->register('message_bus', MessageBusInterface::class)->addTag('messenger.bus');
        $container
            ->register(HandlerMappingWithNonExistentMethod::class, HandlerMappingWithNonExistentMethod::class)
            ->addTag('messenger.message_handler')
        ;

        (new MessengerPass())->process($container);
    }

    public function testItRegistersReceivers()
    {
        $container = $this->getContainerBuilder();
        $container->register('message_bus', MessageBusInterface::class)->addTag('messenger.bus');
        $container->register(AmqpReceiver::class, AmqpReceiver::class)->addTag('messenger.receiver', array('alias' => 'amqp'));

        (new MessengerPass())->process($container);

        $this->assertEquals(array('amqp' => new Reference(AmqpReceiver::class), AmqpReceiver::class => new Reference(AmqpReceiver::class)), $container->getDefinition('messenger.receiver_locator')->getArgument(0));
    }

    public function testItRegistersReceiversWithoutTagName()
    {
        $container = $this->getContainerBuilder();
        $container->register('message_bus', MessageBusInterface::class)->addTag('messenger.bus');
        $container->register(AmqpReceiver::class, AmqpReceiver::class)->addTag('messenger.receiver');

        (new MessengerPass())->process($container);

        $this->assertEquals(array(AmqpReceiver::class => new Reference(AmqpReceiver::class)), $container->getDefinition('messenger.receiver_locator')->getArgument(0));
    }

<<<<<<< HEAD
    public function testItRegistersMultipleReceiversAndSetsTheReceiverNamesOnTheCommand()
    {
        $container = $this->getContainerBuilder();
        $container->register('console.command.messenger_consume_messages', ConsumeMessagesCommand::class)->setArguments(array(
            null,
            new Reference('messenger.receiver_locator'),
            null,
            null,
            null,
        ));

        $container->register(AmqpReceiver::class, AmqpReceiver::class)->addTag('messenger.receiver', array('alias' => 'amqp'));
        $container->register(DummyReceiver::class, DummyReceiver::class)->addTag('messenger.receiver', array('alias' => 'dummy'));

        (new MessengerPass())->process($container);

        $this->assertSame(array('amqp', 'dummy'), $container->getDefinition('console.command.messenger_consume_messages')->getArgument(3));
        $this->assertSame(array('message_bus'), $container->getDefinition('console.command.messenger_consume_messages')->getArgument(4));
    }

=======
>>>>>>> bc90da7f
    public function testItRegistersSenders()
    {
        $container = $this->getContainerBuilder();
        $container->register(AmqpSender::class, AmqpSender::class)->addTag('messenger.sender', array('alias' => 'amqp'));

        (new MessengerPass())->process($container);

        $this->assertEquals(array('amqp' => new Reference(AmqpSender::class), AmqpSender::class => new Reference(AmqpSender::class)), $container->getDefinition('messenger.sender_locator')->getArgument(0));
    }

    public function testItRegistersSenderWithoutTagName()
    {
        $container = $this->getContainerBuilder();
        $container->register(AmqpSender::class, AmqpSender::class)->addTag('messenger.sender');

        (new MessengerPass())->process($container);

        $this->assertEquals(array(AmqpSender::class => new Reference(AmqpSender::class)), $container->getDefinition('messenger.sender_locator')->getArgument(0));
    }

    public function testItShouldNotThrowIfGeneratorIsReturnedInsteadOfArray()
    {
        $container = $this->getContainerBuilder($busId = 'message_bus');
        $container
            ->register(HandlerWithGenerators::class, HandlerWithGenerators::class)
            ->addTag('messenger.message_handler')
        ;

        (new MessengerPass())->process($container);

        $handlerLocatorDefinition = $container->getDefinition($container->getDefinition("$busId.messenger.handler_resolver")->getArgument(0));
        $handlerMapping = $handlerLocatorDefinition->getArgument(0);

        $this->assertArrayHasKey('handler.'.DummyMessage::class, $handlerMapping);
        $firstReference = $handlerMapping['handler.'.DummyMessage::class]->getValues()[0];
        $this->assertEquals(array(new Reference(HandlerWithGenerators::class), 'dummyMethod'), $container->getDefinition($firstReference)->getArgument(0));

        $this->assertArrayHasKey('handler.'.SecondMessage::class, $handlerMapping);
        $secondReference = $handlerMapping['handler.'.SecondMessage::class]->getValues()[0];
        $this->assertEquals(array(new Reference(HandlerWithGenerators::class), 'secondMessage'), $container->getDefinition($secondReference)->getArgument(0));
    }

    public function testItRegistersHandlersOnDifferentBuses()
    {
        $container = $this->getContainerBuilder($eventsBusId = 'event_bus');
        $container->register($commandsBusId = 'command_bus', MessageBusInterface::class)->addTag('messenger.bus')->setArgument(0, array());

        $container
            ->register(HandlerOnSpecificBuses::class, HandlerOnSpecificBuses::class)
            ->addTag('messenger.message_handler')
        ;

        (new MessengerPass())->process($container);

        $eventsHandlerLocatorDefinition = $container->getDefinition($container->getDefinition($eventsBusId.'.messenger.handler_resolver')->getArgument(0));
        $eventsHandlerMapping = $eventsHandlerLocatorDefinition->getArgument(0);

        $this->assertEquals(array('handler.'.DummyMessage::class), array_keys($eventsHandlerMapping));
        $firstReference = $eventsHandlerMapping['handler.'.DummyMessage::class]->getValues()[0];
        $this->assertEquals(array(new Reference(HandlerOnSpecificBuses::class), 'dummyMethodForEvents'), $container->getDefinition($firstReference)->getArgument(0));

        $commandsHandlerLocatorDefinition = $container->getDefinition($container->getDefinition($commandsBusId.'.messenger.handler_resolver')->getArgument(0));
        $commandsHandlerMapping = $commandsHandlerLocatorDefinition->getArgument(0);

        $this->assertEquals(array('handler.'.DummyMessage::class), array_keys($commandsHandlerMapping));
        $firstReference = $commandsHandlerMapping['handler.'.DummyMessage::class]->getValues()[0];
        $this->assertEquals(array(new Reference(HandlerOnSpecificBuses::class), 'dummyMethodForCommands'), $container->getDefinition($firstReference)->getArgument(0));
    }

    /**
     * @expectedException \Symfony\Component\DependencyInjection\Exception\RuntimeException
     * @expectedExceptionMessage Invalid configuration returned by method "Symfony\Component\Messenger\Tests\DependencyInjection\HandlerOnUndefinedBus::getHandledMessages()" for message "Symfony\Component\Messenger\Tests\Fixtures\DummyMessage": bus "some_undefined_bus" does not exist.
     */
    public function testItThrowsAnExceptionOnUnknownBus()
    {
        $container = $this->getContainerBuilder();
        $container
            ->register(HandlerOnUndefinedBus::class, HandlerOnUndefinedBus::class)
            ->addTag('messenger.message_handler')
        ;

        (new MessengerPass())->process($container);
    }

    /**
     * @expectedException \Symfony\Component\DependencyInjection\Exception\RuntimeException
     * @expectedExceptionMessage Invalid sender "app.messenger.sender": class "Symfony\Component\Messenger\Tests\DependencyInjection\InvalidSender" must implement interface "Symfony\Component\Messenger\Transport\SenderInterface".
     */
    public function testItDoesNotRegisterInvalidSender()
    {
        $container = $this->getContainerBuilder();
        $container->register('app.messenger.sender', InvalidSender::class)
            ->addTag('messenger.sender');

        (new MessengerPass())->process($container);
    }

    /**
     * @expectedException \Symfony\Component\DependencyInjection\Exception\RuntimeException
     * @expectedExceptionMessage Invalid handler service "Symfony\Component\Messenger\Tests\DependencyInjection\UndefinedMessageHandler": message class "Symfony\Component\Messenger\Tests\DependencyInjection\UndefinedMessage" used as argument type in method "Symfony\Component\Messenger\Tests\DependencyInjection\UndefinedMessageHandler::__invoke()" does not exist.
     */
    public function testUndefinedMessageClassForHandler()
    {
        $container = $this->getContainerBuilder();
        $container
            ->register(UndefinedMessageHandler::class, UndefinedMessageHandler::class)
            ->addTag('messenger.message_handler')
        ;

        (new MessengerPass())->process($container);
    }

    /**
     * @expectedException \Symfony\Component\DependencyInjection\Exception\RuntimeException
     * @expectedExceptionMessage Invalid handler service "Symfony\Component\Messenger\Tests\DependencyInjection\UndefinedMessageHandlerViaHandlerInterface": message class "Symfony\Component\Messenger\Tests\DependencyInjection\UndefinedMessage" used as argument type in method "Symfony\Component\Messenger\Tests\DependencyInjection\UndefinedMessageHandlerViaHandlerInterface::__invoke()" does not exist.
     */
    public function testUndefinedMessageClassForHandlerImplementingMessageHandlerInterface()
    {
        $container = $this->getContainerBuilder();
        $container
            ->register(UndefinedMessageHandlerViaHandlerInterface::class, UndefinedMessageHandlerViaHandlerInterface::class)
            ->addTag('messenger.message_handler')
        ;

        (new MessengerPass())->process($container);
    }

    /**
     * @expectedException \Symfony\Component\DependencyInjection\Exception\RuntimeException
     * @expectedExceptionMessage Invalid handler service "Symfony\Component\Messenger\Tests\DependencyInjection\UndefinedMessageHandlerViaSubscriberInterface": message class "Symfony\Component\Messenger\Tests\DependencyInjection\UndefinedMessage" returned by method "Symfony\Component\Messenger\Tests\DependencyInjection\UndefinedMessageHandlerViaSubscriberInterface::getHandledMessages()" does not exist.
     */
    public function testUndefinedMessageClassForHandlerImplementingMessageSubscriberInterface()
    {
        $container = $this->getContainerBuilder();
        $container
            ->register(UndefinedMessageHandlerViaSubscriberInterface::class, UndefinedMessageHandlerViaSubscriberInterface::class)
            ->addTag('messenger.message_handler')
        ;

        (new MessengerPass())->process($container);
    }

    /**
     * @expectedException \Symfony\Component\DependencyInjection\Exception\RuntimeException
     * @expectedExceptionMessage Invalid handler service "Symfony\Component\Messenger\Tests\DependencyInjection\NotInvokableHandler": class "Symfony\Component\Messenger\Tests\DependencyInjection\NotInvokableHandler" must have an "__invoke()" method.
     */
    public function testNotInvokableHandler()
    {
        $container = $this->getContainerBuilder();
        $container
            ->register(NotInvokableHandler::class, NotInvokableHandler::class)
            ->addTag('messenger.message_handler')
        ;

        (new MessengerPass())->process($container);
    }

    /**
     * @expectedException \Symfony\Component\DependencyInjection\Exception\RuntimeException
     * @expectedExceptionMessage Invalid handler service "Symfony\Component\Messenger\Tests\DependencyInjection\MissingArgumentHandler": method "Symfony\Component\Messenger\Tests\DependencyInjection\MissingArgumentHandler::__invoke()" must have exactly one argument corresponding to the message it handles.
     */
    public function testMissingArgumentHandler()
    {
        $container = $this->getContainerBuilder();
        $container
            ->register(MissingArgumentHandler::class, MissingArgumentHandler::class)
            ->addTag('messenger.message_handler')
        ;

        (new MessengerPass())->process($container);
    }

    /**
     * @expectedException \Symfony\Component\DependencyInjection\Exception\RuntimeException
     * @expectedExceptionMessage Invalid handler service "Symfony\Component\Messenger\Tests\DependencyInjection\MissingArgumentTypeHandler": argument "$message" of method "Symfony\Component\Messenger\Tests\DependencyInjection\MissingArgumentTypeHandler::__invoke()" must have a type-hint corresponding to the message class it handles.
     */
    public function testMissingArgumentTypeHandler()
    {
        $container = $this->getContainerBuilder();
        $container
            ->register(MissingArgumentTypeHandler::class, MissingArgumentTypeHandler::class)
            ->addTag('messenger.message_handler')
        ;

        (new MessengerPass())->process($container);
    }

    /**
     * @expectedException \Symfony\Component\DependencyInjection\Exception\RuntimeException
     * @expectedExceptionMessage Invalid handler service "Symfony\Component\Messenger\Tests\DependencyInjection\BuiltinArgumentTypeHandler": type-hint of argument "$message" in method "Symfony\Component\Messenger\Tests\DependencyInjection\BuiltinArgumentTypeHandler::__invoke()" must be a class , "string" given.
     */
    public function testBuiltinArgumentTypeHandler()
    {
        $container = $this->getContainerBuilder();
        $container
            ->register(BuiltinArgumentTypeHandler::class, BuiltinArgumentTypeHandler::class)
            ->addTag('messenger.message_handler')
        ;

        (new MessengerPass())->process($container);
    }

    /**
     * @expectedException \Symfony\Component\DependencyInjection\Exception\RuntimeException
     * @expectedExceptionMessage Invalid handler service "Symfony\Component\Messenger\Tests\DependencyInjection\HandleNoMessageHandler": method "Symfony\Component\Messenger\Tests\DependencyInjection\HandleNoMessageHandler::getHandledMessages()" must return one or more messages.
     */
    public function testNeedsToHandleAtLeastOneMessage()
    {
        $container = $this->getContainerBuilder();
        $container
            ->register(HandleNoMessageHandler::class, HandleNoMessageHandler::class)
            ->addTag('messenger.message_handler')
        ;

        (new MessengerPass())->process($container);
    }

    public function testRegistersTraceableBusesToCollector()
    {
        $dataCollector = $this->getMockBuilder(MessengerDataCollector::class)->getMock();

        $container = $this->getContainerBuilder($fooBusId = 'messenger.bus.foo');
        $container->register('messenger.data_collector', $dataCollector);
        $container->setParameter('kernel.debug', true);

        (new MessengerPass())->process($container);

        $this->assertTrue($container->hasDefinition($debuggedFooBusId = 'debug.traced.'.$fooBusId));
        $this->assertSame(array($fooBusId, null, 0), $container->getDefinition($debuggedFooBusId)->getDecoratedService());
        $this->assertEquals(array(array('registerBus', array($fooBusId, new Reference($debuggedFooBusId)))), $container->getDefinition('messenger.data_collector')->getMethodCalls());
    }

    public function testRegistersMiddlewareFromServices()
    {
        $container = $this->getContainerBuilder($fooBusId = 'messenger.bus.foo');
        $container->register('messenger.middleware.allow_no_handler', AllowNoHandlerMiddleware::class)->setAbstract(true);
        $container->register('middleware_with_factory', UselessMiddleware::class)->addArgument('some_default')->setAbstract(true);
        $container->register('middleware_with_factory_using_default', UselessMiddleware::class)->addArgument('some_default')->setAbstract(true);
        $container->register(UselessMiddleware::class, UselessMiddleware::class);

        $container->setParameter($middlewareParameter = $fooBusId.'.middleware', array(
            array('id' => UselessMiddleware::class),
            array('id' => 'middleware_with_factory', 'arguments' => array('foo', 'bar')),
            array('id' => 'middleware_with_factory_using_default'),
            array('id' => 'allow_no_handler'),
        ));

        (new MessengerPass())->process($container);
        (new ResolveChildDefinitionsPass())->process($container);

        $this->assertTrue($container->hasDefinition($childMiddlewareId = $fooBusId.'.middleware.allow_no_handler'));

        $this->assertTrue($container->hasDefinition($factoryChildMiddlewareId = $fooBusId.'.middleware.middleware_with_factory'));
        $this->assertEquals(
            array('foo', 'bar'),
            $container->getDefinition($factoryChildMiddlewareId)->getArguments(),
            'parent default argument is overridden, and next ones appended'
        );

        $this->assertTrue($container->hasDefinition($factoryWithDefaultChildMiddlewareId = $fooBusId.'.middleware.middleware_with_factory_using_default'));
        $this->assertEquals(
            array('some_default'),
            $container->getDefinition($factoryWithDefaultChildMiddlewareId)->getArguments(),
            'parent default argument is used'
        );

        $this->assertEquals(array(
            new Reference(UselessMiddleware::class),
            new Reference($factoryChildMiddlewareId),
            new Reference($factoryWithDefaultChildMiddlewareId),
            new Reference($childMiddlewareId),
        ), $container->getDefinition($fooBusId)->getArgument(0));
        $this->assertFalse($container->hasParameter($middlewareParameter));
    }

    /**
     * @expectedException \Symfony\Component\DependencyInjection\Exception\RuntimeException
     * @expectedExceptionMessage Invalid middleware "not_defined_middleware": define such service to be able to use it.
     */
    public function testCannotRegistersAnUndefinedMiddleware()
    {
        $container = $this->getContainerBuilder($fooBusId = 'messenger.bus.foo');
        $container->setParameter($middlewareParameter = $fooBusId.'.middleware', array(
            array('id' => 'not_defined_middleware', 'arguments' => array()),
        ));

        (new MessengerPass())->process($container);
    }

    /**
     * @expectedException \Symfony\Component\DependencyInjection\Exception\RuntimeException
     * @expectedExceptionMessage Invalid middleware factory "not_an_abstract_definition": a middleware factory must be an abstract definition.
     */
    public function testMiddlewareFactoryDefinitionMustBeAbstract()
    {
        $container = $this->getContainerBuilder($fooBusId = 'messenger.bus.foo');
        $container->register('not_an_abstract_definition', UselessMiddleware::class);
        $container->setParameter($middlewareParameter = $fooBusId.'.middleware', array(
            array('id' => 'not_an_abstract_definition', 'arguments' => array('foo')),
        ));

        (new MessengerPass())->process($container);
    }

    public function testItRegistersTheDebugCommand()
    {
        $container = $this->getContainerBuilder($commandBusId = 'command_bus');
        $container->register($queryBusId = 'query_bus', MessageBusInterface::class)->setArgument(0, array())->addTag('messenger.bus');
        $container->register($emptyBus = 'empty_bus', MessageBusInterface::class)->setArgument(0, array())->addTag('messenger.bus');
        $container->register('messenger.middleware.call_message_handler', HandleMessageMiddleware::class)
            ->addArgument(null)
            ->setAbstract(true)
        ;

        $container->register('console.command.messenger_debug', DebugCommand::class)->addArgument(array());

        $middlewares = array(array('id' => 'call_message_handler'));

        $container->setParameter($commandBusId.'.middleware', $middlewares);
        $container->setParameter($queryBusId.'.middleware', $middlewares);

        $container->register(DummyCommandHandler::class)->addTag('messenger.message_handler', array('bus' => $commandBusId));
        $container->register(DummyQueryHandler::class)->addTag('messenger.message_handler', array('bus' => $queryBusId));
        $container->register(MultipleBusesMessageHandler::class)
            ->addTag('messenger.message_handler', array('bus' => $commandBusId))
            ->addTag('messenger.message_handler', array('bus' => $queryBusId))
        ;

        (new ResolveClassPass())->process($container);
        (new MessengerPass())->process($container);

        $this->assertEquals(array(
            $commandBusId => array(
                DummyCommand::class => array(DummyCommandHandler::class),
                MultipleBusesMessage::class => array(MultipleBusesMessageHandler::class),
            ),
            $queryBusId => array(
                DummyQuery::class => array(DummyQueryHandler::class),
                MultipleBusesMessage::class => array(MultipleBusesMessageHandler::class),
            ),
            $emptyBus => array(),
        ), $container->getDefinition('console.command.messenger_debug')->getArgument(0));
    }

    private function getContainerBuilder(string $busId = 'message_bus'): ContainerBuilder
    {
        $container = new ContainerBuilder();
        $container->setParameter('kernel.debug', true);

        $container->register($busId, MessageBusInterface::class)->addTag('messenger.bus')->setArgument(0, array());
        if ('message_bus' !== $busId) {
            $container->setAlias('message_bus', $busId);
        }

        $container
            ->register('messenger.sender_locator', ServiceLocator::class)
            ->addArgument(new Reference('service_container'))
        ;

        $container->register('messenger.receiver_locator', ServiceLocator::class)
            ->addArgument(new Reference('service_container'))
        ;

        return $container;
    }
}

class DummyHandler
{
    public function __invoke(DummyMessage $message): void
    {
    }
}

class InvalidReceiver
{
}

class InvalidSender
{
}

class UndefinedMessageHandler
{
    public function __invoke(UndefinedMessage $message)
    {
    }
}

class UndefinedMessageHandlerViaHandlerInterface implements MessageHandlerInterface
{
    public function __invoke(UndefinedMessage $message)
    {
    }
}

class UndefinedMessageHandlerViaSubscriberInterface implements MessageSubscriberInterface
{
    public static function getHandledMessages(): iterable
    {
        return array(UndefinedMessage::class);
    }

    public function __invoke()
    {
    }
}

class NotInvokableHandler
{
}

class MissingArgumentHandler
{
    public function __invoke()
    {
    }
}

class MissingArgumentTypeHandler
{
    public function __invoke($message)
    {
    }
}

class BuiltinArgumentTypeHandler
{
    public function __invoke(string $message)
    {
    }
}

class HandlerWithMultipleMessages implements MessageSubscriberInterface
{
    public static function getHandledMessages(): iterable
    {
        return array(
            DummyMessage::class,
            SecondMessage::class,
        );
    }

    public function __invoke()
    {
    }
}

class PrioritizedHandler implements MessageSubscriberInterface
{
    public static function getHandledMessages(): iterable
    {
        yield SecondMessage::class => array('priority' => 10);
    }

    public function __invoke()
    {
    }
}

class HandlerMappingMethods implements MessageSubscriberInterface
{
    public static function getHandledMessages(): iterable
    {
        yield DummyMessage::class => 'dummyMethod';
        yield SecondMessage::class => array('method' => 'secondMessage', 'priority' => 20);
    }

    public function dummyMethod()
    {
    }

    public function secondMessage()
    {
    }
}

class HandlerMappingWithNonExistentMethod implements MessageSubscriberInterface
{
    public static function getHandledMessages(): iterable
    {
        return array(
            DummyMessage::class => 'dummyMethod',
        );
    }
}

class HandleNoMessageHandler implements MessageSubscriberInterface
{
    public static function getHandledMessages(): iterable
    {
        return array();
    }

    public function __invoke()
    {
    }
}

class HandlerWithGenerators implements MessageSubscriberInterface
{
    public static function getHandledMessages(): iterable
    {
        yield DummyMessage::class => 'dummyMethod';
        yield SecondMessage::class => 'secondMessage';
    }

    public function dummyMethod()
    {
    }

    public function secondMessage()
    {
    }
}

class HandlerOnSpecificBuses implements MessageSubscriberInterface
{
    public static function getHandledMessages(): iterable
    {
        yield DummyMessage::class => array('method' => 'dummyMethodForEvents', 'bus' => 'event_bus');
        yield DummyMessage::class => array('method' => 'dummyMethodForCommands', 'bus' => 'command_bus');
    }

    public function dummyMethodForEvents()
    {
    }

    public function dummyMethodForCommands()
    {
    }
}

class HandlerOnUndefinedBus implements MessageSubscriberInterface
{
    public static function getHandledMessages(): iterable
    {
        yield DummyMessage::class => array('method' => 'dummyMethodForSomeBus', 'bus' => 'some_undefined_bus');
    }

    public function dummyMethodForSomeBus()
    {
    }
}

class UselessMiddleware implements MiddlewareInterface
{
    public function handle($message, callable $next)
    {
        return $next($message);
    }
}<|MERGE_RESOLUTION|>--- conflicted
+++ resolved
@@ -235,29 +235,6 @@
         $this->assertEquals(array(AmqpReceiver::class => new Reference(AmqpReceiver::class)), $container->getDefinition('messenger.receiver_locator')->getArgument(0));
     }
 
-<<<<<<< HEAD
-    public function testItRegistersMultipleReceiversAndSetsTheReceiverNamesOnTheCommand()
-    {
-        $container = $this->getContainerBuilder();
-        $container->register('console.command.messenger_consume_messages', ConsumeMessagesCommand::class)->setArguments(array(
-            null,
-            new Reference('messenger.receiver_locator'),
-            null,
-            null,
-            null,
-        ));
-
-        $container->register(AmqpReceiver::class, AmqpReceiver::class)->addTag('messenger.receiver', array('alias' => 'amqp'));
-        $container->register(DummyReceiver::class, DummyReceiver::class)->addTag('messenger.receiver', array('alias' => 'dummy'));
-
-        (new MessengerPass())->process($container);
-
-        $this->assertSame(array('amqp', 'dummy'), $container->getDefinition('console.command.messenger_consume_messages')->getArgument(3));
-        $this->assertSame(array('message_bus'), $container->getDefinition('console.command.messenger_consume_messages')->getArgument(4));
-    }
-
-=======
->>>>>>> bc90da7f
     public function testItRegistersSenders()
     {
         $container = $this->getContainerBuilder();
