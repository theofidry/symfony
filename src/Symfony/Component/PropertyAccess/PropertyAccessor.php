--- conflicted
+++ resolved
@@ -498,13 +498,8 @@
      */
     private function writeIndex($zval, $index, $value)
     {
-<<<<<<< HEAD
-        if (!$zval[self::VALUE] instanceof \ArrayAccess && !is_array($zval[self::VALUE])) {
-            throw new NoSuchIndexException(sprintf('Cannot modify index "%s" in object of type "%s" because it doesn\'t implement \ArrayAccess.', $index, get_class($zval[self::VALUE])));
-=======
         if (!$zval[self::VALUE] instanceof \ArrayAccess && !\is_array($zval[self::VALUE])) {
-            throw new NoSuchIndexException(sprintf('Cannot modify index "%s" in object of type "%s" because it doesn\'t implement \ArrayAccess', $index, \get_class($zval[self::VALUE])));
->>>>>>> b9433001
+            throw new NoSuchIndexException(sprintf('Cannot modify index "%s" in object of type "%s" because it doesn\'t implement \ArrayAccess.', $index, \get_class($zval[self::VALUE])));
         }
 
         $zval[self::REF][$index] = $value;
@@ -545,11 +540,7 @@
         } elseif (self::ACCESS_TYPE_MAGIC === $access[self::ACCESS_TYPE]) {
             $object->{$access[self::ACCESS_NAME]}($value);
         } elseif (self::ACCESS_TYPE_NOT_FOUND === $access[self::ACCESS_TYPE]) {
-<<<<<<< HEAD
-            throw new NoSuchPropertyException(sprintf('Could not determine access type for property "%s" in class "%s"%s.', $property, get_class($object), isset($access[self::ACCESS_NAME]) ? ': '.$access[self::ACCESS_NAME] : ''));
-=======
-            throw new NoSuchPropertyException(sprintf('Could not determine access type for property "%s" in class "%s".', $property, \get_class($object)));
->>>>>>> b9433001
+            throw new NoSuchPropertyException(sprintf('Could not determine access type for property "%s" in class "%s"%s.', $property, \get_class($object), isset($access[self::ACCESS_NAME]) ? ': '.$access[self::ACCESS_NAME] : ''));
         } else {
             throw new NoSuchPropertyException($access[self::ACCESS_NAME]);
         }
