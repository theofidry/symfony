<?php

/*
 * This file is part of the Symfony package.
 *
 * (c) Fabien Potencier <fabien@symfony.com>
 *
 * For the full copyright and license information, please view the LICENSE
 * file that was distributed with this source code.
 */

namespace Symfony\Component\PropertyAccess\Tests;

use PHPUnit\Framework\TestCase;
use Symfony\Component\Cache\Adapter\ArrayAdapter;
use Symfony\Component\PropertyAccess\Exception\NoSuchIndexException;
use Symfony\Component\PropertyAccess\PropertyAccessor;
use Symfony\Component\PropertyAccess\Tests\Fixtures\TestClass;
use Symfony\Component\PropertyAccess\Tests\Fixtures\TestClassIsWritable;
use Symfony\Component\PropertyAccess\Tests\Fixtures\TestClassMagicCall;
use Symfony\Component\PropertyAccess\Tests\Fixtures\TestClassMagicGet;
use Symfony\Component\PropertyAccess\Tests\Fixtures\TestClassSetValue;
use Symfony\Component\PropertyAccess\Tests\Fixtures\Ticket5775Object;
use Symfony\Component\PropertyAccess\Tests\Fixtures\TypeHinted;

class PropertyAccessorTest extends TestCase
{
    /**
     * @var PropertyAccessor
     */
    private $propertyAccessor;

    protected function setUp()
    {
        $this->propertyAccessor = new PropertyAccessor();
    }

    public function getPathsWithUnexpectedType()
    {
        return array(
            array('', 'foobar'),
            array('foo', 'foobar'),
            array(null, 'foobar'),
            array(123, 'foobar'),
            array((object) array('prop' => null), 'prop.foobar'),
            array((object) array('prop' => (object) array('subProp' => null)), 'prop.subProp.foobar'),
            array(array('index' => null), '[index][foobar]'),
            array(array('index' => array('subIndex' => null)), '[index][subIndex][foobar]'),
        );
    }

    public function getPathsWithMissingProperty()
    {
        return array(
            array((object) array('firstName' => 'Bernhard'), 'lastName'),
            array((object) array('property' => (object) array('firstName' => 'Bernhard')), 'property.lastName'),
            array(array('index' => (object) array('firstName' => 'Bernhard')), '[index].lastName'),
            array(new TestClass('Bernhard'), 'protectedProperty'),
            array(new TestClass('Bernhard'), 'privateProperty'),
            array(new TestClass('Bernhard'), 'protectedAccessor'),
            array(new TestClass('Bernhard'), 'protectedIsAccessor'),
            array(new TestClass('Bernhard'), 'protectedHasAccessor'),
            array(new TestClass('Bernhard'), 'privateAccessor'),
            array(new TestClass('Bernhard'), 'privateIsAccessor'),
            array(new TestClass('Bernhard'), 'privateHasAccessor'),

            // Properties are not camelized
            array(new TestClass('Bernhard'), 'public_property'),
        );
    }

    public function getPathsWithMissingIndex()
    {
        return array(
            array(array('firstName' => 'Bernhard'), '[lastName]'),
            array(array(), '[index][lastName]'),
            array(array('index' => array()), '[index][lastName]'),
            array(array('index' => array('firstName' => 'Bernhard')), '[index][lastName]'),
            array((object) array('property' => array('firstName' => 'Bernhard')), 'property[lastName]'),
        );
    }

    /**
     * @dataProvider getValidPropertyPaths
     */
    public function testGetValue($objectOrArray, $path, $value)
    {
        $this->assertSame($value, $this->propertyAccessor->getValue($objectOrArray, $path));
    }

    /**
     * @dataProvider getPathsWithMissingProperty
     * @expectedException \Symfony\Component\PropertyAccess\Exception\NoSuchPropertyException
     */
    public function testGetValueThrowsExceptionIfPropertyNotFound($objectOrArray, $path)
    {
        $this->propertyAccessor->getValue($objectOrArray, $path);
    }

    /**
     * @dataProvider getPathsWithMissingIndex
     */
    public function testGetValueThrowsNoExceptionIfIndexNotFound($objectOrArray, $path)
    {
        $this->assertNull($this->propertyAccessor->getValue($objectOrArray, $path));
    }

    /**
     * @dataProvider getPathsWithMissingIndex
     * @expectedException \Symfony\Component\PropertyAccess\Exception\NoSuchIndexException
     */
    public function testGetValueThrowsExceptionIfIndexNotFoundAndIndexExceptionsEnabled($objectOrArray, $path)
    {
        $this->propertyAccessor = new PropertyAccessor(false, true);
        $this->propertyAccessor->getValue($objectOrArray, $path);
    }

    /**
     * @expectedException \Symfony\Component\PropertyAccess\Exception\NoSuchIndexException
     */
    public function testGetValueThrowsExceptionIfNotArrayAccess()
    {
        $this->propertyAccessor->getValue(new \stdClass(), '[index]');
    }

    public function testGetValueReadsMagicGet()
    {
        $this->assertSame('Bernhard', $this->propertyAccessor->getValue(new TestClassMagicGet('Bernhard'), 'magicProperty'));
    }

    public function testGetValueReadsArrayWithMissingIndexForCustomPropertyPath()
    {
        $object = new \ArrayObject();
        $array = array('child' => array('index' => $object));

        $this->assertNull($this->propertyAccessor->getValue($array, '[child][index][foo][bar]'));
        $this->assertSame(array(), $object->getArrayCopy());
    }

    // https://github.com/symfony/symfony/pull/4450
    public function testGetValueReadsMagicGetThatReturnsConstant()
    {
        $this->assertSame('constant value', $this->propertyAccessor->getValue(new TestClassMagicGet('Bernhard'), 'constantMagicProperty'));
    }

    public function testGetValueNotModifyObject()
    {
        $object = new \stdClass();
        $object->firstName = array('Bernhard');

        $this->assertNull($this->propertyAccessor->getValue($object, 'firstName[1]'));
        $this->assertSame(array('Bernhard'), $object->firstName);
    }

    public function testGetValueNotModifyObjectException()
    {
        $propertyAccessor = new PropertyAccessor(false, true);
        $object = new \stdClass();
        $object->firstName = array('Bernhard');

        try {
            $propertyAccessor->getValue($object, 'firstName[1]');
        } catch (NoSuchIndexException $e) {
        }

        $this->assertSame(array('Bernhard'), $object->firstName);
    }

    /**
     * @expectedException \Symfony\Component\PropertyAccess\Exception\NoSuchPropertyException
     */
    public function testGetValueDoesNotReadMagicCallByDefault()
    {
        $this->propertyAccessor->getValue(new TestClassMagicCall('Bernhard'), 'magicCallProperty');
    }

    public function testGetValueReadsMagicCallIfEnabled()
    {
        $this->propertyAccessor = new PropertyAccessor(true);

        $this->assertSame('Bernhard', $this->propertyAccessor->getValue(new TestClassMagicCall('Bernhard'), 'magicCallProperty'));
    }

    // https://github.com/symfony/symfony/pull/4450
    public function testGetValueReadsMagicCallThatReturnsConstant()
    {
        $this->propertyAccessor = new PropertyAccessor(true);

        $this->assertSame('constant value', $this->propertyAccessor->getValue(new TestClassMagicCall('Bernhard'), 'constantMagicCallProperty'));
    }

    /**
     * @dataProvider getPathsWithUnexpectedType
     * @expectedException \Symfony\Component\PropertyAccess\Exception\UnexpectedTypeException
     * @expectedExceptionMessage PropertyAccessor requires a graph of objects or arrays to operate on
     */
    public function testGetValueThrowsExceptionIfNotObjectOrArray($objectOrArray, $path)
    {
        $this->propertyAccessor->getValue($objectOrArray, $path);
    }

    /**
     * @dataProvider getValidPropertyPaths
     */
    public function testSetValue($objectOrArray, $path)
    {
        $this->propertyAccessor->setValue($objectOrArray, $path, 'Updated');

        $this->assertSame('Updated', $this->propertyAccessor->getValue($objectOrArray, $path));
    }

    /**
     * @dataProvider getPathsWithMissingProperty
     * @expectedException \Symfony\Component\PropertyAccess\Exception\NoSuchPropertyException
     */
    public function testSetValueThrowsExceptionIfPropertyNotFound($objectOrArray, $path)
    {
        $this->propertyAccessor->setValue($objectOrArray, $path, 'Updated');
    }

    /**
     * @dataProvider getPathsWithMissingIndex
     */
    public function testSetValueThrowsNoExceptionIfIndexNotFound($objectOrArray, $path)
    {
        $this->propertyAccessor->setValue($objectOrArray, $path, 'Updated');

        $this->assertSame('Updated', $this->propertyAccessor->getValue($objectOrArray, $path));
    }

    /**
     * @dataProvider getPathsWithMissingIndex
     */
    public function testSetValueThrowsNoExceptionIfIndexNotFoundAndIndexExceptionsEnabled($objectOrArray, $path)
    {
        $this->propertyAccessor = new PropertyAccessor(false, true);
        $this->propertyAccessor->setValue($objectOrArray, $path, 'Updated');

        $this->assertSame('Updated', $this->propertyAccessor->getValue($objectOrArray, $path));
    }

    /**
     * @expectedException \Symfony\Component\PropertyAccess\Exception\NoSuchIndexException
     */
    public function testSetValueThrowsExceptionIfNotArrayAccess()
    {
        $object = new \stdClass();

        $this->propertyAccessor->setValue($object, '[index]', 'Updated');
    }

    public function testSetValueUpdatesMagicSet()
    {
        $author = new TestClassMagicGet('Bernhard');

        $this->propertyAccessor->setValue($author, 'magicProperty', 'Updated');

        $this->assertEquals('Updated', $author->__get('magicProperty'));
    }

    /**
     * @expectedException \Symfony\Component\PropertyAccess\Exception\NoSuchPropertyException
     */
    public function testSetValueThrowsExceptionIfThereAreMissingParameters()
    {
        $object = new TestClass('Bernhard');

        $this->propertyAccessor->setValue($object, 'publicAccessorWithMoreRequiredParameters', 'Updated');
    }

    /**
     * @expectedException \Symfony\Component\PropertyAccess\Exception\NoSuchPropertyException
     */
    public function testSetValueDoesNotUpdateMagicCallByDefault()
    {
        $author = new TestClassMagicCall('Bernhard');

        $this->propertyAccessor->setValue($author, 'magicCallProperty', 'Updated');
    }

    public function testSetValueUpdatesMagicCallIfEnabled()
    {
        $this->propertyAccessor = new PropertyAccessor(true);

        $author = new TestClassMagicCall('Bernhard');

        $this->propertyAccessor->setValue($author, 'magicCallProperty', 'Updated');

        $this->assertEquals('Updated', $author->__call('getMagicCallProperty', array()));
    }

    /**
     * @dataProvider getPathsWithUnexpectedType
     * @expectedException \Symfony\Component\PropertyAccess\Exception\UnexpectedTypeException
     * @expectedExceptionMessage PropertyAccessor requires a graph of objects or arrays to operate on
     */
    public function testSetValueThrowsExceptionIfNotObjectOrArray($objectOrArray, $path)
    {
        $this->propertyAccessor->setValue($objectOrArray, $path, 'value');
    }

    public function testGetValueWhenArrayValueIsNull()
    {
        $this->propertyAccessor = new PropertyAccessor(false, true);
        $this->assertNull($this->propertyAccessor->getValue(array('index' => array('nullable' => null)), '[index][nullable]'));
    }

    /**
     * @dataProvider getValidPropertyPaths
     */
    public function testIsReadable($objectOrArray, $path)
    {
        $this->assertTrue($this->propertyAccessor->isReadable($objectOrArray, $path));
    }

    /**
     * @dataProvider getPathsWithMissingProperty
     */
    public function testIsReadableReturnsFalseIfPropertyNotFound($objectOrArray, $path)
    {
        $this->assertFalse($this->propertyAccessor->isReadable($objectOrArray, $path));
    }

    /**
     * @dataProvider getPathsWithMissingIndex
     */
    public function testIsReadableReturnsTrueIfIndexNotFound($objectOrArray, $path)
    {
        // Non-existing indices can be read. In this case, null is returned
        $this->assertTrue($this->propertyAccessor->isReadable($objectOrArray, $path));
    }

    /**
     * @dataProvider getPathsWithMissingIndex
     */
    public function testIsReadableReturnsFalseIfIndexNotFoundAndIndexExceptionsEnabled($objectOrArray, $path)
    {
        $this->propertyAccessor = new PropertyAccessor(false, true);

        // When exceptions are enabled, non-existing indices cannot be read
        $this->assertFalse($this->propertyAccessor->isReadable($objectOrArray, $path));
    }

    public function testIsReadableRecognizesMagicGet()
    {
        $this->assertTrue($this->propertyAccessor->isReadable(new TestClassMagicGet('Bernhard'), 'magicProperty'));
    }

    public function testIsReadableDoesNotRecognizeMagicCallByDefault()
    {
        $this->assertFalse($this->propertyAccessor->isReadable(new TestClassMagicCall('Bernhard'), 'magicCallProperty'));
    }

    public function testIsReadableRecognizesMagicCallIfEnabled()
    {
        $this->propertyAccessor = new PropertyAccessor(true);

        $this->assertTrue($this->propertyAccessor->isReadable(new TestClassMagicCall('Bernhard'), 'magicCallProperty'));
    }

    /**
     * @dataProvider getPathsWithUnexpectedType
     */
    public function testIsReadableReturnsFalseIfNotObjectOrArray($objectOrArray, $path)
    {
        $this->assertFalse($this->propertyAccessor->isReadable($objectOrArray, $path));
    }

    /**
     * @dataProvider getValidPropertyPaths
     */
    public function testIsWritable($objectOrArray, $path)
    {
        $this->assertTrue($this->propertyAccessor->isWritable($objectOrArray, $path));
    }

    /**
     * @dataProvider getPathsWithMissingProperty
     */
    public function testIsWritableReturnsFalseIfPropertyNotFound($objectOrArray, $path)
    {
        $this->assertFalse($this->propertyAccessor->isWritable($objectOrArray, $path));
    }

    /**
     * @dataProvider getPathsWithMissingIndex
     */
    public function testIsWritableReturnsTrueIfIndexNotFound($objectOrArray, $path)
    {
        // Non-existing indices can be written. Arrays are created on-demand.
        $this->assertTrue($this->propertyAccessor->isWritable($objectOrArray, $path));
    }

    /**
     * @dataProvider getPathsWithMissingIndex
     */
    public function testIsWritableReturnsTrueIfIndexNotFoundAndIndexExceptionsEnabled($objectOrArray, $path)
    {
        $this->propertyAccessor = new PropertyAccessor(false, true);

        // Non-existing indices can be written even if exceptions are enabled
        $this->assertTrue($this->propertyAccessor->isWritable($objectOrArray, $path));
    }

    public function testIsWritableRecognizesMagicSet()
    {
        $this->assertTrue($this->propertyAccessor->isWritable(new TestClassMagicGet('Bernhard'), 'magicProperty'));
    }

    public function testIsWritableDoesNotRecognizeMagicCallByDefault()
    {
        $this->assertFalse($this->propertyAccessor->isWritable(new TestClassMagicCall('Bernhard'), 'magicCallProperty'));
    }

    public function testIsWritableRecognizesMagicCallIfEnabled()
    {
        $this->propertyAccessor = new PropertyAccessor(true);

        $this->assertTrue($this->propertyAccessor->isWritable(new TestClassMagicCall('Bernhard'), 'magicCallProperty'));
    }

    /**
     * @dataProvider getPathsWithUnexpectedType
     */
    public function testIsWritableReturnsFalseIfNotObjectOrArray($objectOrArray, $path)
    {
        $this->assertFalse($this->propertyAccessor->isWritable($objectOrArray, $path));
    }

    public function getValidPropertyPaths()
    {
        return array(
            array(array('Bernhard', 'Schussek'), '[0]', 'Bernhard'),
            array(array('Bernhard', 'Schussek'), '[1]', 'Schussek'),
            array(array('firstName' => 'Bernhard'), '[firstName]', 'Bernhard'),
            array(array('index' => array('firstName' => 'Bernhard')), '[index][firstName]', 'Bernhard'),
            array((object) array('firstName' => 'Bernhard'), 'firstName', 'Bernhard'),
            array((object) array('property' => array('firstName' => 'Bernhard')), 'property[firstName]', 'Bernhard'),
            array(array('index' => (object) array('firstName' => 'Bernhard')), '[index].firstName', 'Bernhard'),
            array((object) array('property' => (object) array('firstName' => 'Bernhard')), 'property.firstName', 'Bernhard'),

            // Accessor methods
            array(new TestClass('Bernhard'), 'publicProperty', 'Bernhard'),
            array(new TestClass('Bernhard'), 'publicAccessor', 'Bernhard'),
            array(new TestClass('Bernhard'), 'publicAccessorWithDefaultValue', 'Bernhard'),
            array(new TestClass('Bernhard'), 'publicAccessorWithRequiredAndDefaultValue', 'Bernhard'),
            array(new TestClass('Bernhard'), 'publicIsAccessor', 'Bernhard'),
            array(new TestClass('Bernhard'), 'publicHasAccessor', 'Bernhard'),
            array(new TestClass('Bernhard'), 'publicGetSetter', 'Bernhard'),

            // Methods are camelized
            array(new TestClass('Bernhard'), 'public_accessor', 'Bernhard'),
            array(new TestClass('Bernhard'), '_public_accessor', 'Bernhard'),

            // Missing indices
            array(array('index' => array()), '[index][firstName]', null),
            array(array('root' => array('index' => array())), '[root][index][firstName]', null),

            // Special chars
            array(array('%!@$§.' => 'Bernhard'), '[%!@$§.]', 'Bernhard'),
            array(array('index' => array('%!@$§.' => 'Bernhard')), '[index][%!@$§.]', 'Bernhard'),
            array((object) array('%!@$§' => 'Bernhard'), '%!@$§', 'Bernhard'),
            array((object) array('property' => (object) array('%!@$§' => 'Bernhard')), 'property.%!@$§', 'Bernhard'),

            // nested objects and arrays
            array(array('foo' => new TestClass('bar')), '[foo].publicGetSetter', 'bar'),
            array(new TestClass(array('foo' => 'bar')), 'publicGetSetter[foo]', 'bar'),
            array(new TestClass(new TestClass('bar')), 'publicGetter.publicGetSetter', 'bar'),
            array(new TestClass(array('foo' => new TestClass('bar'))), 'publicGetter[foo].publicGetSetter', 'bar'),
            array(new TestClass(new TestClass(new TestClass('bar'))), 'publicGetter.publicGetter.publicGetSetter', 'bar'),
            array(new TestClass(array('foo' => array('baz' => new TestClass('bar')))), 'publicGetter[foo][baz].publicGetSetter', 'bar'),
        );
    }

    public function testTicket5755()
    {
        $object = new Ticket5775Object();

        $this->propertyAccessor->setValue($object, 'property', 'foobar');

        $this->assertEquals('foobar', $object->getProperty());
    }

    public function testSetValueDeepWithMagicGetter()
    {
        $obj = new TestClassMagicGet('foo');
        $obj->publicProperty = array('foo' => array('bar' => 'some_value'));
        $this->propertyAccessor->setValue($obj, 'publicProperty[foo][bar]', 'Updated');
        $this->assertSame('Updated', $obj->publicProperty['foo']['bar']);
    }

    public function getReferenceChainObjectsForSetValue()
    {
        return array(
            array(array('a' => array('b' => array('c' => 'old-value'))), '[a][b][c]', 'new-value'),
            array(new TestClassSetValue(new TestClassSetValue('old-value')), 'value.value', 'new-value'),
            array(new TestClassSetValue(array('a' => array('b' => array('c' => new TestClassSetValue('old-value'))))), 'value[a][b][c].value', 'new-value'),
            array(new TestClassSetValue(array('a' => array('b' => 'old-value'))), 'value[a][b]', 'new-value'),
            array(new \ArrayIterator(array('a' => array('b' => array('c' => 'old-value')))), '[a][b][c]', 'new-value'),
        );
    }

    /**
     * @dataProvider getReferenceChainObjectsForSetValue
     */
    public function testSetValueForReferenceChainIssue($object, $path, $value)
    {
        $this->propertyAccessor->setValue($object, $path, $value);

        $this->assertEquals($value, $this->propertyAccessor->getValue($object, $path));
    }

    public function getReferenceChainObjectsForIsWritable()
    {
        return array(
            array(new TestClassIsWritable(array('a' => array('b' => 'old-value'))), 'value[a][b]', false),
            array(new TestClassIsWritable(new \ArrayIterator(array('a' => array('b' => 'old-value')))), 'value[a][b]', true),
            array(new TestClassIsWritable(array('a' => array('b' => array('c' => new TestClassSetValue('old-value'))))), 'value[a][b][c].value', true),
        );
    }

    /**
     * @dataProvider getReferenceChainObjectsForIsWritable
     */
    public function testIsWritableForReferenceChainIssue($object, $path, $value)
    {
        $this->assertEquals($value, $this->propertyAccessor->isWritable($object, $path));
    }

    /**
     * @expectedException \Symfony\Component\PropertyAccess\Exception\InvalidArgumentException
     * @expectedExceptionMessage Expected argument of type "DateTime", "string" given
     */
    public function testThrowTypeError()
    {
        $object = new TypeHinted();

        $this->propertyAccessor->setValue($object, 'date', 'This is a string, \DateTime expected.');
    }

    /**
     * @expectedException \Symfony\Component\PropertyAccess\Exception\InvalidArgumentException
     * @expectedExceptionMessage Expected argument of type "DateTime", "NULL" given
     */
    public function testThrowTypeErrorWithNullArgument()
    {
        $object = new TypeHinted();

        $this->propertyAccessor->setValue($object, 'date', null);
    }

    public function testSetTypeHint()
    {
        $date = new \DateTime();
        $object = new TypeHinted();

        $this->propertyAccessor->setValue($object, 'date', $date);
        $this->assertSame($date, $object->getDate());
    }

    public function testArrayNotBeeingOverwritten()
    {
        $value = array('value1' => 'foo', 'value2' => 'bar');
        $object = new TestClass($value);

        $this->propertyAccessor->setValue($object, 'publicAccessor[value2]', 'baz');
        $this->assertSame('baz', $this->propertyAccessor->getValue($object, 'publicAccessor[value2]'));
        $this->assertSame(array('value1' => 'foo', 'value2' => 'baz'), $object->getPublicAccessor());
    }

    public function testCacheReadAccess()
    {
        $obj = new TestClass('foo');

        $propertyAccessor = new PropertyAccessor(false, false, new ArrayAdapter());
        $this->assertEquals('foo', $propertyAccessor->getValue($obj, 'publicGetSetter'));
        $propertyAccessor->setValue($obj, 'publicGetSetter', 'bar');
        $propertyAccessor->setValue($obj, 'publicGetSetter', 'baz');
        $this->assertEquals('baz', $propertyAccessor->getValue($obj, 'publicGetSetter'));
    }

    /**
     * @expectedException \Symfony\Component\PropertyAccess\Exception\InvalidArgumentException
     * @expectedExceptionMessage Expected argument of type "Countable", "string" given
     */
    public function testThrowTypeErrorWithInterface()
    {
        $object = new TypeHinted();

        $this->propertyAccessor->setValue($object, 'countable', 'This is a string, \Countable expected.');
    }

    public function testAnonymousClassRead()
    {
        $value = 'bar';

        $obj = $this->generateAnonymousClass($value);

        $propertyAccessor = new PropertyAccessor(false, false, new ArrayAdapter());

        $this->assertEquals($value, $propertyAccessor->getValue($obj, 'foo'));
    }

    public function testAnonymousClassWrite()
    {
        $value = 'bar';

        $obj = $this->generateAnonymousClass('');

        $propertyAccessor = new PropertyAccessor(false, false, new ArrayAdapter());
        $propertyAccessor->setValue($obj, 'foo', $value);

        $this->assertEquals($value, $propertyAccessor->getValue($obj, 'foo'));
    }

    private function generateAnonymousClass($value)
    {
        $obj = eval('return new class($value)
        {
            private $foo;

            public function __construct($foo)
            {
                $this->foo = $foo;
            }

            /**
             * @return mixed
             */
            public function getFoo()
            {
                return $this->foo;
            }

            /**
             * @param mixed $foo
             */
            public function setFoo($foo)
            {
                $this->foo = $foo;
            }
        };');

        return $obj;
    }
<<<<<<< HEAD
=======

    /**
     * @requires PHP 7.0
     * @expectedException \TypeError
     */
    public function testThrowTypeErrorInsideSetterCall()
    {
        $object = new TestClassTypeErrorInsideCall();

        $this->propertyAccessor->setValue($object, 'property', 'foo');
    }

    /**
     * @requires PHP 7
     *
     * @expectedException \TypeError
     */
    public function testDoNotDiscardReturnTypeError()
    {
        $object = new ReturnTyped();

        $this->propertyAccessor->setValue($object, 'foos', array(new \DateTime()));
    }

    /**
     * @requires PHP 7
     *
     * @expectedException \TypeError
     */
    public function testDoNotDiscardReturnTypeErrorWhenWriterMethodIsMisconfigured()
    {
        $object = new ReturnTyped();

        $this->propertyAccessor->setValue($object, 'name', 'foo');
    }
>>>>>>> 8b66cfca
}<|MERGE_RESOLUTION|>--- conflicted
+++ resolved
@@ -15,11 +15,13 @@
 use Symfony\Component\Cache\Adapter\ArrayAdapter;
 use Symfony\Component\PropertyAccess\Exception\NoSuchIndexException;
 use Symfony\Component\PropertyAccess\PropertyAccessor;
+use Symfony\Component\PropertyAccess\Tests\Fixtures\ReturnTyped;
 use Symfony\Component\PropertyAccess\Tests\Fixtures\TestClass;
 use Symfony\Component\PropertyAccess\Tests\Fixtures\TestClassIsWritable;
 use Symfony\Component\PropertyAccess\Tests\Fixtures\TestClassMagicCall;
 use Symfony\Component\PropertyAccess\Tests\Fixtures\TestClassMagicGet;
 use Symfony\Component\PropertyAccess\Tests\Fixtures\TestClassSetValue;
+use Symfony\Component\PropertyAccess\Tests\Fixtures\TestClassTypeErrorInsideCall;
 use Symfony\Component\PropertyAccess\Tests\Fixtures\Ticket5775Object;
 use Symfony\Component\PropertyAccess\Tests\Fixtures\TypeHinted;
 
@@ -643,11 +645,8 @@
 
         return $obj;
     }
-<<<<<<< HEAD
-=======
-
-    /**
-     * @requires PHP 7.0
+
+    /**
      * @expectedException \TypeError
      */
     public function testThrowTypeErrorInsideSetterCall()
@@ -658,8 +657,6 @@
     }
 
     /**
-     * @requires PHP 7
-     *
      * @expectedException \TypeError
      */
     public function testDoNotDiscardReturnTypeError()
@@ -670,8 +667,6 @@
     }
 
     /**
-     * @requires PHP 7
-     *
      * @expectedException \TypeError
      */
     public function testDoNotDiscardReturnTypeErrorWhenWriterMethodIsMisconfigured()
@@ -680,5 +675,4 @@
 
         $this->propertyAccessor->setValue($object, 'name', 'foo');
     }
->>>>>>> 8b66cfca
 }