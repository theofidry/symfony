<?php

/*
 * This file is part of the Symfony package.
 *
 * (c) Fabien Potencier <fabien@symfony.com>
 *
 * For the full copyright and license information, please view the LICENSE
 * file that was distributed with this source code.
 */

namespace Symfony\Component\HttpFoundation;

use Symfony\Component\HttpFoundation\Exception\ConflictingHeadersException;
use Symfony\Component\HttpFoundation\Exception\SuspiciousOperationException;
use Symfony\Component\HttpFoundation\Session\SessionInterface;

// Help opcache.preload discover always-needed symbols
class_exists(AcceptHeader::class);
class_exists(FileBag::class);
class_exists(HeaderBag::class);
class_exists(HeaderUtils::class);
class_exists(ParameterBag::class);
class_exists(ServerBag::class);

/**
 * Request represents an HTTP request.
 *
 * The methods dealing with URL accept / return a raw path (% encoded):
 *   * getBasePath
 *   * getBaseUrl
 *   * getPathInfo
 *   * getRequestUri
 *   * getUri
 *   * getUriForPath
 *
 * @author Fabien Potencier <fabien@symfony.com>
 */
class Request
{
    const HEADER_FORWARDED = 0b00001; // When using RFC 7239
    const HEADER_X_FORWARDED_FOR = 0b00010;
    const HEADER_X_FORWARDED_HOST = 0b00100;
    const HEADER_X_FORWARDED_PROTO = 0b01000;
    const HEADER_X_FORWARDED_PORT = 0b10000;
    const HEADER_X_FORWARDED_ALL = 0b11110; // All "X-Forwarded-*" headers
    const HEADER_X_FORWARDED_AWS_ELB = 0b11010; // AWS ELB doesn't send X-Forwarded-Host

    const METHOD_HEAD = 'HEAD';
    const METHOD_GET = 'GET';
    const METHOD_POST = 'POST';
    const METHOD_PUT = 'PUT';
    const METHOD_PATCH = 'PATCH';
    const METHOD_DELETE = 'DELETE';
    const METHOD_PURGE = 'PURGE';
    const METHOD_OPTIONS = 'OPTIONS';
    const METHOD_TRACE = 'TRACE';
    const METHOD_CONNECT = 'CONNECT';

    /**
     * @var string[]
     */
    protected static $trustedProxies = [];

    /**
     * @var string[]
     */
    protected static $trustedHostPatterns = [];

    /**
     * @var string[]
     */
    protected static $trustedHosts = [];

    protected static $httpMethodParameterOverride = false;

    /**
     * Custom parameters.
     *
     * @var ParameterBag
     */
    public $attributes;

    /**
     * Request body parameters ($_POST).
     *
     * @var ParameterBag
     */
    public $request;

    /**
     * Query string parameters ($_GET).
     *
     * @var ParameterBag
     */
    public $query;

    /**
     * Server and execution environment parameters ($_SERVER).
     *
     * @var ServerBag
     */
    public $server;

    /**
     * Uploaded files ($_FILES).
     *
     * @var FileBag
     */
    public $files;

    /**
     * Cookies ($_COOKIE).
     *
     * @var ParameterBag
     */
    public $cookies;

    /**
     * Headers (taken from the $_SERVER).
     *
     * @var HeaderBag
     */
    public $headers;

    /**
     * @var string|resource|false|null
     */
    protected $content;

    /**
     * @var array
     */
    protected $languages;

    /**
     * @var array
     */
    protected $charsets;

    /**
     * @var array
     */
    protected $encodings;

    /**
     * @var array
     */
    protected $acceptableContentTypes;

    /**
     * @var string
     */
    protected $pathInfo;

    /**
     * @var string
     */
    protected $requestUri;

    /**
     * @var string
     */
    protected $baseUrl;

    /**
     * @var string
     */
    protected $basePath;

    /**
     * @var string
     */
    protected $method;

    /**
     * @var string
     */
    protected $format;

    /**
     * @var SessionInterface
     */
    protected $session;

    /**
     * @var string
     */
    protected $locale;

    /**
     * @var string
     */
    protected $defaultLocale = 'en';

    /**
     * @var array
     */
    protected static $formats;

    protected static $requestFactory;

    /**
     * @var string|null
     */
    private $preferredFormat;
    private $isHostValid = true;
    private $isForwardedValid = true;

    private static $trustedHeaderSet = -1;

    private static $forwardedParams = [
        self::HEADER_X_FORWARDED_FOR => 'for',
        self::HEADER_X_FORWARDED_HOST => 'host',
        self::HEADER_X_FORWARDED_PROTO => 'proto',
        self::HEADER_X_FORWARDED_PORT => 'host',
    ];

    /**
     * Names for headers that can be trusted when
     * using trusted proxies.
     *
     * The FORWARDED header is the standard as of rfc7239.
     *
     * The other headers are non-standard, but widely used
     * by popular reverse proxies (like Apache mod_proxy or Amazon EC2).
     */
    private static $trustedHeaders = [
        self::HEADER_FORWARDED => 'FORWARDED',
        self::HEADER_X_FORWARDED_FOR => 'X_FORWARDED_FOR',
        self::HEADER_X_FORWARDED_HOST => 'X_FORWARDED_HOST',
        self::HEADER_X_FORWARDED_PROTO => 'X_FORWARDED_PROTO',
        self::HEADER_X_FORWARDED_PORT => 'X_FORWARDED_PORT',
    ];

    /**
     * @param array                $query      The GET parameters
     * @param array                $request    The POST parameters
     * @param array                $attributes The request attributes (parameters parsed from the PATH_INFO, ...)
     * @param array                $cookies    The COOKIE parameters
     * @param array                $files      The FILES parameters
     * @param array                $server     The SERVER parameters
     * @param string|resource|null $content    The raw body data
     */
    public function __construct(array $query = [], array $request = [], array $attributes = [], array $cookies = [], array $files = [], array $server = [], $content = null)
    {
        $this->initialize($query, $request, $attributes, $cookies, $files, $server, $content);
    }

    /**
     * Sets the parameters for this request.
     *
     * This method also re-initializes all properties.
     *
     * @param array                $query      The GET parameters
     * @param array                $request    The POST parameters
     * @param array                $attributes The request attributes (parameters parsed from the PATH_INFO, ...)
     * @param array                $cookies    The COOKIE parameters
     * @param array                $files      The FILES parameters
     * @param array                $server     The SERVER parameters
     * @param string|resource|null $content    The raw body data
     */
    public function initialize(array $query = [], array $request = [], array $attributes = [], array $cookies = [], array $files = [], array $server = [], $content = null)
    {
        $this->request = new ParameterBag($request);
        $this->query = new ParameterBag($query);
        $this->attributes = new ParameterBag($attributes);
        $this->cookies = new ParameterBag($cookies);
        $this->files = new FileBag($files);
        $this->server = new ServerBag($server);
        $this->headers = new HeaderBag($this->server->getHeaders());

        $this->content = $content;
        $this->languages = null;
        $this->charsets = null;
        $this->encodings = null;
        $this->acceptableContentTypes = null;
        $this->pathInfo = null;
        $this->requestUri = null;
        $this->baseUrl = null;
        $this->basePath = null;
        $this->method = null;
        $this->format = null;
    }

    /**
     * Creates a new request with values from PHP's super globals.
     *
     * @return static
     */
    public static function createFromGlobals()
    {
        $request = self::createRequestFromFactory($_GET, $_POST, [], $_COOKIE, $_FILES, $_SERVER);

        if (0 === strpos($request->headers->get('CONTENT_TYPE'), 'application/x-www-form-urlencoded')
            && \in_array(strtoupper($request->server->get('REQUEST_METHOD', 'GET')), ['PUT', 'DELETE', 'PATCH'])
        ) {
            parse_str($request->getContent(), $data);
            $request->request = new ParameterBag($data);
        }

        return $request;
    }

    /**
     * Creates a Request based on a given URI and configuration.
     *
     * The information contained in the URI always take precedence
     * over the other information (server and parameters).
     *
     * @param string               $uri        The URI
     * @param string               $method     The HTTP method
     * @param array                $parameters The query (GET) or request (POST) parameters
     * @param array                $cookies    The request cookies ($_COOKIE)
     * @param array                $files      The request files ($_FILES)
     * @param array                $server     The server parameters ($_SERVER)
     * @param string|resource|null $content    The raw body data
     *
     * @return static
     */
    public static function create($uri, $method = 'GET', $parameters = [], $cookies = [], $files = [], $server = [], $content = null)
    {
        $server = array_replace([
            'SERVER_NAME' => 'localhost',
            'SERVER_PORT' => 80,
            'HTTP_HOST' => 'localhost',
            'HTTP_USER_AGENT' => 'Symfony',
            'HTTP_ACCEPT' => 'text/html,application/xhtml+xml,application/xml;q=0.9,*/*;q=0.8',
            'HTTP_ACCEPT_LANGUAGE' => 'en-us,en;q=0.5',
            'HTTP_ACCEPT_CHARSET' => 'ISO-8859-1,utf-8;q=0.7,*;q=0.7',
            'REMOTE_ADDR' => '127.0.0.1',
            'SCRIPT_NAME' => '',
            'SCRIPT_FILENAME' => '',
            'SERVER_PROTOCOL' => 'HTTP/1.1',
            'REQUEST_TIME' => time(),
        ], $server);

        $server['PATH_INFO'] = '';
        $server['REQUEST_METHOD'] = strtoupper($method);

        $components = parse_url($uri);
        if (isset($components['host'])) {
            $server['SERVER_NAME'] = $components['host'];
            $server['HTTP_HOST'] = $components['host'];
        }

        if (isset($components['scheme'])) {
            if ('https' === $components['scheme']) {
                $server['HTTPS'] = 'on';
                $server['SERVER_PORT'] = 443;
            } else {
                unset($server['HTTPS']);
                $server['SERVER_PORT'] = 80;
            }
        }

        if (isset($components['port'])) {
            $server['SERVER_PORT'] = $components['port'];
            $server['HTTP_HOST'] .= ':'.$components['port'];
        }

        if (isset($components['user'])) {
            $server['PHP_AUTH_USER'] = $components['user'];
        }

        if (isset($components['pass'])) {
            $server['PHP_AUTH_PW'] = $components['pass'];
        }

        if (!isset($components['path'])) {
            $components['path'] = '/';
        }

        switch (strtoupper($method)) {
            case 'POST':
            case 'PUT':
            case 'DELETE':
                if (!isset($server['CONTENT_TYPE'])) {
                    $server['CONTENT_TYPE'] = 'application/x-www-form-urlencoded';
                }
                // no break
            case 'PATCH':
                $request = $parameters;
                $query = [];
                break;
            default:
                $request = [];
                $query = $parameters;
                break;
        }

        $queryString = '';
        if (isset($components['query'])) {
            parse_str(html_entity_decode($components['query']), $qs);

            if ($query) {
                $query = array_replace($qs, $query);
                $queryString = http_build_query($query, '', '&');
            } else {
                $query = $qs;
                $queryString = $components['query'];
            }
        } elseif ($query) {
            $queryString = http_build_query($query, '', '&');
        }

        $server['REQUEST_URI'] = $components['path'].('' !== $queryString ? '?'.$queryString : '');
        $server['QUERY_STRING'] = $queryString;

        return self::createRequestFromFactory($query, $request, [], $cookies, $files, $server, $content);
    }

    /**
     * Sets a callable able to create a Request instance.
     *
     * This is mainly useful when you need to override the Request class
     * to keep BC with an existing system. It should not be used for any
     * other purpose.
     *
     * @param callable|null $callable A PHP callable
     */
    public static function setFactory($callable)
    {
        self::$requestFactory = $callable;
    }

    /**
     * Clones a request and overrides some of its parameters.
     *
     * @param array $query      The GET parameters
     * @param array $request    The POST parameters
     * @param array $attributes The request attributes (parameters parsed from the PATH_INFO, ...)
     * @param array $cookies    The COOKIE parameters
     * @param array $files      The FILES parameters
     * @param array $server     The SERVER parameters
     *
     * @return static
     */
    public function duplicate(array $query = null, array $request = null, array $attributes = null, array $cookies = null, array $files = null, array $server = null)
    {
        $dup = clone $this;
        if (null !== $query) {
            $dup->query = new ParameterBag($query);
        }
        if (null !== $request) {
            $dup->request = new ParameterBag($request);
        }
        if (null !== $attributes) {
            $dup->attributes = new ParameterBag($attributes);
        }
        if (null !== $cookies) {
            $dup->cookies = new ParameterBag($cookies);
        }
        if (null !== $files) {
            $dup->files = new FileBag($files);
        }
        if (null !== $server) {
            $dup->server = new ServerBag($server);
            $dup->headers = new HeaderBag($dup->server->getHeaders());
        }
        $dup->languages = null;
        $dup->charsets = null;
        $dup->encodings = null;
        $dup->acceptableContentTypes = null;
        $dup->pathInfo = null;
        $dup->requestUri = null;
        $dup->baseUrl = null;
        $dup->basePath = null;
        $dup->method = null;
        $dup->format = null;

        if (!$dup->get('_format') && $this->get('_format')) {
            $dup->attributes->set('_format', $this->get('_format'));
        }

        if (!$dup->getRequestFormat(null)) {
            $dup->setRequestFormat($this->getRequestFormat(null));
        }

        return $dup;
    }

    /**
     * Clones the current request.
     *
     * Note that the session is not cloned as duplicated requests
     * are most of the time sub-requests of the main one.
     */
    public function __clone()
    {
        $this->query = clone $this->query;
        $this->request = clone $this->request;
        $this->attributes = clone $this->attributes;
        $this->cookies = clone $this->cookies;
        $this->files = clone $this->files;
        $this->server = clone $this->server;
        $this->headers = clone $this->headers;
    }

    /**
     * Returns the request as a string.
     *
     * @return string The request
     */
    public function __toString()
    {
        try {
            $content = $this->getContent();
        } catch (\LogicException $e) {
            if (\PHP_VERSION_ID >= 70400) {
                throw $e;
            }

            return trigger_error($e, \E_USER_ERROR);
        }

        $cookieHeader = '';
        $cookies = [];

        foreach ($this->cookies as $k => $v) {
            $cookies[] = $k.'='.$v;
        }

        if (!empty($cookies)) {
            $cookieHeader = 'Cookie: '.implode('; ', $cookies)."\r\n";
        }

        return
            sprintf('%s %s %s', $this->getMethod(), $this->getRequestUri(), $this->server->get('SERVER_PROTOCOL'))."\r\n".
            $this->headers.
            $cookieHeader."\r\n".
            $content;
    }

    /**
     * Overrides the PHP global variables according to this request instance.
     *
     * It overrides $_GET, $_POST, $_REQUEST, $_SERVER, $_COOKIE.
     * $_FILES is never overridden, see rfc1867
     */
    public function overrideGlobals()
    {
        $this->server->set('QUERY_STRING', static::normalizeQueryString(http_build_query($this->query->all(), '', '&')));

        $_GET = $this->query->all();
        $_POST = $this->request->all();
        $_SERVER = $this->server->all();
        $_COOKIE = $this->cookies->all();

        foreach ($this->headers->all() as $key => $value) {
            $key = strtoupper(str_replace('-', '_', $key));
            if (\in_array($key, ['CONTENT_TYPE', 'CONTENT_LENGTH', 'CONTENT_MD5'], true)) {
                $_SERVER[$key] = implode(', ', $value);
            } else {
                $_SERVER['HTTP_'.$key] = implode(', ', $value);
            }
        }

        $request = ['g' => $_GET, 'p' => $_POST, 'c' => $_COOKIE];

        $requestOrder = ini_get('request_order') ?: ini_get('variables_order');
        $requestOrder = preg_replace('#[^cgp]#', '', strtolower($requestOrder)) ?: 'gp';

        $_REQUEST = [[]];

        foreach (str_split($requestOrder) as $order) {
            $_REQUEST[] = $request[$order];
        }

        $_REQUEST = array_merge(...$_REQUEST);
    }

    /**
     * Sets a list of trusted proxies.
     *
     * You should only list the reverse proxies that you manage directly.
     *
     * @param array $proxies          A list of trusted proxies, the string 'REMOTE_ADDR' will be replaced with $_SERVER['REMOTE_ADDR']
     * @param int   $trustedHeaderSet A bit field of Request::HEADER_*, to set which headers to trust from your proxies
     *
     * @throws \InvalidArgumentException When $trustedHeaderSet is invalid
     */
    public static function setTrustedProxies(array $proxies, int $trustedHeaderSet)
    {
<<<<<<< HEAD
        self::$trustedProxies = array_reduce($proxies, function ($proxies, $proxy) {
            if ('REMOTE_ADDR' !== $proxy) {
                $proxies[] = $proxy;
            } elseif (isset($_SERVER['REMOTE_ADDR'])) {
                $proxies[] = $_SERVER['REMOTE_ADDR'];
            }
=======
        self::$trustedProxies = $proxies;

        if (2 > \func_num_args()) {
            @trigger_error(sprintf('The %s() method expects a bit field of Request::HEADER_* as second argument since Symfony 3.3. Defining it will be required in 4.0. ', __METHOD__), \E_USER_DEPRECATED);

            return;
        }
        $trustedHeaderSet = (int) func_get_arg(1);
>>>>>>> 4351a706

            return $proxies;
        }, []);
        self::$trustedHeaderSet = $trustedHeaderSet;
    }

    /**
     * Gets the list of trusted proxies.
     *
     * @return array An array of trusted proxies
     */
    public static function getTrustedProxies()
    {
        return self::$trustedProxies;
    }

    /**
     * Gets the set of trusted headers from trusted proxies.
     *
     * @return int A bit field of Request::HEADER_* that defines which headers are trusted from your proxies
     */
    public static function getTrustedHeaderSet()
    {
        return self::$trustedHeaderSet;
    }

    /**
     * Sets a list of trusted host patterns.
     *
     * You should only list the hosts you manage using regexs.
     *
     * @param array $hostPatterns A list of trusted host patterns
     */
    public static function setTrustedHosts(array $hostPatterns)
    {
        self::$trustedHostPatterns = array_map(function ($hostPattern) {
            return sprintf('{%s}i', $hostPattern);
        }, $hostPatterns);
        // we need to reset trusted hosts on trusted host patterns change
        self::$trustedHosts = [];
    }

    /**
     * Gets the list of trusted host patterns.
     *
     * @return array An array of trusted host patterns
     */
    public static function getTrustedHosts()
    {
        return self::$trustedHostPatterns;
    }

    /**
<<<<<<< HEAD
=======
     * Sets the name for trusted headers.
     *
     * The following header keys are supported:
     *
     *  * Request::HEADER_CLIENT_IP:    defaults to X-Forwarded-For   (see getClientIp())
     *  * Request::HEADER_CLIENT_HOST:  defaults to X-Forwarded-Host  (see getHost())
     *  * Request::HEADER_CLIENT_PORT:  defaults to X-Forwarded-Port  (see getPort())
     *  * Request::HEADER_CLIENT_PROTO: defaults to X-Forwarded-Proto (see getScheme() and isSecure())
     *  * Request::HEADER_FORWARDED:    defaults to Forwarded         (see RFC 7239)
     *
     * Setting an empty value allows to disable the trusted header for the given key.
     *
     * @param string $key   The header key
     * @param string $value The header name
     *
     * @throws \InvalidArgumentException
     *
     * @deprecated since version 3.3, to be removed in 4.0. Use the $trustedHeaderSet argument of the Request::setTrustedProxies() method instead.
     */
    public static function setTrustedHeaderName($key, $value)
    {
        @trigger_error(sprintf('The "%s()" method is deprecated since Symfony 3.3 and will be removed in 4.0. Use the $trustedHeaderSet argument of the Request::setTrustedProxies() method instead.', __METHOD__), \E_USER_DEPRECATED);

        if ('forwarded' === $key) {
            $key = self::HEADER_FORWARDED;
        } elseif ('client_ip' === $key) {
            $key = self::HEADER_CLIENT_IP;
        } elseif ('client_host' === $key) {
            $key = self::HEADER_CLIENT_HOST;
        } elseif ('client_proto' === $key) {
            $key = self::HEADER_CLIENT_PROTO;
        } elseif ('client_port' === $key) {
            $key = self::HEADER_CLIENT_PORT;
        } elseif (!\array_key_exists($key, self::$trustedHeaders)) {
            throw new \InvalidArgumentException(sprintf('Unable to set the trusted header name for key "%s".', $key));
        }

        self::$trustedHeaders[$key] = $value;

        if (null !== $value) {
            self::$trustedHeaderNames[$key] = $value;
            self::$trustedHeaderSet |= $key;
        } else {
            self::$trustedHeaderSet &= ~$key;
        }
    }

    /**
     * Gets the trusted proxy header name.
     *
     * @param string $key The header key
     *
     * @return string The header name
     *
     * @throws \InvalidArgumentException
     *
     * @deprecated since version 3.3, to be removed in 4.0. Use the Request::getTrustedHeaderSet() method instead.
     */
    public static function getTrustedHeaderName($key)
    {
        if (2 > \func_num_args() || func_get_arg(1)) {
            @trigger_error(sprintf('The "%s()" method is deprecated since Symfony 3.3 and will be removed in 4.0. Use the Request::getTrustedHeaderSet() method instead.', __METHOD__), \E_USER_DEPRECATED);
        }

        if (!\array_key_exists($key, self::$trustedHeaders)) {
            throw new \InvalidArgumentException(sprintf('Unable to get the trusted header name for key "%s".', $key));
        }

        return self::$trustedHeaders[$key];
    }

    /**
>>>>>>> 4351a706
     * Normalizes a query string.
     *
     * It builds a normalized query string, where keys/value pairs are alphabetized,
     * have consistent escaping and unneeded delimiters are removed.
     *
     * @param string $qs Query string
     *
     * @return string A normalized query string for the Request
     */
    public static function normalizeQueryString($qs)
    {
        if ('' === ($qs ?? '')) {
            return '';
        }

<<<<<<< HEAD
        parse_str($qs, $qs);
        ksort($qs);
=======
        $parts = [];
        $order = [];

        foreach (explode('&', $qs) as $param) {
            if ('' === $param || '=' === $param[0]) {
                // Ignore useless delimiters, e.g. "x=y&".
                // Also ignore pairs with empty key, even if there was a value, e.g. "=value", as such nameless values cannot be retrieved anyway.
                // PHP also does not include them when building _GET.
                continue;
            }

            $keyValuePair = explode('=', $param, 2);

            // GET parameters, that are submitted from a HTML form, encode spaces as "+" by default (as defined in enctype application/x-www-form-urlencoded).
            // PHP also converts "+" to spaces when filling the global _GET or when using the function parse_str. This is why we use urldecode and then normalize to
            // RFC 3986 with rawurlencode.
            $parts[] = isset($keyValuePair[1]) ?
                rawurlencode(urldecode($keyValuePair[0])).'='.rawurlencode(urldecode($keyValuePair[1])) :
                rawurlencode(urldecode($keyValuePair[0]));
            $order[] = urldecode($keyValuePair[0]);
        }

        array_multisort($order, \SORT_ASC, $parts);
>>>>>>> 4351a706

        return http_build_query($qs, '', '&', PHP_QUERY_RFC3986);
    }

    /**
     * Enables support for the _method request parameter to determine the intended HTTP method.
     *
     * Be warned that enabling this feature might lead to CSRF issues in your code.
     * Check that you are using CSRF tokens when required.
     * If the HTTP method parameter override is enabled, an html-form with method "POST" can be altered
     * and used to send a "PUT" or "DELETE" request via the _method request parameter.
     * If these methods are not protected against CSRF, this presents a possible vulnerability.
     *
     * The HTTP method can only be overridden when the real HTTP method is POST.
     */
    public static function enableHttpMethodParameterOverride()
    {
        self::$httpMethodParameterOverride = true;
    }

    /**
     * Checks whether support for the _method request parameter is enabled.
     *
     * @return bool True when the _method request parameter is enabled, false otherwise
     */
    public static function getHttpMethodParameterOverride()
    {
        return self::$httpMethodParameterOverride;
    }

    /**
     * Gets a "parameter" value from any bag.
     *
     * This method is mainly useful for libraries that want to provide some flexibility. If you don't need the
     * flexibility in controllers, it is better to explicitly get request parameters from the appropriate
     * public property instead (attributes, query, request).
     *
     * Order of precedence: PATH (routing placeholders or custom attributes), GET, BODY
     *
     * @param string $key     The key
     * @param mixed  $default The default value if the parameter key does not exist
     *
     * @return mixed
     */
    public function get($key, $default = null)
    {
        if ($this !== $result = $this->attributes->get($key, $this)) {
            return $result;
        }

        if ($this !== $result = $this->query->get($key, $this)) {
            return $result;
        }

        if ($this !== $result = $this->request->get($key, $this)) {
            return $result;
        }

        return $default;
    }

    /**
     * Gets the Session.
     *
     * @return SessionInterface The session
     */
    public function getSession()
    {
        $session = $this->session;
        if (!$session instanceof SessionInterface && null !== $session) {
            $this->setSession($session = $session());
        }

        if (null === $session) {
            @trigger_error(sprintf('Calling "%s()" when no session has been set is deprecated since Symfony 4.1 and will throw an exception in 5.0. Use "hasSession()" instead.', __METHOD__), E_USER_DEPRECATED);
            // throw new \BadMethodCallException('Session has not been set.');
        }

        return $session;
    }

    /**
     * Whether the request contains a Session which was started in one of the
     * previous requests.
     *
     * @return bool
     */
    public function hasPreviousSession()
    {
        // the check for $this->session avoids malicious users trying to fake a session cookie with proper name
        return $this->hasSession() && $this->cookies->has($this->getSession()->getName());
    }

    /**
     * Whether the request contains a Session object.
     *
     * This method does not give any information about the state of the session object,
     * like whether the session is started or not. It is just a way to check if this Request
     * is associated with a Session instance.
     *
     * @return bool true when the Request contains a Session object, false otherwise
     */
    public function hasSession()
    {
        return null !== $this->session;
    }

    public function setSession(SessionInterface $session)
    {
        $this->session = $session;
    }

    /**
     * @internal
     */
    public function setSessionFactory(callable $factory)
    {
        $this->session = $factory;
    }

    /**
     * Returns the client IP addresses.
     *
     * In the returned array the most trusted IP address is first, and the
     * least trusted one last. The "real" client IP address is the last one,
     * but this is also the least trusted one. Trusted proxies are stripped.
     *
     * Use this method carefully; you should use getClientIp() instead.
     *
     * @return array The client IP addresses
     *
     * @see getClientIp()
     */
    public function getClientIps()
    {
        $ip = $this->server->get('REMOTE_ADDR');

        if (!$this->isFromTrustedProxy()) {
            return [$ip];
        }

        return $this->getTrustedValues(self::HEADER_X_FORWARDED_FOR, $ip) ?: [$ip];
    }

    /**
     * Returns the client IP address.
     *
     * This method can read the client IP address from the "X-Forwarded-For" header
     * when trusted proxies were set via "setTrustedProxies()". The "X-Forwarded-For"
     * header value is a comma+space separated list of IP addresses, the left-most
     * being the original client, and each successive proxy that passed the request
     * adding the IP address where it received the request from.
     *
     * If your reverse proxy uses a different header name than "X-Forwarded-For",
     * ("Client-Ip" for instance), configure it via the $trustedHeaderSet
     * argument of the Request::setTrustedProxies() method instead.
     *
     * @return string|null The client IP address
     *
     * @see getClientIps()
     * @see https://wikipedia.org/wiki/X-Forwarded-For
     */
    public function getClientIp()
    {
        $ipAddresses = $this->getClientIps();

        return $ipAddresses[0];
    }

    /**
     * Returns current script name.
     *
     * @return string
     */
    public function getScriptName()
    {
        return $this->server->get('SCRIPT_NAME', $this->server->get('ORIG_SCRIPT_NAME', ''));
    }

    /**
     * Returns the path being requested relative to the executed script.
     *
     * The path info always starts with a /.
     *
     * Suppose this request is instantiated from /mysite on localhost:
     *
     *  * http://localhost/mysite              returns an empty string
     *  * http://localhost/mysite/about        returns '/about'
     *  * http://localhost/mysite/enco%20ded   returns '/enco%20ded'
     *  * http://localhost/mysite/about?var=1  returns '/about'
     *
     * @return string The raw path (i.e. not urldecoded)
     */
    public function getPathInfo()
    {
        if (null === $this->pathInfo) {
            $this->pathInfo = $this->preparePathInfo();
        }

        return $this->pathInfo;
    }

    /**
     * Returns the root path from which this request is executed.
     *
     * Suppose that an index.php file instantiates this request object:
     *
     *  * http://localhost/index.php         returns an empty string
     *  * http://localhost/index.php/page    returns an empty string
     *  * http://localhost/web/index.php     returns '/web'
     *  * http://localhost/we%20b/index.php  returns '/we%20b'
     *
     * @return string The raw path (i.e. not urldecoded)
     */
    public function getBasePath()
    {
        if (null === $this->basePath) {
            $this->basePath = $this->prepareBasePath();
        }

        return $this->basePath;
    }

    /**
     * Returns the root URL from which this request is executed.
     *
     * The base URL never ends with a /.
     *
     * This is similar to getBasePath(), except that it also includes the
     * script filename (e.g. index.php) if one exists.
     *
     * @return string The raw URL (i.e. not urldecoded)
     */
    public function getBaseUrl()
    {
        if (null === $this->baseUrl) {
            $this->baseUrl = $this->prepareBaseUrl();
        }

        return $this->baseUrl;
    }

    /**
     * Gets the request's scheme.
     *
     * @return string
     */
    public function getScheme()
    {
        return $this->isSecure() ? 'https' : 'http';
    }

    /**
     * Returns the port on which the request is made.
     *
     * This method can read the client port from the "X-Forwarded-Port" header
     * when trusted proxies were set via "setTrustedProxies()".
     *
     * The "X-Forwarded-Port" header must contain the client port.
     *
     * @return int|string can be a string if fetched from the server bag
     */
    public function getPort()
    {
        if ($this->isFromTrustedProxy() && $host = $this->getTrustedValues(self::HEADER_X_FORWARDED_PORT)) {
            $host = $host[0];
        } elseif ($this->isFromTrustedProxy() && $host = $this->getTrustedValues(self::HEADER_X_FORWARDED_HOST)) {
            $host = $host[0];
        } elseif (!$host = $this->headers->get('HOST')) {
            return $this->server->get('SERVER_PORT');
        }

        if ('[' === $host[0]) {
            $pos = strpos($host, ':', strrpos($host, ']'));
        } else {
            $pos = strrpos($host, ':');
        }

        if (false !== $pos && $port = substr($host, $pos + 1)) {
            return (int) $port;
        }

        return 'https' === $this->getScheme() ? 443 : 80;
    }

    /**
     * Returns the user.
     *
     * @return string|null
     */
    public function getUser()
    {
        return $this->headers->get('PHP_AUTH_USER');
    }

    /**
     * Returns the password.
     *
     * @return string|null
     */
    public function getPassword()
    {
        return $this->headers->get('PHP_AUTH_PW');
    }

    /**
     * Gets the user info.
     *
     * @return string A user name and, optionally, scheme-specific information about how to gain authorization to access the server
     */
    public function getUserInfo()
    {
        $userinfo = $this->getUser();

        $pass = $this->getPassword();
        if ('' != $pass) {
            $userinfo .= ":$pass";
        }

        return $userinfo;
    }

    /**
     * Returns the HTTP host being requested.
     *
     * The port name will be appended to the host if it's non-standard.
     *
     * @return string
     */
    public function getHttpHost()
    {
        $scheme = $this->getScheme();
        $port = $this->getPort();

        if (('http' == $scheme && 80 == $port) || ('https' == $scheme && 443 == $port)) {
            return $this->getHost();
        }

        return $this->getHost().':'.$port;
    }

    /**
     * Returns the requested URI (path and query string).
     *
     * @return string The raw URI (i.e. not URI decoded)
     */
    public function getRequestUri()
    {
        if (null === $this->requestUri) {
            $this->requestUri = $this->prepareRequestUri();
        }

        return $this->requestUri;
    }

    /**
     * Gets the scheme and HTTP host.
     *
     * If the URL was called with basic authentication, the user
     * and the password are not added to the generated string.
     *
     * @return string The scheme and HTTP host
     */
    public function getSchemeAndHttpHost()
    {
        return $this->getScheme().'://'.$this->getHttpHost();
    }

    /**
     * Generates a normalized URI (URL) for the Request.
     *
     * @return string A normalized URI (URL) for the Request
     *
     * @see getQueryString()
     */
    public function getUri()
    {
        if (null !== $qs = $this->getQueryString()) {
            $qs = '?'.$qs;
        }

        return $this->getSchemeAndHttpHost().$this->getBaseUrl().$this->getPathInfo().$qs;
    }

    /**
     * Generates a normalized URI for the given path.
     *
     * @param string $path A path to use instead of the current one
     *
     * @return string The normalized URI for the path
     */
    public function getUriForPath($path)
    {
        return $this->getSchemeAndHttpHost().$this->getBaseUrl().$path;
    }

    /**
     * Returns the path as relative reference from the current Request path.
     *
     * Only the URIs path component (no schema, host etc.) is relevant and must be given.
     * Both paths must be absolute and not contain relative parts.
     * Relative URLs from one resource to another are useful when generating self-contained downloadable document archives.
     * Furthermore, they can be used to reduce the link size in documents.
     *
     * Example target paths, given a base path of "/a/b/c/d":
     * - "/a/b/c/d"     -> ""
     * - "/a/b/c/"      -> "./"
     * - "/a/b/"        -> "../"
     * - "/a/b/c/other" -> "other"
     * - "/a/x/y"       -> "../../x/y"
     *
     * @param string $path The target path
     *
     * @return string The relative target path
     */
    public function getRelativeUriForPath($path)
    {
        // be sure that we are dealing with an absolute path
        if (!isset($path[0]) || '/' !== $path[0]) {
            return $path;
        }

        if ($path === $basePath = $this->getPathInfo()) {
            return '';
        }

        $sourceDirs = explode('/', isset($basePath[0]) && '/' === $basePath[0] ? substr($basePath, 1) : $basePath);
        $targetDirs = explode('/', substr($path, 1));
        array_pop($sourceDirs);
        $targetFile = array_pop($targetDirs);

        foreach ($sourceDirs as $i => $dir) {
            if (isset($targetDirs[$i]) && $dir === $targetDirs[$i]) {
                unset($sourceDirs[$i], $targetDirs[$i]);
            } else {
                break;
            }
        }

        $targetDirs[] = $targetFile;
        $path = str_repeat('../', \count($sourceDirs)).implode('/', $targetDirs);

        // A reference to the same base directory or an empty subdirectory must be prefixed with "./".
        // This also applies to a segment with a colon character (e.g., "file:colon") that cannot be used
        // as the first segment of a relative-path reference, as it would be mistaken for a scheme name
        // (see https://tools.ietf.org/html/rfc3986#section-4.2).
        return !isset($path[0]) || '/' === $path[0]
            || false !== ($colonPos = strpos($path, ':')) && ($colonPos < ($slashPos = strpos($path, '/')) || false === $slashPos)
            ? "./$path" : $path;
    }

    /**
     * Generates the normalized query string for the Request.
     *
     * It builds a normalized query string, where keys/value pairs are alphabetized
     * and have consistent escaping.
     *
     * @return string|null A normalized query string for the Request
     */
    public function getQueryString()
    {
        $qs = static::normalizeQueryString($this->server->get('QUERY_STRING'));

        return '' === $qs ? null : $qs;
    }

    /**
     * Checks whether the request is secure or not.
     *
     * This method can read the client protocol from the "X-Forwarded-Proto" header
     * when trusted proxies were set via "setTrustedProxies()".
     *
     * The "X-Forwarded-Proto" header must contain the protocol: "https" or "http".
     *
     * @return bool
     */
    public function isSecure()
    {
        if ($this->isFromTrustedProxy() && $proto = $this->getTrustedValues(self::HEADER_X_FORWARDED_PROTO)) {
            return \in_array(strtolower($proto[0]), ['https', 'on', 'ssl', '1'], true);
        }

        $https = $this->server->get('HTTPS');

        return !empty($https) && 'off' !== strtolower($https);
    }

    /**
     * Returns the host name.
     *
     * This method can read the client host name from the "X-Forwarded-Host" header
     * when trusted proxies were set via "setTrustedProxies()".
     *
     * The "X-Forwarded-Host" header must contain the client host name.
     *
     * @return string
     *
     * @throws SuspiciousOperationException when the host name is invalid or not trusted
     */
    public function getHost()
    {
        if ($this->isFromTrustedProxy() && $host = $this->getTrustedValues(self::HEADER_X_FORWARDED_HOST)) {
            $host = $host[0];
        } elseif (!$host = $this->headers->get('HOST')) {
            if (!$host = $this->server->get('SERVER_NAME')) {
                $host = $this->server->get('SERVER_ADDR', '');
            }
        }

        // trim and remove port number from host
        // host is lowercase as per RFC 952/2181
        $host = strtolower(preg_replace('/:\d+$/', '', trim($host)));

        // as the host can come from the user (HTTP_HOST and depending on the configuration, SERVER_NAME too can come from the user)
        // check that it does not contain forbidden characters (see RFC 952 and RFC 2181)
        // use preg_replace() instead of preg_match() to prevent DoS attacks with long host names
        if ($host && '' !== preg_replace('/(?:^\[)?[a-zA-Z0-9-:\]_]+\.?/', '', $host)) {
            if (!$this->isHostValid) {
                return '';
            }
            $this->isHostValid = false;

            throw new SuspiciousOperationException(sprintf('Invalid Host "%s".', $host));
        }

        if (\count(self::$trustedHostPatterns) > 0) {
            // to avoid host header injection attacks, you should provide a list of trusted host patterns

            if (\in_array($host, self::$trustedHosts)) {
                return $host;
            }

            foreach (self::$trustedHostPatterns as $pattern) {
                if (preg_match($pattern, $host)) {
                    self::$trustedHosts[] = $host;

                    return $host;
                }
            }

            if (!$this->isHostValid) {
                return '';
            }
            $this->isHostValid = false;

            throw new SuspiciousOperationException(sprintf('Untrusted Host "%s".', $host));
        }

        return $host;
    }

    /**
     * Sets the request method.
     *
     * @param string $method
     */
    public function setMethod($method)
    {
        $this->method = null;
        $this->server->set('REQUEST_METHOD', $method);
    }

    /**
     * Gets the request "intended" method.
     *
     * If the X-HTTP-Method-Override header is set, and if the method is a POST,
     * then it is used to determine the "real" intended HTTP method.
     *
     * The _method request parameter can also be used to determine the HTTP method,
     * but only if enableHttpMethodParameterOverride() has been called.
     *
     * The method is always an uppercased string.
     *
     * @return string The request method
     *
     * @see getRealMethod()
     */
    public function getMethod()
    {
        if (null !== $this->method) {
            return $this->method;
        }

        $this->method = strtoupper($this->server->get('REQUEST_METHOD', 'GET'));

        if ('POST' !== $this->method) {
            return $this->method;
        }

        $method = $this->headers->get('X-HTTP-METHOD-OVERRIDE');

        if (!$method && self::$httpMethodParameterOverride) {
            $method = $this->request->get('_method', $this->query->get('_method', 'POST'));
        }

        if (!\is_string($method)) {
            return $this->method;
        }

        $method = strtoupper($method);

        if (\in_array($method, ['GET', 'HEAD', 'POST', 'PUT', 'DELETE', 'CONNECT', 'OPTIONS', 'PATCH', 'PURGE', 'TRACE'], true)) {
            return $this->method = $method;
        }

        if (!preg_match('/^[A-Z]++$/D', $method)) {
            throw new SuspiciousOperationException(sprintf('Invalid method override "%s".', $method));
        }

        return $this->method = $method;
    }

    /**
     * Gets the "real" request method.
     *
     * @return string The request method
     *
     * @see getMethod()
     */
    public function getRealMethod()
    {
        return strtoupper($this->server->get('REQUEST_METHOD', 'GET'));
    }

    /**
     * Gets the mime type associated with the format.
     *
     * @param string $format The format
     *
     * @return string|null The associated mime type (null if not found)
     */
    public function getMimeType($format)
    {
        if (null === static::$formats) {
            static::initializeFormats();
        }

        return isset(static::$formats[$format]) ? static::$formats[$format][0] : null;
    }

    /**
     * Gets the mime types associated with the format.
     *
     * @param string $format The format
     *
     * @return array The associated mime types
     */
    public static function getMimeTypes($format)
    {
        if (null === static::$formats) {
            static::initializeFormats();
        }

        return isset(static::$formats[$format]) ? static::$formats[$format] : [];
    }

    /**
     * Gets the format associated with the mime type.
     *
     * @param string $mimeType The associated mime type
     *
     * @return string|null The format (null if not found)
     */
    public function getFormat($mimeType)
    {
        $canonicalMimeType = null;
        if (false !== $pos = strpos($mimeType, ';')) {
            $canonicalMimeType = trim(substr($mimeType, 0, $pos));
        }

        if (null === static::$formats) {
            static::initializeFormats();
        }

        foreach (static::$formats as $format => $mimeTypes) {
            if (\in_array($mimeType, (array) $mimeTypes)) {
                return $format;
            }
            if (null !== $canonicalMimeType && \in_array($canonicalMimeType, (array) $mimeTypes)) {
                return $format;
            }
        }

        return null;
    }

    /**
     * Associates a format with mime types.
     *
     * @param string       $format    The format
     * @param string|array $mimeTypes The associated mime types (the preferred one must be the first as it will be used as the content type)
     */
    public function setFormat($format, $mimeTypes)
    {
        if (null === static::$formats) {
            static::initializeFormats();
        }

        static::$formats[$format] = \is_array($mimeTypes) ? $mimeTypes : [$mimeTypes];
    }

    /**
     * Gets the request format.
     *
     * Here is the process to determine the format:
     *
     *  * format defined by the user (with setRequestFormat())
     *  * _format request attribute
     *  * $default
     *
     * @see getPreferredFormat
     *
     * @param string|null $default The default format
     *
     * @return string|null The request format
     */
    public function getRequestFormat($default = 'html')
    {
        if (null === $this->format) {
            $this->format = $this->attributes->get('_format');
        }

        return null === $this->format ? $default : $this->format;
    }

    /**
     * Sets the request format.
     *
     * @param string $format The request format
     */
    public function setRequestFormat($format)
    {
        $this->format = $format;
    }

    /**
     * Gets the format associated with the request.
     *
     * @return string|null The format (null if no content type is present)
     */
    public function getContentType()
    {
        return $this->getFormat($this->headers->get('CONTENT_TYPE'));
    }

    /**
     * Sets the default locale.
     *
     * @param string $locale
     */
    public function setDefaultLocale($locale)
    {
        $this->defaultLocale = $locale;

        if (null === $this->locale) {
            $this->setPhpDefaultLocale($locale);
        }
    }

    /**
     * Get the default locale.
     *
     * @return string
     */
    public function getDefaultLocale()
    {
        return $this->defaultLocale;
    }

    /**
     * Sets the locale.
     *
     * @param string $locale
     */
    public function setLocale($locale)
    {
        $this->setPhpDefaultLocale($this->locale = $locale);
    }

    /**
     * Get the locale.
     *
     * @return string
     */
    public function getLocale()
    {
        return null === $this->locale ? $this->defaultLocale : $this->locale;
    }

    /**
     * Checks if the request method is of specified type.
     *
     * @param string $method Uppercase request method (GET, POST etc)
     *
     * @return bool
     */
    public function isMethod($method)
    {
        return $this->getMethod() === strtoupper($method);
    }

    /**
     * Checks whether or not the method is safe.
     *
     * @see https://tools.ietf.org/html/rfc7231#section-4.2.1
     *
     * @return bool
     */
    public function isMethodSafe()
    {
<<<<<<< HEAD
        if (\func_num_args() > 0) {
            @trigger_error(sprintf('Passing arguments to "%s()" has been deprecated since Symfony 4.4; use "%s::isMethodCacheable()" to check if the method is cacheable instead.', __METHOD__, __CLASS__), E_USER_DEPRECATED);
=======
        if (!\func_num_args() || func_get_arg(0)) {
            // This deprecation should be turned into a BadMethodCallException in 4.0 (without adding the argument in the signature)
            // then setting $andCacheable to false should be deprecated in 4.1
            @trigger_error('Checking only for cacheable HTTP methods with Symfony\Component\HttpFoundation\Request::isMethodSafe() is deprecated since Symfony 3.2 and will throw an exception in 4.0. Disable checking only for cacheable methods by calling the method with `false` as first argument or use the Request::isMethodCacheable() instead.', \E_USER_DEPRECATED);

            return \in_array($this->getMethod(), ['GET', 'HEAD']);
>>>>>>> 4351a706
        }

        return \in_array($this->getMethod(), ['GET', 'HEAD', 'OPTIONS', 'TRACE']);
    }

    /**
     * Checks whether or not the method is idempotent.
     *
     * @return bool
     */
    public function isMethodIdempotent()
    {
        return \in_array($this->getMethod(), ['HEAD', 'GET', 'PUT', 'DELETE', 'TRACE', 'OPTIONS', 'PURGE']);
    }

    /**
     * Checks whether the method is cacheable or not.
     *
     * @see https://tools.ietf.org/html/rfc7231#section-4.2.3
     *
     * @return bool True for GET and HEAD, false otherwise
     */
    public function isMethodCacheable()
    {
        return \in_array($this->getMethod(), ['GET', 'HEAD']);
    }

    /**
     * Returns the protocol version.
     *
     * If the application is behind a proxy, the protocol version used in the
     * requests between the client and the proxy and between the proxy and the
     * server might be different. This returns the former (from the "Via" header)
     * if the proxy is trusted (see "setTrustedProxies()"), otherwise it returns
     * the latter (from the "SERVER_PROTOCOL" server parameter).
     *
     * @return string
     */
    public function getProtocolVersion()
    {
        if ($this->isFromTrustedProxy()) {
            preg_match('~^(HTTP/)?([1-9]\.[0-9]) ~', $this->headers->get('Via'), $matches);

            if ($matches) {
                return 'HTTP/'.$matches[2];
            }
        }

        return $this->server->get('SERVER_PROTOCOL');
    }

    /**
     * Returns the request body content.
     *
     * @param bool $asResource If true, a resource will be returned
     *
     * @return string|resource The request body content or a resource to read the body stream
     *
     * @throws \LogicException
     */
    public function getContent($asResource = false)
    {
        $currentContentIsResource = \is_resource($this->content);

        if (true === $asResource) {
            if ($currentContentIsResource) {
                rewind($this->content);

                return $this->content;
            }

            // Content passed in parameter (test)
            if (\is_string($this->content)) {
                $resource = fopen('php://temp', 'r+');
                fwrite($resource, $this->content);
                rewind($resource);

                return $resource;
            }

            $this->content = false;

            return fopen('php://input', 'rb');
        }

        if ($currentContentIsResource) {
            rewind($this->content);

            return stream_get_contents($this->content);
        }

        if (null === $this->content || false === $this->content) {
            $this->content = file_get_contents('php://input');
        }

        return $this->content;
    }

    /**
     * Gets the Etags.
     *
     * @return array The entity tags
     */
    public function getETags()
    {
        return preg_split('/\s*,\s*/', $this->headers->get('if_none_match'), null, \PREG_SPLIT_NO_EMPTY);
    }

    /**
     * @return bool
     */
    public function isNoCache()
    {
        return $this->headers->hasCacheControlDirective('no-cache') || 'no-cache' == $this->headers->get('Pragma');
    }

    /**
     * Gets the preferred format for the response by inspecting, in the following order:
     *   * the request format set using setRequestFormat
     *   * the values of the Accept HTTP header.
     *
     * Note that if you use this method, you should send the "Vary: Accept" header
     * in the response to prevent any issues with intermediary HTTP caches.
     */
    public function getPreferredFormat(?string $default = 'html'): ?string
    {
        if (null !== $this->preferredFormat || null !== $this->preferredFormat = $this->getRequestFormat(null)) {
            return $this->preferredFormat;
        }

        foreach ($this->getAcceptableContentTypes() as $mimeType) {
            if ($this->preferredFormat = $this->getFormat($mimeType)) {
                return $this->preferredFormat;
            }
        }

        return $default;
    }

    /**
     * Returns the preferred language.
     *
     * @param string[] $locales An array of ordered available locales
     *
     * @return string|null The preferred locale
     */
    public function getPreferredLanguage(array $locales = null)
    {
        $preferredLanguages = $this->getLanguages();

        if (empty($locales)) {
            return isset($preferredLanguages[0]) ? $preferredLanguages[0] : null;
        }

        if (!$preferredLanguages) {
            return $locales[0];
        }

        $extendedPreferredLanguages = [];
        foreach ($preferredLanguages as $language) {
            $extendedPreferredLanguages[] = $language;
            if (false !== $position = strpos($language, '_')) {
                $superLanguage = substr($language, 0, $position);
                if (!\in_array($superLanguage, $preferredLanguages)) {
                    $extendedPreferredLanguages[] = $superLanguage;
                }
            }
        }

        $preferredLanguages = array_values(array_intersect($extendedPreferredLanguages, $locales));

        return isset($preferredLanguages[0]) ? $preferredLanguages[0] : $locales[0];
    }

    /**
     * Gets a list of languages acceptable by the client browser.
     *
     * @return array Languages ordered in the user browser preferences
     */
    public function getLanguages()
    {
        if (null !== $this->languages) {
            return $this->languages;
        }

        $languages = AcceptHeader::fromString($this->headers->get('Accept-Language'))->all();
        $this->languages = [];
        foreach ($languages as $lang => $acceptHeaderItem) {
            if (false !== strpos($lang, '-')) {
                $codes = explode('-', $lang);
                if ('i' === $codes[0]) {
                    // Language not listed in ISO 639 that are not variants
                    // of any listed language, which can be registered with the
                    // i-prefix, such as i-cherokee
                    if (\count($codes) > 1) {
                        $lang = $codes[1];
                    }
                } else {
                    for ($i = 0, $max = \count($codes); $i < $max; ++$i) {
                        if (0 === $i) {
                            $lang = strtolower($codes[0]);
                        } else {
                            $lang .= '_'.strtoupper($codes[$i]);
                        }
                    }
                }
            }

            $this->languages[] = $lang;
        }

        return $this->languages;
    }

    /**
     * Gets a list of charsets acceptable by the client browser.
     *
     * @return array List of charsets in preferable order
     */
    public function getCharsets()
    {
        if (null !== $this->charsets) {
            return $this->charsets;
        }

        return $this->charsets = array_keys(AcceptHeader::fromString($this->headers->get('Accept-Charset'))->all());
    }

    /**
     * Gets a list of encodings acceptable by the client browser.
     *
     * @return array List of encodings in preferable order
     */
    public function getEncodings()
    {
        if (null !== $this->encodings) {
            return $this->encodings;
        }

        return $this->encodings = array_keys(AcceptHeader::fromString($this->headers->get('Accept-Encoding'))->all());
    }

    /**
     * Gets a list of content types acceptable by the client browser.
     *
     * @return array List of content types in preferable order
     */
    public function getAcceptableContentTypes()
    {
        if (null !== $this->acceptableContentTypes) {
            return $this->acceptableContentTypes;
        }

        return $this->acceptableContentTypes = array_keys(AcceptHeader::fromString($this->headers->get('Accept'))->all());
    }

    /**
     * Returns true if the request is a XMLHttpRequest.
     *
     * It works if your JavaScript library sets an X-Requested-With HTTP header.
     * It is known to work with common JavaScript frameworks:
     *
     * @see https://wikipedia.org/wiki/List_of_Ajax_frameworks#JavaScript
     *
     * @return bool true if the request is an XMLHttpRequest, false otherwise
     */
    public function isXmlHttpRequest()
    {
        return 'XMLHttpRequest' == $this->headers->get('X-Requested-With');
    }

    /*
     * The following methods are derived from code of the Zend Framework (1.10dev - 2010-01-24)
     *
     * Code subject to the new BSD license (https://framework.zend.com/license).
     *
     * Copyright (c) 2005-2010 Zend Technologies USA Inc. (https://www.zend.com/)
     */

    protected function prepareRequestUri()
    {
        $requestUri = '';

        if ('1' == $this->server->get('IIS_WasUrlRewritten') && '' != $this->server->get('UNENCODED_URL')) {
            // IIS7 with URL Rewrite: make sure we get the unencoded URL (double slash problem)
            $requestUri = $this->server->get('UNENCODED_URL');
            $this->server->remove('UNENCODED_URL');
            $this->server->remove('IIS_WasUrlRewritten');
        } elseif ($this->server->has('REQUEST_URI')) {
            $requestUri = $this->server->get('REQUEST_URI');

            if ('' !== $requestUri && '/' === $requestUri[0]) {
                // To only use path and query remove the fragment.
                if (false !== $pos = strpos($requestUri, '#')) {
                    $requestUri = substr($requestUri, 0, $pos);
                }
            } else {
                // HTTP proxy reqs setup request URI with scheme and host [and port] + the URL path,
                // only use URL path.
                $uriComponents = parse_url($requestUri);

                if (isset($uriComponents['path'])) {
                    $requestUri = $uriComponents['path'];
                }

                if (isset($uriComponents['query'])) {
                    $requestUri .= '?'.$uriComponents['query'];
                }
            }
        } elseif ($this->server->has('ORIG_PATH_INFO')) {
            // IIS 5.0, PHP as CGI
            $requestUri = $this->server->get('ORIG_PATH_INFO');
            if ('' != $this->server->get('QUERY_STRING')) {
                $requestUri .= '?'.$this->server->get('QUERY_STRING');
            }
            $this->server->remove('ORIG_PATH_INFO');
        }

        // normalize the request URI to ease creating sub-requests from this request
        $this->server->set('REQUEST_URI', $requestUri);

        return $requestUri;
    }

    /**
     * Prepares the base URL.
     *
     * @return string
     */
    protected function prepareBaseUrl()
    {
        $filename = basename($this->server->get('SCRIPT_FILENAME'));

        if (basename($this->server->get('SCRIPT_NAME')) === $filename) {
            $baseUrl = $this->server->get('SCRIPT_NAME');
        } elseif (basename($this->server->get('PHP_SELF')) === $filename) {
            $baseUrl = $this->server->get('PHP_SELF');
        } elseif (basename($this->server->get('ORIG_SCRIPT_NAME')) === $filename) {
            $baseUrl = $this->server->get('ORIG_SCRIPT_NAME'); // 1and1 shared hosting compatibility
        } else {
            // Backtrack up the script_filename to find the portion matching
            // php_self
            $path = $this->server->get('PHP_SELF', '');
            $file = $this->server->get('SCRIPT_FILENAME', '');
            $segs = explode('/', trim($file, '/'));
            $segs = array_reverse($segs);
            $index = 0;
            $last = \count($segs);
            $baseUrl = '';
            do {
                $seg = $segs[$index];
                $baseUrl = '/'.$seg.$baseUrl;
                ++$index;
            } while ($last > $index && (false !== $pos = strpos($path, $baseUrl)) && 0 != $pos);
        }

        // Does the baseUrl have anything in common with the request_uri?
        $requestUri = $this->getRequestUri();
        if ('' !== $requestUri && '/' !== $requestUri[0]) {
            $requestUri = '/'.$requestUri;
        }

        if ($baseUrl && null !== $prefix = $this->getUrlencodedPrefix($requestUri, $baseUrl)) {
            // full $baseUrl matches
            return $prefix;
        }

        if ($baseUrl && null !== $prefix = $this->getUrlencodedPrefix($requestUri, rtrim(\dirname($baseUrl), '/'.\DIRECTORY_SEPARATOR).'/')) {
            // directory portion of $baseUrl matches
            return rtrim($prefix, '/'.\DIRECTORY_SEPARATOR);
        }

        $truncatedRequestUri = $requestUri;
        if (false !== $pos = strpos($requestUri, '?')) {
            $truncatedRequestUri = substr($requestUri, 0, $pos);
        }

        $basename = basename($baseUrl);
        if (empty($basename) || !strpos(rawurldecode($truncatedRequestUri), $basename)) {
            // no match whatsoever; set it blank
            return '';
        }

        // If using mod_rewrite or ISAPI_Rewrite strip the script filename
        // out of baseUrl. $pos !== 0 makes sure it is not matching a value
        // from PATH_INFO or QUERY_STRING
        if (\strlen($requestUri) >= \strlen($baseUrl) && (false !== $pos = strpos($requestUri, $baseUrl)) && 0 !== $pos) {
            $baseUrl = substr($requestUri, 0, $pos + \strlen($baseUrl));
        }

        return rtrim($baseUrl, '/'.\DIRECTORY_SEPARATOR);
    }

    /**
     * Prepares the base path.
     *
     * @return string base path
     */
    protected function prepareBasePath()
    {
        $baseUrl = $this->getBaseUrl();
        if (empty($baseUrl)) {
            return '';
        }

        $filename = basename($this->server->get('SCRIPT_FILENAME'));
        if (basename($baseUrl) === $filename) {
            $basePath = \dirname($baseUrl);
        } else {
            $basePath = $baseUrl;
        }

        if ('\\' === \DIRECTORY_SEPARATOR) {
            $basePath = str_replace('\\', '/', $basePath);
        }

        return rtrim($basePath, '/');
    }

    /**
     * Prepares the path info.
     *
     * @return string path info
     */
    protected function preparePathInfo()
    {
        if (null === ($requestUri = $this->getRequestUri())) {
            return '/';
        }

        // Remove the query string from REQUEST_URI
        if (false !== $pos = strpos($requestUri, '?')) {
            $requestUri = substr($requestUri, 0, $pos);
        }
        if ('' !== $requestUri && '/' !== $requestUri[0]) {
            $requestUri = '/'.$requestUri;
        }

        if (null === ($baseUrl = $this->getBaseUrl())) {
            return $requestUri;
        }

        $pathInfo = substr($requestUri, \strlen($baseUrl));
        if (false === $pathInfo || '' === $pathInfo) {
            // If substr() returns false then PATH_INFO is set to an empty string
            return '/';
        }

        return (string) $pathInfo;
    }

    /**
     * Initializes HTTP request formats.
     */
    protected static function initializeFormats()
    {
        static::$formats = [
            'html' => ['text/html', 'application/xhtml+xml'],
            'txt' => ['text/plain'],
            'js' => ['application/javascript', 'application/x-javascript', 'text/javascript'],
            'css' => ['text/css'],
            'json' => ['application/json', 'application/x-json'],
            'jsonld' => ['application/ld+json'],
            'xml' => ['text/xml', 'application/xml', 'application/x-xml'],
            'rdf' => ['application/rdf+xml'],
            'atom' => ['application/atom+xml'],
            'rss' => ['application/rss+xml'],
            'form' => ['application/x-www-form-urlencoded'],
        ];
    }

    private function setPhpDefaultLocale(string $locale): void
    {
        // if either the class Locale doesn't exist, or an exception is thrown when
        // setting the default locale, the intl module is not installed, and
        // the call can be ignored:
        try {
            if (class_exists('Locale', false)) {
                \Locale::setDefault($locale);
            }
        } catch (\Exception $e) {
        }
    }

    /**
     * Returns the prefix as encoded in the string when the string starts with
     * the given prefix, null otherwise.
     */
    private function getUrlencodedPrefix(string $string, string $prefix): ?string
    {
        if (0 !== strpos(rawurldecode($string), $prefix)) {
            return null;
        }

        $len = \strlen($prefix);

        if (preg_match(sprintf('#^(%%[[:xdigit:]]{2}|.){%d}#', $len), $string, $match)) {
            return $match[0];
        }

        return null;
    }

    private static function createRequestFromFactory(array $query = [], array $request = [], array $attributes = [], array $cookies = [], array $files = [], array $server = [], $content = null): self
    {
        if (self::$requestFactory) {
            $request = (self::$requestFactory)($query, $request, $attributes, $cookies, $files, $server, $content);

            if (!$request instanceof self) {
                throw new \LogicException('The Request factory must return an instance of Symfony\Component\HttpFoundation\Request.');
            }

            return $request;
        }

        return new static($query, $request, $attributes, $cookies, $files, $server, $content);
    }

    /**
     * Indicates whether this request originated from a trusted proxy.
     *
     * This can be useful to determine whether or not to trust the
     * contents of a proxy-specific header.
     *
     * @return bool true if the request came from a trusted proxy, false otherwise
     */
    public function isFromTrustedProxy()
    {
        return self::$trustedProxies && IpUtils::checkIp($this->server->get('REMOTE_ADDR'), self::$trustedProxies);
    }

    private function getTrustedValues(int $type, string $ip = null): array
    {
        $clientValues = [];
        $forwardedValues = [];

        if ((self::$trustedHeaderSet & $type) && $this->headers->has(self::$trustedHeaders[$type])) {
            foreach (explode(',', $this->headers->get(self::$trustedHeaders[$type])) as $v) {
                $clientValues[] = (self::HEADER_X_FORWARDED_PORT === $type ? '0.0.0.0:' : '').trim($v);
            }
        }

        if ((self::$trustedHeaderSet & self::HEADER_FORWARDED) && $this->headers->has(self::$trustedHeaders[self::HEADER_FORWARDED])) {
            $forwarded = $this->headers->get(self::$trustedHeaders[self::HEADER_FORWARDED]);
            $parts = HeaderUtils::split($forwarded, ',;=');
            $forwardedValues = [];
            $param = self::$forwardedParams[$type];
            foreach ($parts as $subParts) {
                if (null === $v = HeaderUtils::combine($subParts)[$param] ?? null) {
                    continue;
                }
                if (self::HEADER_X_FORWARDED_PORT === $type) {
                    if (']' === substr($v, -1) || false === $v = strrchr($v, ':')) {
                        $v = $this->isSecure() ? ':443' : ':80';
                    }
                    $v = '0.0.0.0'.$v;
                }
                $forwardedValues[] = $v;
            }
        }

        if (null !== $ip) {
            $clientValues = $this->normalizeAndFilterClientIps($clientValues, $ip);
            $forwardedValues = $this->normalizeAndFilterClientIps($forwardedValues, $ip);
        }

        if ($forwardedValues === $clientValues || !$clientValues) {
            return $forwardedValues;
        }

        if (!$forwardedValues) {
            return $clientValues;
        }

        if (!$this->isForwardedValid) {
            return null !== $ip ? ['0.0.0.0', $ip] : [];
        }
        $this->isForwardedValid = false;

        throw new ConflictingHeadersException(sprintf('The request has both a trusted "%s" header and a trusted "%s" header, conflicting with each other. You should either configure your proxy to remove one of them, or configure your project to distrust the offending one.', self::$trustedHeaders[self::HEADER_FORWARDED], self::$trustedHeaders[$type]));
    }

    private function normalizeAndFilterClientIps(array $clientIps, string $ip): array
    {
        if (!$clientIps) {
            return [];
        }
        $clientIps[] = $ip; // Complete the IP chain with the IP the request actually came from
        $firstTrustedIp = null;

        foreach ($clientIps as $key => $clientIp) {
            if (strpos($clientIp, '.')) {
                // Strip :port from IPv4 addresses. This is allowed in Forwarded
                // and may occur in X-Forwarded-For.
                $i = strpos($clientIp, ':');
                if ($i) {
                    $clientIps[$key] = $clientIp = substr($clientIp, 0, $i);
                }
            } elseif (0 === strpos($clientIp, '[')) {
                // Strip brackets and :port from IPv6 addresses.
                $i = strpos($clientIp, ']', 1);
                $clientIps[$key] = $clientIp = substr($clientIp, 1, $i - 1);
            }

            if (!filter_var($clientIp, \FILTER_VALIDATE_IP)) {
                unset($clientIps[$key]);

                continue;
            }

            if (IpUtils::checkIp($clientIp, self::$trustedProxies)) {
                unset($clientIps[$key]);

                // Fallback to this when the client IP falls into the range of trusted proxies
                if (null === $firstTrustedIp) {
                    $firstTrustedIp = $clientIp;
                }
            }
        }

        // Now the IP chain contains only untrusted proxies and the client IP
        return $clientIps ? array_reverse($clientIps) : [$firstTrustedIp];
    }
}<|MERGE_RESOLUTION|>--- conflicted
+++ resolved
@@ -582,23 +582,12 @@
      */
     public static function setTrustedProxies(array $proxies, int $trustedHeaderSet)
     {
-<<<<<<< HEAD
         self::$trustedProxies = array_reduce($proxies, function ($proxies, $proxy) {
             if ('REMOTE_ADDR' !== $proxy) {
                 $proxies[] = $proxy;
             } elseif (isset($_SERVER['REMOTE_ADDR'])) {
                 $proxies[] = $_SERVER['REMOTE_ADDR'];
             }
-=======
-        self::$trustedProxies = $proxies;
-
-        if (2 > \func_num_args()) {
-            @trigger_error(sprintf('The %s() method expects a bit field of Request::HEADER_* as second argument since Symfony 3.3. Defining it will be required in 4.0. ', __METHOD__), \E_USER_DEPRECATED);
-
-            return;
-        }
-        $trustedHeaderSet = (int) func_get_arg(1);
->>>>>>> 4351a706
 
             return $proxies;
         }, []);
@@ -652,81 +641,6 @@
     }
 
     /**
-<<<<<<< HEAD
-=======
-     * Sets the name for trusted headers.
-     *
-     * The following header keys are supported:
-     *
-     *  * Request::HEADER_CLIENT_IP:    defaults to X-Forwarded-For   (see getClientIp())
-     *  * Request::HEADER_CLIENT_HOST:  defaults to X-Forwarded-Host  (see getHost())
-     *  * Request::HEADER_CLIENT_PORT:  defaults to X-Forwarded-Port  (see getPort())
-     *  * Request::HEADER_CLIENT_PROTO: defaults to X-Forwarded-Proto (see getScheme() and isSecure())
-     *  * Request::HEADER_FORWARDED:    defaults to Forwarded         (see RFC 7239)
-     *
-     * Setting an empty value allows to disable the trusted header for the given key.
-     *
-     * @param string $key   The header key
-     * @param string $value The header name
-     *
-     * @throws \InvalidArgumentException
-     *
-     * @deprecated since version 3.3, to be removed in 4.0. Use the $trustedHeaderSet argument of the Request::setTrustedProxies() method instead.
-     */
-    public static function setTrustedHeaderName($key, $value)
-    {
-        @trigger_error(sprintf('The "%s()" method is deprecated since Symfony 3.3 and will be removed in 4.0. Use the $trustedHeaderSet argument of the Request::setTrustedProxies() method instead.', __METHOD__), \E_USER_DEPRECATED);
-
-        if ('forwarded' === $key) {
-            $key = self::HEADER_FORWARDED;
-        } elseif ('client_ip' === $key) {
-            $key = self::HEADER_CLIENT_IP;
-        } elseif ('client_host' === $key) {
-            $key = self::HEADER_CLIENT_HOST;
-        } elseif ('client_proto' === $key) {
-            $key = self::HEADER_CLIENT_PROTO;
-        } elseif ('client_port' === $key) {
-            $key = self::HEADER_CLIENT_PORT;
-        } elseif (!\array_key_exists($key, self::$trustedHeaders)) {
-            throw new \InvalidArgumentException(sprintf('Unable to set the trusted header name for key "%s".', $key));
-        }
-
-        self::$trustedHeaders[$key] = $value;
-
-        if (null !== $value) {
-            self::$trustedHeaderNames[$key] = $value;
-            self::$trustedHeaderSet |= $key;
-        } else {
-            self::$trustedHeaderSet &= ~$key;
-        }
-    }
-
-    /**
-     * Gets the trusted proxy header name.
-     *
-     * @param string $key The header key
-     *
-     * @return string The header name
-     *
-     * @throws \InvalidArgumentException
-     *
-     * @deprecated since version 3.3, to be removed in 4.0. Use the Request::getTrustedHeaderSet() method instead.
-     */
-    public static function getTrustedHeaderName($key)
-    {
-        if (2 > \func_num_args() || func_get_arg(1)) {
-            @trigger_error(sprintf('The "%s()" method is deprecated since Symfony 3.3 and will be removed in 4.0. Use the Request::getTrustedHeaderSet() method instead.', __METHOD__), \E_USER_DEPRECATED);
-        }
-
-        if (!\array_key_exists($key, self::$trustedHeaders)) {
-            throw new \InvalidArgumentException(sprintf('Unable to get the trusted header name for key "%s".', $key));
-        }
-
-        return self::$trustedHeaders[$key];
-    }
-
-    /**
->>>>>>> 4351a706
      * Normalizes a query string.
      *
      * It builds a normalized query string, where keys/value pairs are alphabetized,
@@ -742,36 +656,10 @@
             return '';
         }
 
-<<<<<<< HEAD
         parse_str($qs, $qs);
         ksort($qs);
-=======
-        $parts = [];
-        $order = [];
-
-        foreach (explode('&', $qs) as $param) {
-            if ('' === $param || '=' === $param[0]) {
-                // Ignore useless delimiters, e.g. "x=y&".
-                // Also ignore pairs with empty key, even if there was a value, e.g. "=value", as such nameless values cannot be retrieved anyway.
-                // PHP also does not include them when building _GET.
-                continue;
-            }
-
-            $keyValuePair = explode('=', $param, 2);
-
-            // GET parameters, that are submitted from a HTML form, encode spaces as "+" by default (as defined in enctype application/x-www-form-urlencoded).
-            // PHP also converts "+" to spaces when filling the global _GET or when using the function parse_str. This is why we use urldecode and then normalize to
-            // RFC 3986 with rawurlencode.
-            $parts[] = isset($keyValuePair[1]) ?
-                rawurlencode(urldecode($keyValuePair[0])).'='.rawurlencode(urldecode($keyValuePair[1])) :
-                rawurlencode(urldecode($keyValuePair[0]));
-            $order[] = urldecode($keyValuePair[0]);
-        }
-
-        array_multisort($order, \SORT_ASC, $parts);
->>>>>>> 4351a706
-
-        return http_build_query($qs, '', '&', PHP_QUERY_RFC3986);
+
+        return http_build_query($qs, '', '&', \PHP_QUERY_RFC3986);
     }
 
     /**
@@ -844,7 +732,7 @@
         }
 
         if (null === $session) {
-            @trigger_error(sprintf('Calling "%s()" when no session has been set is deprecated since Symfony 4.1 and will throw an exception in 5.0. Use "hasSession()" instead.', __METHOD__), E_USER_DEPRECATED);
+            @trigger_error(sprintf('Calling "%s()" when no session has been set is deprecated since Symfony 4.1 and will throw an exception in 5.0. Use "hasSession()" instead.', __METHOD__), \E_USER_DEPRECATED);
             // throw new \BadMethodCallException('Session has not been set.');
         }
 
@@ -1580,17 +1468,8 @@
      */
     public function isMethodSafe()
     {
-<<<<<<< HEAD
         if (\func_num_args() > 0) {
-            @trigger_error(sprintf('Passing arguments to "%s()" has been deprecated since Symfony 4.4; use "%s::isMethodCacheable()" to check if the method is cacheable instead.', __METHOD__, __CLASS__), E_USER_DEPRECATED);
-=======
-        if (!\func_num_args() || func_get_arg(0)) {
-            // This deprecation should be turned into a BadMethodCallException in 4.0 (without adding the argument in the signature)
-            // then setting $andCacheable to false should be deprecated in 4.1
-            @trigger_error('Checking only for cacheable HTTP methods with Symfony\Component\HttpFoundation\Request::isMethodSafe() is deprecated since Symfony 3.2 and will throw an exception in 4.0. Disable checking only for cacheable methods by calling the method with `false` as first argument or use the Request::isMethodCacheable() instead.', \E_USER_DEPRECATED);
-
-            return \in_array($this->getMethod(), ['GET', 'HEAD']);
->>>>>>> 4351a706
+            @trigger_error(sprintf('Passing arguments to "%s()" has been deprecated since Symfony 4.4; use "%s::isMethodCacheable()" to check if the method is cacheable instead.', __METHOD__, __CLASS__), \E_USER_DEPRECATED);
         }
 
         return \in_array($this->getMethod(), ['GET', 'HEAD', 'OPTIONS', 'TRACE']);
