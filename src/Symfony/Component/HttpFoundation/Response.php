<?php

/*
 * This file is part of the Symfony package.
 *
 * (c) Fabien Potencier <fabien@symfony.com>
 *
 * For the full copyright and license information, please view the LICENSE
 * file that was distributed with this source code.
 */

namespace Symfony\Component\HttpFoundation;

/**
 * Response represents an HTTP response.
 *
 * @author Fabien Potencier <fabien@symfony.com>
 */
class Response
{
    const HTTP_CONTINUE = 100;
    const HTTP_SWITCHING_PROTOCOLS = 101;
    const HTTP_PROCESSING = 102;            // RFC2518
    const HTTP_EARLY_HINTS = 103;           // RFC8297
    const HTTP_OK = 200;
    const HTTP_CREATED = 201;
    const HTTP_ACCEPTED = 202;
    const HTTP_NON_AUTHORITATIVE_INFORMATION = 203;
    const HTTP_NO_CONTENT = 204;
    const HTTP_RESET_CONTENT = 205;
    const HTTP_PARTIAL_CONTENT = 206;
    const HTTP_MULTI_STATUS = 207;          // RFC4918
    const HTTP_ALREADY_REPORTED = 208;      // RFC5842
    const HTTP_IM_USED = 226;               // RFC3229
    const HTTP_MULTIPLE_CHOICES = 300;
    const HTTP_MOVED_PERMANENTLY = 301;
    const HTTP_FOUND = 302;
    const HTTP_SEE_OTHER = 303;
    const HTTP_NOT_MODIFIED = 304;
    const HTTP_USE_PROXY = 305;
    const HTTP_RESERVED = 306;
    const HTTP_TEMPORARY_REDIRECT = 307;
    const HTTP_PERMANENTLY_REDIRECT = 308;  // RFC7238
    const HTTP_BAD_REQUEST = 400;
    const HTTP_UNAUTHORIZED = 401;
    const HTTP_PAYMENT_REQUIRED = 402;
    const HTTP_FORBIDDEN = 403;
    const HTTP_NOT_FOUND = 404;
    const HTTP_METHOD_NOT_ALLOWED = 405;
    const HTTP_NOT_ACCEPTABLE = 406;
    const HTTP_PROXY_AUTHENTICATION_REQUIRED = 407;
    const HTTP_REQUEST_TIMEOUT = 408;
    const HTTP_CONFLICT = 409;
    const HTTP_GONE = 410;
    const HTTP_LENGTH_REQUIRED = 411;
    const HTTP_PRECONDITION_FAILED = 412;
    const HTTP_REQUEST_ENTITY_TOO_LARGE = 413;
    const HTTP_REQUEST_URI_TOO_LONG = 414;
    const HTTP_UNSUPPORTED_MEDIA_TYPE = 415;
    const HTTP_REQUESTED_RANGE_NOT_SATISFIABLE = 416;
    const HTTP_EXPECTATION_FAILED = 417;
    const HTTP_I_AM_A_TEAPOT = 418;                                               // RFC2324
    const HTTP_MISDIRECTED_REQUEST = 421;                                         // RFC7540
    const HTTP_UNPROCESSABLE_ENTITY = 422;                                        // RFC4918
    const HTTP_LOCKED = 423;                                                      // RFC4918
    const HTTP_FAILED_DEPENDENCY = 424;                                           // RFC4918

    /**
     * @deprecated
     */
    const HTTP_RESERVED_FOR_WEBDAV_ADVANCED_COLLECTIONS_EXPIRED_PROPOSAL = 425;   // RFC2817
    const HTTP_TOO_EARLY = 425;                                                   // RFC-ietf-httpbis-replay-04
    const HTTP_UPGRADE_REQUIRED = 426;                                            // RFC2817
    const HTTP_PRECONDITION_REQUIRED = 428;                                       // RFC6585
    const HTTP_TOO_MANY_REQUESTS = 429;                                           // RFC6585
    const HTTP_REQUEST_HEADER_FIELDS_TOO_LARGE = 431;                             // RFC6585
    const HTTP_UNAVAILABLE_FOR_LEGAL_REASONS = 451;
    const HTTP_INTERNAL_SERVER_ERROR = 500;
    const HTTP_NOT_IMPLEMENTED = 501;
    const HTTP_BAD_GATEWAY = 502;
    const HTTP_SERVICE_UNAVAILABLE = 503;
    const HTTP_GATEWAY_TIMEOUT = 504;
    const HTTP_VERSION_NOT_SUPPORTED = 505;
    const HTTP_VARIANT_ALSO_NEGOTIATES_EXPERIMENTAL = 506;                        // RFC2295
    const HTTP_INSUFFICIENT_STORAGE = 507;                                        // RFC4918
    const HTTP_LOOP_DETECTED = 508;                                               // RFC5842
    const HTTP_NOT_EXTENDED = 510;                                                // RFC2774
    const HTTP_NETWORK_AUTHENTICATION_REQUIRED = 511;                             // RFC6585

    /**
     * @var \Symfony\Component\HttpFoundation\ResponseHeaderBag
     */
    public $headers;

    /**
     * @var string
     */
    protected $content;

    /**
     * @var string
     */
    protected $version;

    /**
     * @var int
     */
    protected $statusCode;

    /**
     * @var string
     */
    protected $statusText;

    /**
     * @var string
     */
    protected $charset;

    /**
     * Status codes translation table.
     *
     * The list of codes is complete according to the
     * {@link http://www.iana.org/assignments/http-status-codes/ Hypertext Transfer Protocol (HTTP) Status Code Registry}
     * (last updated 2016-03-01).
     *
     * Unless otherwise noted, the status code is defined in RFC2616.
     *
     * @var array
     */
    public static $statusTexts = array(
        100 => 'Continue',
        101 => 'Switching Protocols',
        102 => 'Processing',            // RFC2518
        103 => 'Early Hints',
        200 => 'OK',
        201 => 'Created',
        202 => 'Accepted',
        203 => 'Non-Authoritative Information',
        204 => 'No Content',
        205 => 'Reset Content',
        206 => 'Partial Content',
        207 => 'Multi-Status',          // RFC4918
        208 => 'Already Reported',      // RFC5842
        226 => 'IM Used',               // RFC3229
        300 => 'Multiple Choices',
        301 => 'Moved Permanently',
        302 => 'Found',
        303 => 'See Other',
        304 => 'Not Modified',
        305 => 'Use Proxy',
        307 => 'Temporary Redirect',
        308 => 'Permanent Redirect',    // RFC7238
        400 => 'Bad Request',
        401 => 'Unauthorized',
        402 => 'Payment Required',
        403 => 'Forbidden',
        404 => 'Not Found',
        405 => 'Method Not Allowed',
        406 => 'Not Acceptable',
        407 => 'Proxy Authentication Required',
        408 => 'Request Timeout',
        409 => 'Conflict',
        410 => 'Gone',
        411 => 'Length Required',
        412 => 'Precondition Failed',
        413 => 'Payload Too Large',
        414 => 'URI Too Long',
        415 => 'Unsupported Media Type',
        416 => 'Range Not Satisfiable',
        417 => 'Expectation Failed',
        418 => 'I\'m a teapot',                                               // RFC2324
        421 => 'Misdirected Request',                                         // RFC7540
        422 => 'Unprocessable Entity',                                        // RFC4918
        423 => 'Locked',                                                      // RFC4918
        424 => 'Failed Dependency',                                           // RFC4918
        425 => 'Too Early',                                                   // RFC-ietf-httpbis-replay-04
        426 => 'Upgrade Required',                                            // RFC2817
        428 => 'Precondition Required',                                       // RFC6585
        429 => 'Too Many Requests',                                           // RFC6585
        431 => 'Request Header Fields Too Large',                             // RFC6585
        451 => 'Unavailable For Legal Reasons',                               // RFC7725
        500 => 'Internal Server Error',
        501 => 'Not Implemented',
        502 => 'Bad Gateway',
        503 => 'Service Unavailable',
        504 => 'Gateway Timeout',
        505 => 'HTTP Version Not Supported',
        506 => 'Variant Also Negotiates',                                     // RFC2295
        507 => 'Insufficient Storage',                                        // RFC4918
        508 => 'Loop Detected',                                               // RFC5842
        510 => 'Not Extended',                                                // RFC2774
        511 => 'Network Authentication Required',                             // RFC6585
    );

    /**
     * @param mixed $content The response content, see setContent()
     * @param int   $status  The response status code
     * @param array $headers An array of response headers
     *
     * @throws \InvalidArgumentException When the HTTP status code is not valid
     */
    public function __construct($content = '', $status = 200, $headers = array())
    {
        $this->headers = new ResponseHeaderBag($headers);
        $this->setContent($content);
        $this->setStatusCode($status);
        $this->setProtocolVersion('1.0');
    }

    /**
     * Factory method for chainability.
     *
     * Example:
     *
     *     return Response::create($body, 200)
     *         ->setSharedMaxAge(300);
     *
     * @param mixed $content The response content, see setContent()
     * @param int   $status  The response status code
     * @param array $headers An array of response headers
     *
     * @return static
     */
    public static function create($content = '', $status = 200, $headers = array())
    {
        return new static($content, $status, $headers);
    }

    /**
     * Returns the Response as an HTTP string.
     *
     * The string representation of the Response is the same as the
     * one that will be sent to the client only if the prepare() method
     * has been called before.
     *
     * @return string The Response as an HTTP string
     *
     * @see prepare()
     */
    public function __toString()
    {
        return
            sprintf('HTTP/%s %s %s', $this->version, $this->statusCode, $this->statusText)."\r\n".
            $this->headers."\r\n".
            $this->getContent();
    }

    /**
     * Clones the current Response instance.
     */
    public function __clone()
    {
        $this->headers = clone $this->headers;
    }

    /**
     * Prepares the Response before it is sent to the client.
     *
     * This method tweaks the Response to ensure that it is
     * compliant with RFC 2616. Most of the changes are based on
     * the Request that is "associated" with this Response.
     *
     * @return $this
     */
    public function prepare(Request $request)
    {
        $headers = $this->headers;

        if ($this->isInformational() || $this->isEmpty()) {
            $this->setContent(null);
            $headers->remove('Content-Type');
            $headers->remove('Content-Length');
        } else {
            // Content-type based on the Request
            if (!$headers->has('Content-Type')) {
                $format = $request->getRequestFormat();
                if (null !== $format && $mimeType = $request->getMimeType($format)) {
                    $headers->set('Content-Type', $mimeType);
                }
            }

            // Fix Content-Type
            $charset = $this->charset ?: 'UTF-8';
            if (!$headers->has('Content-Type')) {
                $headers->set('Content-Type', 'text/html; charset='.$charset);
            } elseif (0 === stripos($headers->get('Content-Type'), 'text/') && false === stripos($headers->get('Content-Type'), 'charset')) {
                // add the charset
                $headers->set('Content-Type', $headers->get('Content-Type').'; charset='.$charset);
            }

            // Fix Content-Length
            if ($headers->has('Transfer-Encoding')) {
                $headers->remove('Content-Length');
            }

            if ($request->isMethod('HEAD')) {
                // cf. RFC2616 14.13
                $length = $headers->get('Content-Length');
                $this->setContent(null);
                if ($length) {
                    $headers->set('Content-Length', $length);
                }
            }
        }

        // Fix protocol
        if ('HTTP/1.0' != $request->server->get('SERVER_PROTOCOL')) {
            $this->setProtocolVersion('1.1');
        }

        // Check if we need to send extra expire info headers
        if ('1.0' == $this->getProtocolVersion() && false !== strpos($this->headers->get('Cache-Control'), 'no-cache')) {
            $this->headers->set('pragma', 'no-cache');
            $this->headers->set('expires', -1);
        }

        $this->ensureIEOverSSLCompatibility($request);

        return $this;
    }

    /**
     * Sends HTTP headers.
     *
     * @return $this
     */
    public function sendHeaders()
    {
        // headers have already been sent by the developer
        if (headers_sent()) {
            return $this;
        }

        // headers
<<<<<<< HEAD
        foreach ($this->headers->allPreserveCaseWithoutCookies() as $name => $values) {
=======
        foreach ($this->headers->allPreserveCase() as $name => $values) {
            $replace = 0 === strcasecmp($name, 'Content-Type');
>>>>>>> 46e3745a
            foreach ($values as $value) {
                header($name.': '.$value, $replace, $this->statusCode);
            }
        }

        // cookies
        foreach ($this->headers->getCookies() as $cookie) {
            header('Set-Cookie: '.$cookie->getName().strstr($cookie, '='), false, $this->statusCode);
        }

        // status
        header(sprintf('HTTP/%s %s %s', $this->version, $this->statusCode, $this->statusText), true, $this->statusCode);

        return $this;
    }

    /**
     * Sends content for the current web response.
     *
     * @return $this
     */
    public function sendContent()
    {
        echo $this->content;

        return $this;
    }

    /**
     * Sends HTTP headers and content.
     *
     * @return $this
     */
    public function send()
    {
        $this->sendHeaders();
        $this->sendContent();

        if (\function_exists('fastcgi_finish_request')) {
            fastcgi_finish_request();
        } elseif (!\in_array(\PHP_SAPI, array('cli', 'phpdbg'), true)) {
            static::closeOutputBuffers(0, true);
        }

        return $this;
    }

    /**
     * Sets the response content.
     *
     * Valid types are strings, numbers, null, and objects that implement a __toString() method.
     *
     * @param mixed $content Content that can be cast to string
     *
     * @return $this
     *
     * @throws \UnexpectedValueException
     */
    public function setContent($content)
    {
        if (null !== $content && !\is_string($content) && !is_numeric($content) && !\is_callable(array($content, '__toString'))) {
            throw new \UnexpectedValueException(sprintf('The Response content must be a string or object implementing __toString(), "%s" given.', \gettype($content)));
        }

        $this->content = (string) $content;

        return $this;
    }

    /**
     * Gets the current response content.
     *
     * @return string Content
     */
    public function getContent()
    {
        return $this->content;
    }

    /**
     * Sets the HTTP protocol version (1.0 or 1.1).
     *
     * @param string $version The HTTP protocol version
     *
     * @return $this
     *
     * @final since version 3.2
     */
    public function setProtocolVersion($version)
    {
        $this->version = $version;

        return $this;
    }

    /**
     * Gets the HTTP protocol version.
     *
     * @return string The HTTP protocol version
     *
     * @final since version 3.2
     */
    public function getProtocolVersion()
    {
        return $this->version;
    }

    /**
     * Sets the response status code.
     *
     * If the status text is null it will be automatically populated for the known
     * status codes and left empty otherwise.
     *
     * @param int   $code HTTP status code
     * @param mixed $text HTTP status text
     *
     * @return $this
     *
     * @throws \InvalidArgumentException When the HTTP status code is not valid
     *
     * @final since version 3.2
     */
    public function setStatusCode($code, $text = null)
    {
        $this->statusCode = $code = (int) $code;
        if ($this->isInvalid()) {
            throw new \InvalidArgumentException(sprintf('The HTTP status code "%s" is not valid.', $code));
        }

        if (null === $text) {
            $this->statusText = isset(self::$statusTexts[$code]) ? self::$statusTexts[$code] : 'unknown status';

            return $this;
        }

        if (false === $text) {
            $this->statusText = '';

            return $this;
        }

        $this->statusText = $text;

        return $this;
    }

    /**
     * Retrieves the status code for the current web response.
     *
     * @return int Status code
     *
     * @final since version 3.2
     */
    public function getStatusCode()
    {
        return $this->statusCode;
    }

    /**
     * Sets the response charset.
     *
     * @param string $charset Character set
     *
     * @return $this
     *
     * @final since version 3.2
     */
    public function setCharset($charset)
    {
        $this->charset = $charset;

        return $this;
    }

    /**
     * Retrieves the response charset.
     *
     * @return string Character set
     *
     * @final since version 3.2
     */
    public function getCharset()
    {
        return $this->charset;
    }

    /**
     * Returns true if the response may safely be kept in a shared (surrogate) cache.
     *
     * Responses marked "private" with an explicit Cache-Control directive are
     * considered uncacheable.
     *
     * Responses with neither a freshness lifetime (Expires, max-age) nor cache
     * validator (Last-Modified, ETag) are considered uncacheable because there is
     * no way to tell when or how to remove them from the cache.
     *
     * Note that RFC 7231 and RFC 7234 possibly allow for a more permissive implementation,
     * for example "status codes that are defined as cacheable by default [...]
     * can be reused by a cache with heuristic expiration unless otherwise indicated"
     * (https://tools.ietf.org/html/rfc7231#section-6.1)
     *
     * @return bool true if the response is worth caching, false otherwise
     *
     * @final since version 3.3
     */
    public function isCacheable()
    {
        if (!\in_array($this->statusCode, array(200, 203, 300, 301, 302, 404, 410))) {
            return false;
        }

        if ($this->headers->hasCacheControlDirective('no-store') || $this->headers->getCacheControlDirective('private')) {
            return false;
        }

        return $this->isValidateable() || $this->isFresh();
    }

    /**
     * Returns true if the response is "fresh".
     *
     * Fresh responses may be served from cache without any interaction with the
     * origin. A response is considered fresh when it includes a Cache-Control/max-age
     * indicator or Expires header and the calculated age is less than the freshness lifetime.
     *
     * @return bool true if the response is fresh, false otherwise
     *
     * @final since version 3.3
     */
    public function isFresh()
    {
        return $this->getTtl() > 0;
    }

    /**
     * Returns true if the response includes headers that can be used to validate
     * the response with the origin server using a conditional GET request.
     *
     * @return bool true if the response is validateable, false otherwise
     *
     * @final since version 3.3
     */
    public function isValidateable()
    {
        return $this->headers->has('Last-Modified') || $this->headers->has('ETag');
    }

    /**
     * Marks the response as "private".
     *
     * It makes the response ineligible for serving other clients.
     *
     * @return $this
     *
     * @final since version 3.2
     */
    public function setPrivate()
    {
        $this->headers->removeCacheControlDirective('public');
        $this->headers->addCacheControlDirective('private');

        return $this;
    }

    /**
     * Marks the response as "public".
     *
     * It makes the response eligible for serving other clients.
     *
     * @return $this
     *
     * @final since version 3.2
     */
    public function setPublic()
    {
        $this->headers->addCacheControlDirective('public');
        $this->headers->removeCacheControlDirective('private');

        return $this;
    }

    /**
     * Marks the response as "immutable".
     *
     * @param bool $immutable enables or disables the immutable directive
     *
     * @return $this
     *
     * @final
     */
    public function setImmutable($immutable = true)
    {
        if ($immutable) {
            $this->headers->addCacheControlDirective('immutable');
        } else {
            $this->headers->removeCacheControlDirective('immutable');
        }

        return $this;
    }

    /**
     * Returns true if the response is marked as "immutable".
     *
     * @return bool returns true if the response is marked as "immutable"; otherwise false
     *
     * @final
     */
    public function isImmutable()
    {
        return $this->headers->hasCacheControlDirective('immutable');
    }

    /**
     * Returns true if the response must be revalidated by caches.
     *
     * This method indicates that the response must not be served stale by a
     * cache in any circumstance without first revalidating with the origin.
     * When present, the TTL of the response should not be overridden to be
     * greater than the value provided by the origin.
     *
     * @return bool true if the response must be revalidated by a cache, false otherwise
     *
     * @final since version 3.3
     */
    public function mustRevalidate()
    {
        return $this->headers->hasCacheControlDirective('must-revalidate') || $this->headers->hasCacheControlDirective('proxy-revalidate');
    }

    /**
     * Returns the Date header as a DateTime instance.
     *
     * @return \DateTime A \DateTime instance
     *
     * @throws \RuntimeException When the header is not parseable
     *
     * @final since version 3.2
     */
    public function getDate()
    {
        return $this->headers->getDate('Date');
    }

    /**
     * Sets the Date header.
     *
     * @return $this
     *
     * @final since version 3.2
     */
    public function setDate(\DateTime $date)
    {
        $date->setTimezone(new \DateTimeZone('UTC'));
        $this->headers->set('Date', $date->format('D, d M Y H:i:s').' GMT');

        return $this;
    }

    /**
     * Returns the age of the response.
     *
     * @return int The age of the response in seconds
     *
     * @final since version 3.2
     */
    public function getAge()
    {
        if (null !== $age = $this->headers->get('Age')) {
            return (int) $age;
        }

        return max(time() - $this->getDate()->format('U'), 0);
    }

    /**
     * Marks the response stale by setting the Age header to be equal to the maximum age of the response.
     *
     * @return $this
     */
    public function expire()
    {
        if ($this->isFresh()) {
            $this->headers->set('Age', $this->getMaxAge());
            $this->headers->remove('Expires');
        }

        return $this;
    }

    /**
     * Returns the value of the Expires header as a DateTime instance.
     *
     * @return \DateTime|null A DateTime instance or null if the header does not exist
     *
     * @final since version 3.2
     */
    public function getExpires()
    {
        try {
            return $this->headers->getDate('Expires');
        } catch (\RuntimeException $e) {
            // according to RFC 2616 invalid date formats (e.g. "0" and "-1") must be treated as in the past
            return \DateTime::createFromFormat(DATE_RFC2822, 'Sat, 01 Jan 00 00:00:00 +0000');
        }
    }

    /**
     * Sets the Expires HTTP header with a DateTime instance.
     *
     * Passing null as value will remove the header.
     *
     * @param \DateTime|null $date A \DateTime instance or null to remove the header
     *
     * @return $this
     *
     * @final since version 3.2
     */
    public function setExpires(\DateTime $date = null)
    {
        if (null === $date) {
            $this->headers->remove('Expires');
        } else {
            $date = clone $date;
            $date->setTimezone(new \DateTimeZone('UTC'));
            $this->headers->set('Expires', $date->format('D, d M Y H:i:s').' GMT');
        }

        return $this;
    }

    /**
     * Returns the number of seconds after the time specified in the response's Date
     * header when the response should no longer be considered fresh.
     *
     * First, it checks for a s-maxage directive, then a max-age directive, and then it falls
     * back on an expires header. It returns null when no maximum age can be established.
     *
     * @return int|null Number of seconds
     *
     * @final since version 3.2
     */
    public function getMaxAge()
    {
        if ($this->headers->hasCacheControlDirective('s-maxage')) {
            return (int) $this->headers->getCacheControlDirective('s-maxage');
        }

        if ($this->headers->hasCacheControlDirective('max-age')) {
            return (int) $this->headers->getCacheControlDirective('max-age');
        }

        if (null !== $this->getExpires()) {
            return $this->getExpires()->format('U') - $this->getDate()->format('U');
        }
    }

    /**
     * Sets the number of seconds after which the response should no longer be considered fresh.
     *
     * This methods sets the Cache-Control max-age directive.
     *
     * @param int $value Number of seconds
     *
     * @return $this
     *
     * @final since version 3.2
     */
    public function setMaxAge($value)
    {
        $this->headers->addCacheControlDirective('max-age', $value);

        return $this;
    }

    /**
     * Sets the number of seconds after which the response should no longer be considered fresh by shared caches.
     *
     * This methods sets the Cache-Control s-maxage directive.
     *
     * @param int $value Number of seconds
     *
     * @return $this
     *
     * @final since version 3.2
     */
    public function setSharedMaxAge($value)
    {
        $this->setPublic();
        $this->headers->addCacheControlDirective('s-maxage', $value);

        return $this;
    }

    /**
     * Returns the response's time-to-live in seconds.
     *
     * It returns null when no freshness information is present in the response.
     *
     * When the responses TTL is <= 0, the response may not be served from cache without first
     * revalidating with the origin.
     *
     * @return int|null The TTL in seconds
     *
     * @final since version 3.2
     */
    public function getTtl()
    {
        if (null !== $maxAge = $this->getMaxAge()) {
            return $maxAge - $this->getAge();
        }
    }

    /**
     * Sets the response's time-to-live for shared caches.
     *
     * This method adjusts the Cache-Control/s-maxage directive.
     *
     * @param int $seconds Number of seconds
     *
     * @return $this
     *
     * @final since version 3.2
     */
    public function setTtl($seconds)
    {
        $this->setSharedMaxAge($this->getAge() + $seconds);

        return $this;
    }

    /**
     * Sets the response's time-to-live for private/client caches.
     *
     * This method adjusts the Cache-Control/max-age directive.
     *
     * @param int $seconds Number of seconds
     *
     * @return $this
     *
     * @final since version 3.2
     */
    public function setClientTtl($seconds)
    {
        $this->setMaxAge($this->getAge() + $seconds);

        return $this;
    }

    /**
     * Returns the Last-Modified HTTP header as a DateTime instance.
     *
     * @return \DateTime|null A DateTime instance or null if the header does not exist
     *
     * @throws \RuntimeException When the HTTP header is not parseable
     *
     * @final since version 3.2
     */
    public function getLastModified()
    {
        return $this->headers->getDate('Last-Modified');
    }

    /**
     * Sets the Last-Modified HTTP header with a DateTime instance.
     *
     * Passing null as value will remove the header.
     *
     * @param \DateTime|null $date A \DateTime instance or null to remove the header
     *
     * @return $this
     *
     * @final since version 3.2
     */
    public function setLastModified(\DateTime $date = null)
    {
        if (null === $date) {
            $this->headers->remove('Last-Modified');
        } else {
            $date = clone $date;
            $date->setTimezone(new \DateTimeZone('UTC'));
            $this->headers->set('Last-Modified', $date->format('D, d M Y H:i:s').' GMT');
        }

        return $this;
    }

    /**
     * Returns the literal value of the ETag HTTP header.
     *
     * @return string|null The ETag HTTP header or null if it does not exist
     *
     * @final since version 3.2
     */
    public function getEtag()
    {
        return $this->headers->get('ETag');
    }

    /**
     * Sets the ETag value.
     *
     * @param string|null $etag The ETag unique identifier or null to remove the header
     * @param bool        $weak Whether you want a weak ETag or not
     *
     * @return $this
     *
     * @final since version 3.2
     */
    public function setEtag($etag = null, $weak = false)
    {
        if (null === $etag) {
            $this->headers->remove('Etag');
        } else {
            if (0 !== strpos($etag, '"')) {
                $etag = '"'.$etag.'"';
            }

            $this->headers->set('ETag', (true === $weak ? 'W/' : '').$etag);
        }

        return $this;
    }

    /**
     * Sets the response's cache headers (validation and/or expiration).
     *
     * Available options are: etag, last_modified, max_age, s_maxage, private, public and immutable.
     *
     * @param array $options An array of cache options
     *
     * @return $this
     *
     * @throws \InvalidArgumentException
     *
     * @final since version 3.3
     */
    public function setCache(array $options)
    {
        if ($diff = array_diff(array_keys($options), array('etag', 'last_modified', 'max_age', 's_maxage', 'private', 'public', 'immutable'))) {
            throw new \InvalidArgumentException(sprintf('Response does not support the following options: "%s".', implode('", "', $diff)));
        }

        if (isset($options['etag'])) {
            $this->setEtag($options['etag']);
        }

        if (isset($options['last_modified'])) {
            $this->setLastModified($options['last_modified']);
        }

        if (isset($options['max_age'])) {
            $this->setMaxAge($options['max_age']);
        }

        if (isset($options['s_maxage'])) {
            $this->setSharedMaxAge($options['s_maxage']);
        }

        if (isset($options['public'])) {
            if ($options['public']) {
                $this->setPublic();
            } else {
                $this->setPrivate();
            }
        }

        if (isset($options['private'])) {
            if ($options['private']) {
                $this->setPrivate();
            } else {
                $this->setPublic();
            }
        }

        if (isset($options['immutable'])) {
            $this->setImmutable((bool) $options['immutable']);
        }

        return $this;
    }

    /**
     * Modifies the response so that it conforms to the rules defined for a 304 status code.
     *
     * This sets the status, removes the body, and discards any headers
     * that MUST NOT be included in 304 responses.
     *
     * @return $this
     *
     * @see http://tools.ietf.org/html/rfc2616#section-10.3.5
     *
     * @final since version 3.3
     */
    public function setNotModified()
    {
        $this->setStatusCode(304);
        $this->setContent(null);

        // remove headers that MUST NOT be included with 304 Not Modified responses
        foreach (array('Allow', 'Content-Encoding', 'Content-Language', 'Content-Length', 'Content-MD5', 'Content-Type', 'Last-Modified') as $header) {
            $this->headers->remove($header);
        }

        return $this;
    }

    /**
     * Returns true if the response includes a Vary header.
     *
     * @return bool true if the response includes a Vary header, false otherwise
     *
     * @final since version 3.2
     */
    public function hasVary()
    {
        return null !== $this->headers->get('Vary');
    }

    /**
     * Returns an array of header names given in the Vary header.
     *
     * @return array An array of Vary names
     *
     * @final since version 3.2
     */
    public function getVary()
    {
        if (!$vary = $this->headers->get('Vary', null, false)) {
            return array();
        }

        $ret = array();
        foreach ($vary as $item) {
            $ret = array_merge($ret, preg_split('/[\s,]+/', $item));
        }

        return $ret;
    }

    /**
     * Sets the Vary header.
     *
     * @param string|array $headers
     * @param bool         $replace Whether to replace the actual value or not (true by default)
     *
     * @return $this
     *
     * @final since version 3.2
     */
    public function setVary($headers, $replace = true)
    {
        $this->headers->set('Vary', $headers, $replace);

        return $this;
    }

    /**
     * Determines if the Response validators (ETag, Last-Modified) match
     * a conditional value specified in the Request.
     *
     * If the Response is not modified, it sets the status code to 304 and
     * removes the actual content by calling the setNotModified() method.
     *
     * @return bool true if the Response validators match the Request, false otherwise
     *
     * @final since version 3.3
     */
    public function isNotModified(Request $request)
    {
        if (!$request->isMethodCacheable()) {
            return false;
        }

        $notModified = false;
        $lastModified = $this->headers->get('Last-Modified');
        $modifiedSince = $request->headers->get('If-Modified-Since');

        if ($etags = $request->getETags()) {
            $notModified = \in_array($this->getEtag(), $etags) || \in_array('*', $etags);
        }

        if ($modifiedSince && $lastModified) {
            $notModified = strtotime($modifiedSince) >= strtotime($lastModified) && (!$etags || $notModified);
        }

        if ($notModified) {
            $this->setNotModified();
        }

        return $notModified;
    }

    /**
     * Is response invalid?
     *
     * @return bool
     *
     * @see http://www.w3.org/Protocols/rfc2616/rfc2616-sec10.html
     *
     * @final since version 3.2
     */
    public function isInvalid()
    {
        return $this->statusCode < 100 || $this->statusCode >= 600;
    }

    /**
     * Is response informative?
     *
     * @return bool
     *
     * @final since version 3.3
     */
    public function isInformational()
    {
        return $this->statusCode >= 100 && $this->statusCode < 200;
    }

    /**
     * Is response successful?
     *
     * @return bool
     *
     * @final since version 3.2
     */
    public function isSuccessful()
    {
        return $this->statusCode >= 200 && $this->statusCode < 300;
    }

    /**
     * Is the response a redirect?
     *
     * @return bool
     *
     * @final since version 3.2
     */
    public function isRedirection()
    {
        return $this->statusCode >= 300 && $this->statusCode < 400;
    }

    /**
     * Is there a client error?
     *
     * @return bool
     *
     * @final since version 3.2
     */
    public function isClientError()
    {
        return $this->statusCode >= 400 && $this->statusCode < 500;
    }

    /**
     * Was there a server side error?
     *
     * @return bool
     *
     * @final since version 3.3
     */
    public function isServerError()
    {
        return $this->statusCode >= 500 && $this->statusCode < 600;
    }

    /**
     * Is the response OK?
     *
     * @return bool
     *
     * @final since version 3.2
     */
    public function isOk()
    {
        return 200 === $this->statusCode;
    }

    /**
     * Is the response forbidden?
     *
     * @return bool
     *
     * @final since version 3.2
     */
    public function isForbidden()
    {
        return 403 === $this->statusCode;
    }

    /**
     * Is the response a not found error?
     *
     * @return bool
     *
     * @final since version 3.2
     */
    public function isNotFound()
    {
        return 404 === $this->statusCode;
    }

    /**
     * Is the response a redirect of some form?
     *
     * @param string $location
     *
     * @return bool
     *
     * @final since version 3.2
     */
    public function isRedirect($location = null)
    {
        return \in_array($this->statusCode, array(201, 301, 302, 303, 307, 308)) && (null === $location ?: $location == $this->headers->get('Location'));
    }

    /**
     * Is the response empty?
     *
     * @return bool
     *
     * @final since version 3.2
     */
    public function isEmpty()
    {
        return \in_array($this->statusCode, array(204, 304));
    }

    /**
     * Cleans or flushes output buffers up to target level.
     *
     * Resulting level can be greater than target level if a non-removable buffer has been encountered.
     *
     * @param int  $targetLevel The target output buffering level
     * @param bool $flush       Whether to flush or clean the buffers
     *
     * @final since version 3.3
     */
    public static function closeOutputBuffers($targetLevel, $flush)
    {
        $status = ob_get_status(true);
        $level = \count($status);
        // PHP_OUTPUT_HANDLER_* are not defined on HHVM 3.3
        $flags = \defined('PHP_OUTPUT_HANDLER_REMOVABLE') ? PHP_OUTPUT_HANDLER_REMOVABLE | ($flush ? PHP_OUTPUT_HANDLER_FLUSHABLE : PHP_OUTPUT_HANDLER_CLEANABLE) : -1;

        while ($level-- > $targetLevel && ($s = $status[$level]) && (!isset($s['del']) ? !isset($s['flags']) || ($s['flags'] & $flags) === $flags : $s['del'])) {
            if ($flush) {
                ob_end_flush();
            } else {
                ob_end_clean();
            }
        }
    }

    /**
     * Checks if we need to remove Cache-Control for SSL encrypted downloads when using IE < 9.
     *
     * @see http://support.microsoft.com/kb/323308
     *
     * @final since version 3.3
     */
    protected function ensureIEOverSSLCompatibility(Request $request)
    {
        if (false !== stripos($this->headers->get('Content-Disposition'), 'attachment') && 1 == preg_match('/MSIE (.*?);/i', $request->server->get('HTTP_USER_AGENT'), $match) && true === $request->isSecure()) {
            if ((int) preg_replace('/(MSIE )(.*?);/', '$2', $match[0]) < 9) {
                $this->headers->remove('Cache-Control');
            }
        }
    }
}<|MERGE_RESOLUTION|>--- conflicted
+++ resolved
@@ -333,12 +333,8 @@
         }
 
         // headers
-<<<<<<< HEAD
         foreach ($this->headers->allPreserveCaseWithoutCookies() as $name => $values) {
-=======
-        foreach ($this->headers->allPreserveCase() as $name => $values) {
             $replace = 0 === strcasecmp($name, 'Content-Type');
->>>>>>> 46e3745a
             foreach ($values as $value) {
                 header($name.': '.$value, $replace, $this->statusCode);
             }
