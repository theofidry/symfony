--- conflicted
+++ resolved
@@ -718,11 +718,7 @@
             return $this->headers->getDate('Expires');
         } catch (\RuntimeException $e) {
             // according to RFC 2616 invalid date formats (e.g. "0" and "-1") must be treated as in the past
-<<<<<<< HEAD
             return \DateTime::createFromFormat('U', time() - 172800);
-=======
-            return \DateTime::createFromFormat(\DATE_RFC2822, 'Sat, 01 Jan 00 00:00:00 +0000');
->>>>>>> 4351a706
         }
     }
 
@@ -1221,12 +1217,7 @@
     {
         $status = ob_get_status(true);
         $level = \count($status);
-<<<<<<< HEAD
-        $flags = PHP_OUTPUT_HANDLER_REMOVABLE | ($flush ? PHP_OUTPUT_HANDLER_FLUSHABLE : PHP_OUTPUT_HANDLER_CLEANABLE);
-=======
-        // PHP_OUTPUT_HANDLER_* are not defined on HHVM 3.3
-        $flags = \defined('PHP_OUTPUT_HANDLER_REMOVABLE') ? \PHP_OUTPUT_HANDLER_REMOVABLE | ($flush ? \PHP_OUTPUT_HANDLER_FLUSHABLE : \PHP_OUTPUT_HANDLER_CLEANABLE) : -1;
->>>>>>> 4351a706
+        $flags = \PHP_OUTPUT_HANDLER_REMOVABLE | ($flush ? \PHP_OUTPUT_HANDLER_FLUSHABLE : \PHP_OUTPUT_HANDLER_CLEANABLE);
 
         while ($level-- > $targetLevel && ($s = $status[$level]) && (!isset($s['del']) ? !isset($s['flags']) || ($s['flags'] & $flags) === $flags : $s['del'])) {
             if ($flush) {
