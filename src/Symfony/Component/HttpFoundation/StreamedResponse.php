<?php

/*
 * This file is part of the Symfony package.
 *
 * (c) Fabien Potencier <fabien@symfony.com>
 *
 * For the full copyright and license information, please view the LICENSE
 * file that was distributed with this source code.
 */

namespace Symfony\Component\HttpFoundation;

/**
 * StreamedResponse represents a streamed HTTP response.
 *
 * A StreamedResponse uses a callback for its content.
 *
 * The callback should use the standard PHP functions like echo
 * to stream the response back to the client. The flush() method
 * can also be used if needed.
 *
 * @see flush()
 *
 * @author Fabien Potencier <fabien@symfony.com>
 */
class StreamedResponse extends Response
{
    protected $callback;
    protected $streamed;

    /**
     * Constructor.
     *
<<<<<<< HEAD
     * @param callable|null $callback A valid PHP callback or null to set it later
     * @param int           $status   The response status code
     * @param array         $headers  An array of response headers
     *
     * @api
=======
     * @param mixed $callback A valid PHP callback
     * @param int   $status   The response status code
     * @param array $headers  An array of response headers
>>>>>>> e1ede46b
     */
    public function __construct($callback = null, $status = 200, $headers = array())
    {
        parent::__construct(null, $status, $headers);

        if (null !== $callback) {
            $this->setCallback($callback);
        }
        $this->streamed = false;
    }

    /**
     * Factory method for chainability.
     *
     * @param callable|null $callback A valid PHP callback or null to set it later
     * @param int           $status   The response status code
     * @param array         $headers  An array of response headers
     *
     * @return StreamedResponse
     */
    public static function create($callback = null, $status = 200, $headers = array())
    {
        return new static($callback, $status, $headers);
    }

    /**
     * Sets the PHP callback associated with this Response.
     *
     * @param callable $callback A valid PHP callback
     *
     * @throws \LogicException
     */
    public function setCallback($callback)
    {
        if (!is_callable($callback)) {
            throw new \LogicException('The Response callback must be a valid PHP callable.');
        }
        $this->callback = $callback;
    }

    /**
     * {@inheritdoc}
     *
     * This method only sends the content once.
     */
    public function sendContent()
    {
        if ($this->streamed) {
            return;
        }

        $this->streamed = true;

        if (null === $this->callback) {
            throw new \LogicException('The Response callback must not be null.');
        }

        call_user_func($this->callback);
    }

    /**
     * {@inheritdoc}
     *
     * @throws \LogicException when the content is not null
     */
    public function setContent($content)
    {
        if (null !== $content) {
            throw new \LogicException('The content cannot be set on a StreamedResponse instance.');
        }
    }

    /**
     * {@inheritdoc}
     *
     * @return false
     */
    public function getContent()
    {
        return false;
    }
}<|MERGE_RESOLUTION|>--- conflicted
+++ resolved
@@ -32,17 +32,9 @@
     /**
      * Constructor.
      *
-<<<<<<< HEAD
      * @param callable|null $callback A valid PHP callback or null to set it later
      * @param int           $status   The response status code
      * @param array         $headers  An array of response headers
-     *
-     * @api
-=======
-     * @param mixed $callback A valid PHP callback
-     * @param int   $status   The response status code
-     * @param array $headers  An array of response headers
->>>>>>> e1ede46b
      */
     public function __construct($callback = null, $status = 200, $headers = array())
     {
