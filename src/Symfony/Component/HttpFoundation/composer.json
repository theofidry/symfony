{
    "name": "symfony/http-foundation",
    "type": "library",
    "description": "Symfony HttpFoundation Component",
    "keywords": [],
    "homepage": "http://symfony.com",
    "license": "MIT",
    "authors": [
        {
            "name": "Fabien Potencier",
            "email": "fabien@symfony.com"
        },
        {
            "name": "Symfony Community",
            "homepage": "http://symfony.com/contributors"
        }
    ],
    "require": {
        "php": ">=5.3.3"
    },
    "autoload": {
<<<<<<< HEAD
        "psr-0": {
            "Symfony\\Component\\HttpFoundation\\": "",
            "SessionHandlerInterface": "Symfony/Component/HttpFoundation/Resources/stubs"
        }
=======
        "psr-0": { "Symfony\\Component\\HttpFoundation": "" },
        "classmap": [ "Resources/stubs" ]
>>>>>>> 92e10a87
    },
    "target-dir": "Symfony/Component/HttpFoundation",
    "minimum-stability": "dev",
    "extra": {
        "branch-alias": {
            "dev-master": "2.2-dev"
        }
    }
}<|MERGE_RESOLUTION|>--- conflicted
+++ resolved
@@ -19,15 +19,8 @@
         "php": ">=5.3.3"
     },
     "autoload": {
-<<<<<<< HEAD
-        "psr-0": {
-            "Symfony\\Component\\HttpFoundation\\": "",
-            "SessionHandlerInterface": "Symfony/Component/HttpFoundation/Resources/stubs"
-        }
-=======
-        "psr-0": { "Symfony\\Component\\HttpFoundation": "" },
+        "psr-0": { "Symfony\\Component\\HttpFoundation\\": "" },
         "classmap": [ "Resources/stubs" ]
->>>>>>> 92e10a87
     },
     "target-dir": "Symfony/Component/HttpFoundation",
     "minimum-stability": "dev",
