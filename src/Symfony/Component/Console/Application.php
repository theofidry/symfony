<?php

/*
 * This file is part of the Symfony package.
 *
 * (c) Fabien Potencier <fabien@symfony.com>
 *
 * For the full copyright and license information, please view the LICENSE
 * file that was distributed with this source code.
 */

namespace Symfony\Component\Console;

use Symfony\Component\Console\Descriptor\TextDescriptor;
use Symfony\Component\Console\Descriptor\XmlDescriptor;
use Symfony\Component\Console\Exception\ExceptionInterface;
use Symfony\Component\Console\Formatter\OutputFormatter;
use Symfony\Component\Console\Helper\DebugFormatterHelper;
use Symfony\Component\Console\Helper\ProcessHelper;
use Symfony\Component\Console\Helper\QuestionHelper;
use Symfony\Component\Console\Input\InputInterface;
use Symfony\Component\Console\Input\ArgvInput;
use Symfony\Component\Console\Input\ArrayInput;
use Symfony\Component\Console\Input\InputDefinition;
use Symfony\Component\Console\Input\InputOption;
use Symfony\Component\Console\Input\InputArgument;
use Symfony\Component\Console\Input\InputAwareInterface;
use Symfony\Component\Console\Output\BufferedOutput;
use Symfony\Component\Console\Output\OutputInterface;
use Symfony\Component\Console\Output\ConsoleOutput;
use Symfony\Component\Console\Output\ConsoleOutputInterface;
use Symfony\Component\Console\Command\Command;
use Symfony\Component\Console\Command\HelpCommand;
use Symfony\Component\Console\Command\ListCommand;
use Symfony\Component\Console\Helper\HelperSet;
use Symfony\Component\Console\Helper\FormatterHelper;
use Symfony\Component\Console\Helper\DialogHelper;
use Symfony\Component\Console\Helper\ProgressHelper;
use Symfony\Component\Console\Helper\TableHelper;
use Symfony\Component\Console\Event\ConsoleCommandEvent;
use Symfony\Component\Console\Event\ConsoleExceptionEvent;
use Symfony\Component\Console\Event\ConsoleTerminateEvent;
use Symfony\Component\Console\Exception\CommandNotFoundException;
use Symfony\Component\Console\Exception\LogicException;
use Symfony\Component\Debug\Exception\FatalThrowableError;
use Symfony\Component\EventDispatcher\EventDispatcherInterface;

/**
 * An Application is the container for a collection of commands.
 *
 * It is the main entry point of a Console application.
 *
 * This class is optimized for a standard CLI environment.
 *
 * Usage:
 *
 *     $app = new Application('myapp', '1.0 (stable)');
 *     $app->add(new SimpleCommand());
 *     $app->run();
 *
 * @author Fabien Potencier <fabien@symfony.com>
 */
class Application
{
    private $commands = array();
    private $wantHelps = false;
    private $runningCommand;
    private $name;
    private $version;
    private $catchExceptions = true;
    private $autoExit = true;
    private $definition;
    private $helperSet;
    private $dispatcher;
    private $terminalDimensions;
    private $defaultCommand;

    /**
     * Constructor.
     *
     * @param string $name    The name of the application
     * @param string $version The version of the application
     */
    public function __construct($name = 'UNKNOWN', $version = 'UNKNOWN')
    {
        $this->name = $name;
        $this->version = $version;
        $this->defaultCommand = 'list';
        $this->helperSet = $this->getDefaultHelperSet();
        $this->definition = $this->getDefaultInputDefinition();

        foreach ($this->getDefaultCommands() as $command) {
            $this->add($command);
        }
    }

    public function setDispatcher(EventDispatcherInterface $dispatcher)
    {
        $this->dispatcher = $dispatcher;
    }

    /**
     * Runs the current application.
     *
     * @param InputInterface  $input  An Input instance
     * @param OutputInterface $output An Output instance
     *
     * @return int 0 if everything went fine, or an error code
     */
    public function run(InputInterface $input = null, OutputInterface $output = null)
    {
        if (null === $input) {
            $input = new ArgvInput();
        }

        if (null === $output) {
            $output = new ConsoleOutput();
        }

        $this->configureIO($input, $output);

        try {
            $exitCode = $this->doRun($input, $output);
        } catch (\Exception $e) {
            if (!$this->catchExceptions) {
                throw $e;
            }

            if ($output instanceof ConsoleOutputInterface) {
                $this->renderException($e, $output->getErrorOutput());
            } else {
                $this->renderException($e, $output);
            }

            $exitCode = $e->getCode();
            if (is_numeric($exitCode)) {
                $exitCode = (int) $exitCode;
                if (0 === $exitCode) {
                    $exitCode = 1;
                }
            } else {
                $exitCode = 1;
            }
        }

        if ($this->autoExit) {
            if ($exitCode > 255) {
                $exitCode = 255;
            }

            exit($exitCode);
        }

        return $exitCode;
    }

    /**
     * Runs the current application.
     *
     * @param InputInterface  $input  An Input instance
     * @param OutputInterface $output An Output instance
     *
     * @return int 0 if everything went fine, or an error code
     */
    public function doRun(InputInterface $input, OutputInterface $output)
    {
        if (true === $input->hasParameterOption(array('--version', '-V'))) {
            $output->writeln($this->getLongVersion());

            return 0;
        }

        $name = $this->getCommandName($input);
        if (true === $input->hasParameterOption(array('--help', '-h'))) {
            if (!$name) {
                $name = 'help';
                $input = new ArrayInput(array('command' => 'help'));
            } else {
                $this->wantHelps = true;
            }
        }

        if (!$name) {
            $name = $this->defaultCommand;
            $input = new ArrayInput(array('command' => $this->defaultCommand));
        }

        // the command name MUST be the first element of the input
        $command = $this->find($name);

        $this->runningCommand = $command;
        $exitCode = $this->doRunCommand($command, $input, $output);
        $this->runningCommand = null;

        return $exitCode;
    }

    /**
     * Set a helper set to be used with the command.
     *
     * @param HelperSet $helperSet The helper set
     */
    public function setHelperSet(HelperSet $helperSet)
    {
        $this->helperSet = $helperSet;
    }

    /**
     * Get the helper set associated with the command.
     *
     * @return HelperSet The HelperSet instance associated with this command
     */
    public function getHelperSet()
    {
        return $this->helperSet;
    }

    /**
     * Set an input definition to be used with this application.
     *
     * @param InputDefinition $definition The input definition
     */
    public function setDefinition(InputDefinition $definition)
    {
        $this->definition = $definition;
    }

    /**
     * Gets the InputDefinition related to this Application.
     *
     * @return InputDefinition The InputDefinition instance
     */
    public function getDefinition()
    {
        return $this->definition;
    }

    /**
     * Gets the help message.
     *
     * @return string A help message
     */
    public function getHelp()
    {
        return $this->getLongVersion();
    }

    /**
     * Sets whether to catch exceptions or not during commands execution.
     *
     * @param bool $boolean Whether to catch exceptions or not during commands execution
     */
    public function setCatchExceptions($boolean)
    {
        $this->catchExceptions = (bool) $boolean;
    }

    /**
     * Sets whether to automatically exit after a command execution or not.
     *
     * @param bool $boolean Whether to automatically exit after a command execution or not
     */
    public function setAutoExit($boolean)
    {
        $this->autoExit = (bool) $boolean;
    }

    /**
     * Gets the name of the application.
     *
     * @return string The application name
     */
    public function getName()
    {
        return $this->name;
    }

    /**
     * Sets the application name.
     *
     * @param string $name The application name
     */
    public function setName($name)
    {
        $this->name = $name;
    }

    /**
     * Gets the application version.
     *
     * @return string The application version
     */
    public function getVersion()
    {
        return $this->version;
    }

    /**
     * Sets the application version.
     *
     * @param string $version The application version
     */
    public function setVersion($version)
    {
        $this->version = $version;
    }

    /**
     * Returns the long version of the application.
     *
     * @return string The long application version
     */
    public function getLongVersion()
    {
        if ('UNKNOWN' !== $this->getName()) {
            if ('UNKNOWN' !== $this->getVersion()) {
                return sprintf('<info>%s</info> version <comment>%s</comment>', $this->getName(), $this->getVersion());
            }

            return sprintf('<info>%s</info>', $this->getName());
        }

        return '<info>Console Tool</info>';
    }

    /**
     * Registers a new command.
     *
     * @param string $name The command name
     *
     * @return Command The newly created command
     */
    public function register($name)
    {
        return $this->add(new Command($name));
    }

    /**
     * Adds an array of command objects.
     *
     * If a Command is not enabled it will not be added.
     *
     * @param Command[] $commands An array of commands
     */
    public function addCommands(array $commands)
    {
        foreach ($commands as $command) {
            $this->add($command);
        }
    }

    /**
     * Adds a command object.
     *
     * If a command with the same name already exists, it will be overridden.
     * If the command is not enabled it will not be added.
     *
     * @param Command $command A Command object
     *
     * @return Command|null The registered command if enabled or null
     */
    public function add(Command $command)
    {
        $command->setApplication($this);

        if (!$command->isEnabled()) {
            $command->setApplication(null);

            return;
        }

        if (null === $command->getDefinition()) {
            throw new LogicException(sprintf('Command class "%s" is not correctly initialized. You probably forgot to call the parent constructor.', get_class($command)));
        }

        $this->commands[$command->getName()] = $command;

        foreach ($command->getAliases() as $alias) {
            $this->commands[$alias] = $command;
        }

        return $command;
    }

    /**
     * Returns a registered command by name or alias.
     *
     * @param string $name The command name or alias
     *
     * @return Command A Command object
     *
     * @throws CommandNotFoundException When given command name does not exist
     */
    public function get($name)
    {
        if (!isset($this->commands[$name])) {
            throw new CommandNotFoundException(sprintf('The command "%s" does not exist.', $name));
        }

        $command = $this->commands[$name];

        if ($this->wantHelps) {
            $this->wantHelps = false;

            $helpCommand = $this->get('help');
            $helpCommand->setCommand($command);

            return $helpCommand;
        }

        return $command;
    }

    /**
     * Returns true if the command exists, false otherwise.
     *
     * @param string $name The command name or alias
     *
     * @return bool true if the command exists, false otherwise
     */
    public function has($name)
    {
        return isset($this->commands[$name]);
    }

    /**
     * Returns an array of all unique namespaces used by currently registered commands.
     *
     * It does not return the global namespace which always exists.
     *
     * @return string[] An array of namespaces
     */
    public function getNamespaces()
    {
        $namespaces = array();
        foreach ($this->all() as $command) {
            $namespaces = array_merge($namespaces, $this->extractAllNamespaces($command->getName()));

            foreach ($command->getAliases() as $alias) {
                $namespaces = array_merge($namespaces, $this->extractAllNamespaces($alias));
            }
        }

        return array_values(array_unique(array_filter($namespaces)));
    }

    /**
     * Finds a registered namespace by a name or an abbreviation.
     *
     * @param string $namespace A namespace or abbreviation to search for
     *
     * @return string A registered namespace
     *
     * @throws CommandNotFoundException When namespace is incorrect or ambiguous
     */
    public function findNamespace($namespace)
    {
        $allNamespaces = $this->getNamespaces();
        $expr = preg_replace_callback('{([^:]+|)}', function ($matches) { return preg_quote($matches[1]).'[^:]*'; }, $namespace);
        $namespaces = preg_grep('{^'.$expr.'}', $allNamespaces);

        if (empty($namespaces)) {
            $message = sprintf('There are no commands defined in the "%s" namespace.', $namespace);

            if ($alternatives = $this->findAlternatives($namespace, $allNamespaces)) {
                if (1 == count($alternatives)) {
                    $message .= "\n\nDid you mean this?\n    ";
                } else {
                    $message .= "\n\nDid you mean one of these?\n    ";
                }

                $message .= implode("\n    ", $alternatives);
            }

            throw new CommandNotFoundException($message, $alternatives);
        }

        $exact = in_array($namespace, $namespaces, true);
        if (count($namespaces) > 1 && !$exact) {
            throw new CommandNotFoundException(sprintf('The namespace "%s" is ambiguous (%s).', $namespace, $this->getAbbreviationSuggestions(array_values($namespaces))), array_values($namespaces));
        }

        return $exact ? $namespace : reset($namespaces);
    }

    /**
     * Finds a command by name or alias.
     *
     * Contrary to get, this command tries to find the best
     * match if you give it an abbreviation of a name or alias.
     *
     * @param string $name A command name or a command alias
     *
     * @return Command A Command instance
     *
     * @throws CommandNotFoundException When command name is incorrect or ambiguous
     */
    public function find($name)
    {
        $allCommands = array_keys($this->commands);
        $expr = preg_replace_callback('{([^:]+|)}', function ($matches) { return preg_quote($matches[1]).'[^:]*'; }, $name);
        $commands = preg_grep('{^'.$expr.'}', $allCommands);

        if (empty($commands) || count(preg_grep('{^'.$expr.'$}', $commands)) < 1) {
            if (false !== $pos = strrpos($name, ':')) {
                // check if a namespace exists and contains commands
                $this->findNamespace(substr($name, 0, $pos));
            }

            $message = sprintf('Command "%s" is not defined.', $name);

            if ($alternatives = $this->findAlternatives($name, $allCommands)) {
                if (1 == count($alternatives)) {
                    $message .= "\n\nDid you mean this?\n    ";
                } else {
                    $message .= "\n\nDid you mean one of these?\n    ";
                }
                $message .= implode("\n    ", $alternatives);
            }

            throw new CommandNotFoundException($message, $alternatives);
        }

        // filter out aliases for commands which are already on the list
        if (count($commands) > 1) {
            $commandList = $this->commands;
            $commands = array_filter($commands, function ($nameOrAlias) use ($commandList, $commands) {
                $commandName = $commandList[$nameOrAlias]->getName();

                return $commandName === $nameOrAlias || !in_array($commandName, $commands);
            });
        }

        $exact = in_array($name, $commands, true);
        if (count($commands) > 1 && !$exact) {
            $suggestions = $this->getAbbreviationSuggestions(array_values($commands));

            throw new CommandNotFoundException(sprintf('Command "%s" is ambiguous (%s).', $name, $suggestions), array_values($commands));
        }

        return $this->get($exact ? $name : reset($commands));
    }

    /**
     * Gets the commands (registered in the given namespace if provided).
     *
     * The array keys are the full names and the values the command instances.
     *
     * @param string $namespace A namespace name
     *
     * @return Command[] An array of Command instances
     */
    public function all($namespace = null)
    {
        if (null === $namespace) {
            return $this->commands;
        }

        $commands = array();
        foreach ($this->commands as $name => $command) {
            if ($namespace === $this->extractNamespace($name, substr_count($namespace, ':') + 1)) {
                $commands[$name] = $command;
            }
        }

        return $commands;
    }

    /**
     * Returns an array of possible abbreviations given a set of names.
     *
     * @param array $names An array of names
     *
     * @return array An array of abbreviations
     */
    public static function getAbbreviations($names)
    {
        $abbrevs = array();
        foreach ($names as $name) {
            for ($len = strlen($name); $len > 0; --$len) {
                $abbrev = substr($name, 0, $len);
                $abbrevs[$abbrev][] = $name;
            }
        }

        return $abbrevs;
    }

    /**
     * Returns a text representation of the Application.
     *
     * @param string $namespace An optional namespace name
     * @param bool   $raw       Whether to return raw command list
     *
     * @return string A string representing the Application
     *
     * @deprecated since version 2.3, to be removed in 3.0.
     */
    public function asText($namespace = null, $raw = false)
    {
        @trigger_error('The '.__METHOD__.' method is deprecated since version 2.3 and will be removed in 3.0.', E_USER_DEPRECATED);

        $descriptor = new TextDescriptor();
        $output = new BufferedOutput(BufferedOutput::VERBOSITY_NORMAL, !$raw);
        $descriptor->describe($output, $this, array('namespace' => $namespace, 'raw_output' => true));

        return $output->fetch();
    }

    /**
     * Returns an XML representation of the Application.
     *
     * @param string $namespace An optional namespace name
     * @param bool   $asDom     Whether to return a DOM or an XML string
     *
     * @return string|\DOMDocument An XML string representing the Application
     *
     * @deprecated since version 2.3, to be removed in 3.0.
     */
    public function asXml($namespace = null, $asDom = false)
    {
        @trigger_error('The '.__METHOD__.' method is deprecated since version 2.3 and will be removed in 3.0.', E_USER_DEPRECATED);

        $descriptor = new XmlDescriptor();

        if ($asDom) {
            return $descriptor->getApplicationDocument($this, $namespace);
        }

        $output = new BufferedOutput();
        $descriptor->describe($output, $this, array('namespace' => $namespace));

        return $output->fetch();
    }

    /**
     * Renders a caught exception.
     *
     * @param \Exception      $e      An exception instance
     * @param OutputInterface $output An OutputInterface instance
     */
    public function renderException($e, $output)
    {
        $output->writeln('', OutputInterface::VERBOSITY_QUIET);

        do {
            $title = sprintf('  [%s]  ', get_class($e));

            $len = $this->stringWidth($title);

            $width = $this->getTerminalWidth() ? $this->getTerminalWidth() - 1 : PHP_INT_MAX;
            // HHVM only accepts 32 bits integer in str_split, even when PHP_INT_MAX is a 64 bit integer: https://github.com/facebook/hhvm/issues/1327
            if (defined('HHVM_VERSION') && $width > 1 << 31) {
                $width = 1 << 31;
            }
            $lines = array();
            foreach (preg_split('/\r?\n/', $e->getMessage()) as $line) {
                foreach ($this->splitStringByWidth($line, $width - 4) as $line) {
                    // pre-format lines to get the right string length
                    $lineLength = $this->stringWidth($line) + 4;
                    $lines[] = array($line, $lineLength);

                    $len = max($lineLength, $len);
                }
            }

            $messages = array();
            $messages[] = $emptyLine = sprintf('<error>%s</error>', str_repeat(' ', $len));
            $messages[] = sprintf('<error>%s%s</error>', $title, str_repeat(' ', max(0, $len - $this->stringWidth($title))));
            foreach ($lines as $line) {
                $messages[] = sprintf('<error>  %s  %s</error>', OutputFormatter::escape($line[0]), str_repeat(' ', $len - $line[1]));
            }
            $messages[] = $emptyLine;
            $messages[] = '';

<<<<<<< HEAD
            $output->writeln($messages, OutputInterface::OUTPUT_RAW | OutputInterface::VERBOSITY_QUIET);
=======
            $output->writeln($messages);
>>>>>>> 85ae039c

            if (OutputInterface::VERBOSITY_VERBOSE <= $output->getVerbosity()) {
                $output->writeln('<comment>Exception trace:</comment>', OutputInterface::VERBOSITY_QUIET);

                // exception related properties
                $trace = $e->getTrace();
                array_unshift($trace, array(
                    'function' => '',
                    'file' => $e->getFile() !== null ? $e->getFile() : 'n/a',
                    'line' => $e->getLine() !== null ? $e->getLine() : 'n/a',
                    'args' => array(),
                ));

                for ($i = 0, $count = count($trace); $i < $count; ++$i) {
                    $class = isset($trace[$i]['class']) ? $trace[$i]['class'] : '';
                    $type = isset($trace[$i]['type']) ? $trace[$i]['type'] : '';
                    $function = $trace[$i]['function'];
                    $file = isset($trace[$i]['file']) ? $trace[$i]['file'] : 'n/a';
                    $line = isset($trace[$i]['line']) ? $trace[$i]['line'] : 'n/a';

                    $output->writeln(sprintf(' %s%s%s() at <info>%s:%s</info>', $class, $type, $function, $file, $line), OutputInterface::VERBOSITY_QUIET);
                }

                $output->writeln('', OutputInterface::VERBOSITY_QUIET);
            }
        } while ($e = $e->getPrevious());

        if (null !== $this->runningCommand) {
            $output->writeln(sprintf('<info>%s</info>', sprintf($this->runningCommand->getSynopsis(), $this->getName())), OutputInterface::VERBOSITY_QUIET);
            $output->writeln('', OutputInterface::VERBOSITY_QUIET);
        }
    }

    /**
     * Tries to figure out the terminal width in which this application runs.
     *
     * @return int|null
     */
    protected function getTerminalWidth()
    {
        $dimensions = $this->getTerminalDimensions();

        return $dimensions[0];
    }

    /**
     * Tries to figure out the terminal height in which this application runs.
     *
     * @return int|null
     */
    protected function getTerminalHeight()
    {
        $dimensions = $this->getTerminalDimensions();

        return $dimensions[1];
    }

    /**
     * Tries to figure out the terminal dimensions based on the current environment.
     *
     * @return array Array containing width and height
     */
    public function getTerminalDimensions()
    {
        if ($this->terminalDimensions) {
            return $this->terminalDimensions;
        }

        if ('\\' === DIRECTORY_SEPARATOR) {
            // extract [w, H] from "wxh (WxH)"
            if (preg_match('/^(\d+)x\d+ \(\d+x(\d+)\)$/', trim(getenv('ANSICON')), $matches)) {
                return array((int) $matches[1], (int) $matches[2]);
            }
            // extract [w, h] from "wxh"
            if (preg_match('/^(\d+)x(\d+)$/', $this->getConsoleMode(), $matches)) {
                return array((int) $matches[1], (int) $matches[2]);
            }
        }

        if ($sttyString = $this->getSttyColumns()) {
            // extract [w, h] from "rows h; columns w;"
            if (preg_match('/rows.(\d+);.columns.(\d+);/i', $sttyString, $matches)) {
                return array((int) $matches[2], (int) $matches[1]);
            }
            // extract [w, h] from "; h rows; w columns"
            if (preg_match('/;.(\d+).rows;.(\d+).columns/i', $sttyString, $matches)) {
                return array((int) $matches[2], (int) $matches[1]);
            }
        }

        return array(null, null);
    }

    /**
     * Sets terminal dimensions.
     *
     * Can be useful to force terminal dimensions for functional tests.
     *
     * @param int $width  The width
     * @param int $height The height
     *
     * @return $this
     */
    public function setTerminalDimensions($width, $height)
    {
        $this->terminalDimensions = array($width, $height);

        return $this;
    }

    /**
     * Configures the input and output instances based on the user arguments and options.
     *
     * @param InputInterface  $input  An InputInterface instance
     * @param OutputInterface $output An OutputInterface instance
     */
    protected function configureIO(InputInterface $input, OutputInterface $output)
    {
        if (true === $input->hasParameterOption(array('--ansi'))) {
            $output->setDecorated(true);
        } elseif (true === $input->hasParameterOption(array('--no-ansi'))) {
            $output->setDecorated(false);
        }

        if (true === $input->hasParameterOption(array('--no-interaction', '-n'))) {
            $input->setInteractive(false);
        } elseif (function_exists('posix_isatty') && $this->getHelperSet()->has('question')) {
            $inputStream = $this->getHelperSet()->get('question')->getInputStream();
            if (!@posix_isatty($inputStream) && false === getenv('SHELL_INTERACTIVE')) {
                $input->setInteractive(false);
            }
        }

        if (true === $input->hasParameterOption(array('--quiet', '-q'))) {
            $output->setVerbosity(OutputInterface::VERBOSITY_QUIET);
            $input->setInteractive(false);
        } else {
            if ($input->hasParameterOption('-vvv') || $input->hasParameterOption('--verbose=3') || $input->getParameterOption('--verbose') === 3) {
                $output->setVerbosity(OutputInterface::VERBOSITY_DEBUG);
            } elseif ($input->hasParameterOption('-vv') || $input->hasParameterOption('--verbose=2') || $input->getParameterOption('--verbose') === 2) {
                $output->setVerbosity(OutputInterface::VERBOSITY_VERY_VERBOSE);
            } elseif ($input->hasParameterOption('-v') || $input->hasParameterOption('--verbose=1') || $input->hasParameterOption('--verbose') || $input->getParameterOption('--verbose')) {
                $output->setVerbosity(OutputInterface::VERBOSITY_VERBOSE);
            }
        }
    }

    /**
     * Runs the current command.
     *
     * If an event dispatcher has been attached to the application,
     * events are also dispatched during the life-cycle of the command.
     *
     * @param Command         $command A Command instance
     * @param InputInterface  $input   An Input instance
     * @param OutputInterface $output  An Output instance
     *
     * @return int 0 if everything went fine, or an error code
     */
    protected function doRunCommand(Command $command, InputInterface $input, OutputInterface $output)
    {
        foreach ($command->getHelperSet() as $helper) {
            if ($helper instanceof InputAwareInterface) {
                $helper->setInput($input);
            }
        }

        if (null === $this->dispatcher) {
            try {
                return $command->run($input, $output);
            } catch (\Exception $e) {
                throw $e;
            } catch (\Throwable $e) {
                throw new FatalThrowableError($e);
            }
        }

        // bind before the console.command event, so the listeners have access to input options/arguments
        try {
            $command->mergeApplicationDefinition();
            $input->bind($command->getDefinition());
        } catch (ExceptionInterface $e) {
            // ignore invalid options/arguments for now, to allow the event listeners to customize the InputDefinition
        }

        $event = new ConsoleCommandEvent($command, $input, $output);
        $this->dispatcher->dispatch(ConsoleEvents::COMMAND, $event);

        if ($event->commandShouldRun()) {
            try {
                $e = null;
                $exitCode = $command->run($input, $output);
            } catch (\Exception $x) {
                $e = $x;
            } catch (\Throwable $x) {
                $e = new FatalThrowableError($x);
            }
            if (null !== $e) {
                $event = new ConsoleExceptionEvent($command, $input, $output, $e, $e->getCode());
                $this->dispatcher->dispatch(ConsoleEvents::EXCEPTION, $event);

                if ($e !== $event->getException()) {
                    $x = $e = $event->getException();
                }

                $event = new ConsoleTerminateEvent($command, $input, $output, $e->getCode());
                $this->dispatcher->dispatch(ConsoleEvents::TERMINATE, $event);

                throw $x;
            }
        } else {
            $exitCode = ConsoleCommandEvent::RETURN_CODE_DISABLED;
        }

        $event = new ConsoleTerminateEvent($command, $input, $output, $exitCode);
        $this->dispatcher->dispatch(ConsoleEvents::TERMINATE, $event);

        return $event->getExitCode();
    }

    /**
     * Gets the name of the command based on input.
     *
     * @param InputInterface $input The input interface
     *
     * @return string The command name
     */
    protected function getCommandName(InputInterface $input)
    {
        return $input->getFirstArgument();
    }

    /**
     * Gets the default input definition.
     *
     * @return InputDefinition An InputDefinition instance
     */
    protected function getDefaultInputDefinition()
    {
        return new InputDefinition(array(
            new InputArgument('command', InputArgument::REQUIRED, 'The command to execute'),

            new InputOption('--help', '-h', InputOption::VALUE_NONE, 'Display this help message'),
            new InputOption('--quiet', '-q', InputOption::VALUE_NONE, 'Do not output any message'),
            new InputOption('--verbose', '-v|vv|vvv', InputOption::VALUE_NONE, 'Increase the verbosity of messages: 1 for normal output, 2 for more verbose output and 3 for debug'),
            new InputOption('--version', '-V', InputOption::VALUE_NONE, 'Display this application version'),
            new InputOption('--ansi', '', InputOption::VALUE_NONE, 'Force ANSI output'),
            new InputOption('--no-ansi', '', InputOption::VALUE_NONE, 'Disable ANSI output'),
            new InputOption('--no-interaction', '-n', InputOption::VALUE_NONE, 'Do not ask any interactive question'),
        ));
    }

    /**
     * Gets the default commands that should always be available.
     *
     * @return Command[] An array of default Command instances
     */
    protected function getDefaultCommands()
    {
        return array(new HelpCommand(), new ListCommand());
    }

    /**
     * Gets the default helper set with the helpers that should always be available.
     *
     * @return HelperSet A HelperSet instance
     */
    protected function getDefaultHelperSet()
    {
        return new HelperSet(array(
            new FormatterHelper(),
            new DialogHelper(false),
            new ProgressHelper(false),
            new TableHelper(false),
            new DebugFormatterHelper(),
            new ProcessHelper(),
            new QuestionHelper(),
        ));
    }

    /**
     * Runs and parses stty -a if it's available, suppressing any error output.
     *
     * @return string
     */
    private function getSttyColumns()
    {
        if (!function_exists('proc_open')) {
            return;
        }

        $descriptorspec = array(1 => array('pipe', 'w'), 2 => array('pipe', 'w'));
        $process = proc_open('stty -a | grep columns', $descriptorspec, $pipes, null, null, array('suppress_errors' => true));
        if (is_resource($process)) {
            $info = stream_get_contents($pipes[1]);
            fclose($pipes[1]);
            fclose($pipes[2]);
            proc_close($process);

            return $info;
        }
    }

    /**
     * Runs and parses mode CON if it's available, suppressing any error output.
     *
     * @return string|null <width>x<height> or null if it could not be parsed
     */
    private function getConsoleMode()
    {
        if (!function_exists('proc_open')) {
            return;
        }

        $descriptorspec = array(1 => array('pipe', 'w'), 2 => array('pipe', 'w'));
        $process = proc_open('mode CON', $descriptorspec, $pipes, null, null, array('suppress_errors' => true));
        if (is_resource($process)) {
            $info = stream_get_contents($pipes[1]);
            fclose($pipes[1]);
            fclose($pipes[2]);
            proc_close($process);

            if (preg_match('/--------+\r?\n.+?(\d+)\r?\n.+?(\d+)\r?\n/', $info, $matches)) {
                return $matches[2].'x'.$matches[1];
            }
        }
    }

    /**
     * Returns abbreviated suggestions in string format.
     *
     * @param array $abbrevs Abbreviated suggestions to convert
     *
     * @return string A formatted string of abbreviated suggestions
     */
    private function getAbbreviationSuggestions($abbrevs)
    {
        return sprintf('%s, %s%s', $abbrevs[0], $abbrevs[1], count($abbrevs) > 2 ? sprintf(' and %d more', count($abbrevs) - 2) : '');
    }

    /**
     * Returns the namespace part of the command name.
     *
     * This method is not part of public API and should not be used directly.
     *
     * @param string $name  The full name of the command
     * @param string $limit The maximum number of parts of the namespace
     *
     * @return string The namespace of the command
     */
    public function extractNamespace($name, $limit = null)
    {
        $parts = explode(':', $name);
        array_pop($parts);

        return implode(':', null === $limit ? $parts : array_slice($parts, 0, $limit));
    }

    /**
     * Finds alternative of $name among $collection,
     * if nothing is found in $collection, try in $abbrevs.
     *
     * @param string             $name       The string
     * @param array|\Traversable $collection The collection
     *
     * @return string[] A sorted array of similar string
     */
    private function findAlternatives($name, $collection)
    {
        $threshold = 1e3;
        $alternatives = array();

        $collectionParts = array();
        foreach ($collection as $item) {
            $collectionParts[$item] = explode(':', $item);
        }

        foreach (explode(':', $name) as $i => $subname) {
            foreach ($collectionParts as $collectionName => $parts) {
                $exists = isset($alternatives[$collectionName]);
                if (!isset($parts[$i]) && $exists) {
                    $alternatives[$collectionName] += $threshold;
                    continue;
                } elseif (!isset($parts[$i])) {
                    continue;
                }

                $lev = levenshtein($subname, $parts[$i]);
                if ($lev <= strlen($subname) / 3 || '' !== $subname && false !== strpos($parts[$i], $subname)) {
                    $alternatives[$collectionName] = $exists ? $alternatives[$collectionName] + $lev : $lev;
                } elseif ($exists) {
                    $alternatives[$collectionName] += $threshold;
                }
            }
        }

        foreach ($collection as $item) {
            $lev = levenshtein($name, $item);
            if ($lev <= strlen($name) / 3 || false !== strpos($item, $name)) {
                $alternatives[$item] = isset($alternatives[$item]) ? $alternatives[$item] - $lev : $lev;
            }
        }

        $alternatives = array_filter($alternatives, function ($lev) use ($threshold) { return $lev < 2 * $threshold; });
        asort($alternatives);

        return array_keys($alternatives);
    }

    /**
     * Sets the default Command name.
     *
     * @param string $commandName The Command name
     */
    public function setDefaultCommand($commandName)
    {
        $this->defaultCommand = $commandName;
    }

    private function stringWidth($string)
    {
        if (false === $encoding = mb_detect_encoding($string, null, true)) {
            return strlen($string);
        }

        return mb_strwidth($string, $encoding);
    }

    private function splitStringByWidth($string, $width)
    {
        // str_split is not suitable for multi-byte characters, we should use preg_split to get char array properly.
        // additionally, array_slice() is not enough as some character has doubled width.
        // we need a function to split string not by character count but by string width
        if (false === $encoding = mb_detect_encoding($string, null, true)) {
            return str_split($string, $width);
        }

        $utf8String = mb_convert_encoding($string, 'utf8', $encoding);
        $lines = array();
        $line = '';
        foreach (preg_split('//u', $utf8String) as $char) {
            // test if $char could be appended to current line
            if (mb_strwidth($line.$char, 'utf8') <= $width) {
                $line .= $char;
                continue;
            }
            // if not, push current line to array and make new line
            $lines[] = str_pad($line, $width);
            $line = $char;
        }
        if ('' !== $line) {
            $lines[] = count($lines) ? str_pad($line, $width) : $line;
        }

        mb_convert_variables($encoding, 'utf8', $lines);

        return $lines;
    }

    /**
     * Returns all namespaces of the command name.
     *
     * @param string $name The full name of the command
     *
     * @return string[] The namespaces of the command
     */
    private function extractAllNamespaces($name)
    {
        // -1 as third argument is needed to skip the command short name when exploding
        $parts = explode(':', $name, -1);
        $namespaces = array();

        foreach ($parts as $part) {
            if (count($namespaces)) {
                $namespaces[] = end($namespaces).':'.$part;
            } else {
                $namespaces[] = $part;
            }
        }

        return $namespaces;
    }
}<|MERGE_RESOLUTION|>--- conflicted
+++ resolved
@@ -673,11 +673,7 @@
             $messages[] = $emptyLine;
             $messages[] = '';
 
-<<<<<<< HEAD
-            $output->writeln($messages, OutputInterface::OUTPUT_RAW | OutputInterface::VERBOSITY_QUIET);
-=======
-            $output->writeln($messages);
->>>>>>> 85ae039c
+            $output->writeln($messages, OutputInterface::VERBOSITY_QUIET);
 
             if (OutputInterface::VERBOSITY_VERBOSE <= $output->getVerbosity()) {
                 $output->writeln('<comment>Exception trace:</comment>', OutputInterface::VERBOSITY_QUIET);
