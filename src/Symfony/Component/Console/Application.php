<?php

/*
 * This file is part of the Symfony package.
 *
 * (c) Fabien Potencier <fabien@symfony.com>
 *
 * For the full copyright and license information, please view the LICENSE
 * file that was distributed with this source code.
 */

namespace Symfony\Component\Console;

use Symfony\Component\Console\CommandLoader\CommandLoaderInterface;
use Symfony\Component\Console\Exception\ExceptionInterface;
use Symfony\Component\Console\Exception\NamespaceNotFoundException;
use Symfony\Component\Console\Formatter\OutputFormatter;
use Symfony\Component\Console\Helper\DebugFormatterHelper;
use Symfony\Component\Console\Helper\Helper;
use Symfony\Component\Console\Helper\ProcessHelper;
use Symfony\Component\Console\Helper\QuestionHelper;
use Symfony\Component\Console\Input\InputInterface;
use Symfony\Component\Console\Input\StreamableInputInterface;
use Symfony\Component\Console\Input\ArgvInput;
use Symfony\Component\Console\Input\ArrayInput;
use Symfony\Component\Console\Input\InputDefinition;
use Symfony\Component\Console\Input\InputOption;
use Symfony\Component\Console\Input\InputArgument;
use Symfony\Component\Console\Input\InputAwareInterface;
use Symfony\Component\Console\Output\OutputInterface;
use Symfony\Component\Console\Output\ConsoleOutput;
use Symfony\Component\Console\Output\ConsoleOutputInterface;
use Symfony\Component\Console\Command\Command;
use Symfony\Component\Console\Command\HelpCommand;
use Symfony\Component\Console\Command\ListCommand;
use Symfony\Component\Console\Helper\HelperSet;
use Symfony\Component\Console\Helper\FormatterHelper;
use Symfony\Component\Console\Event\ConsoleCommandEvent;
use Symfony\Component\Console\Event\ConsoleErrorEvent;
use Symfony\Component\Console\Event\ConsoleTerminateEvent;
use Symfony\Component\Console\Exception\CommandNotFoundException;
use Symfony\Component\Console\Exception\LogicException;
use Symfony\Component\Console\Style\SymfonyStyle;
use Symfony\Component\Debug\ErrorHandler;
use Symfony\Component\Debug\Exception\FatalThrowableError;
use Symfony\Component\EventDispatcher\EventDispatcherInterface;

/**
 * An Application is the container for a collection of commands.
 *
 * It is the main entry point of a Console application.
 *
 * This class is optimized for a standard CLI environment.
 *
 * Usage:
 *
 *     $app = new Application('myapp', '1.0 (stable)');
 *     $app->add(new SimpleCommand());
 *     $app->run();
 *
 * @author Fabien Potencier <fabien@symfony.com>
 */
class Application
{
    private $commands = array();
    private $wantHelps = false;
    private $runningCommand;
    private $name;
    private $version;
    private $commandLoader;
    private $catchExceptions = true;
    private $autoExit = true;
    private $definition;
    private $helperSet;
    private $dispatcher;
    private $terminal;
    private $defaultCommand;
    private $singleCommand;
    private $initialized;

    /**
     * @param string $name    The name of the application
     * @param string $version The version of the application
     */
    public function __construct(string $name = 'UNKNOWN', string $version = 'UNKNOWN')
    {
        $this->name = $name;
        $this->version = $version;
        $this->terminal = new Terminal();
        $this->defaultCommand = 'list';
    }

    public function setDispatcher(EventDispatcherInterface $dispatcher)
    {
        $this->dispatcher = $dispatcher;
    }

    public function setCommandLoader(CommandLoaderInterface $commandLoader)
    {
        $this->commandLoader = $commandLoader;
    }

    /**
     * Runs the current application.
     *
     * @return int 0 if everything went fine, or an error code
     *
     * @throws \Exception When running fails. Bypass this when {@link setCatchExceptions()}.
     */
    public function run(InputInterface $input = null, OutputInterface $output = null)
    {
        putenv('LINES='.$this->terminal->getHeight());
        putenv('COLUMNS='.$this->terminal->getWidth());

        if (null === $input) {
            $input = new ArgvInput();
        }

        if (null === $output) {
            $output = new ConsoleOutput();
        }

        $renderException = function ($e) use ($output) {
            if (!$e instanceof \Exception) {
                $e = class_exists(FatalThrowableError::class) ? new FatalThrowableError($e) : new \ErrorException($e->getMessage(), $e->getCode(), E_ERROR, $e->getFile(), $e->getLine());
            }
            if ($output instanceof ConsoleOutputInterface) {
                $this->renderException($e, $output->getErrorOutput());
            } else {
                $this->renderException($e, $output);
            }
        };
        if ($phpHandler = set_exception_handler($renderException)) {
            restore_exception_handler();
            if (!\is_array($phpHandler) || !$phpHandler[0] instanceof ErrorHandler) {
                $debugHandler = true;
            } elseif ($debugHandler = $phpHandler[0]->setExceptionHandler($renderException)) {
                $phpHandler[0]->setExceptionHandler($debugHandler);
            }
        }

        $this->configureIO($input, $output);

        try {
            $exitCode = $this->doRun($input, $output);
        } catch (\Exception $e) {
            if (!$this->catchExceptions) {
                throw $e;
            }

            $renderException($e);

            $exitCode = $e->getCode();
            if (is_numeric($exitCode)) {
                $exitCode = (int) $exitCode;
                if (0 === $exitCode) {
                    $exitCode = 1;
                }
            } else {
                $exitCode = 1;
            }
        } finally {
            // if the exception handler changed, keep it
            // otherwise, unregister $renderException
            if (!$phpHandler) {
                if (set_exception_handler($renderException) === $renderException) {
                    restore_exception_handler();
                }
                restore_exception_handler();
            } elseif (!$debugHandler) {
                $finalHandler = $phpHandler[0]->setExceptionHandler(null);
                if ($finalHandler !== $renderException) {
                    $phpHandler[0]->setExceptionHandler($finalHandler);
                }
            }
        }

        if ($this->autoExit) {
            if ($exitCode > 255) {
                $exitCode = 255;
            }

            exit($exitCode);
        }

        return $exitCode;
    }

    /**
     * Runs the current application.
     *
     * @return int 0 if everything went fine, or an error code
     */
    public function doRun(InputInterface $input, OutputInterface $output)
    {
        if (true === $input->hasParameterOption(array('--version', '-V'), true)) {
            $output->writeln($this->getLongVersion());

            return 0;
        }

        $name = $this->getCommandName($input);
        if (true === $input->hasParameterOption(array('--help', '-h'), true)) {
            if (!$name) {
                $name = 'help';
                $input = new ArrayInput(array('command_name' => $this->defaultCommand));
            } else {
                $this->wantHelps = true;
            }
        }

        if (!$name) {
            $name = $this->defaultCommand;
            $definition = $this->getDefinition();
            $definition->setArguments(array_merge(
                $definition->getArguments(),
                array(
                    'command' => new InputArgument('command', InputArgument::OPTIONAL, $definition->getArgument('command')->getDescription(), $name),
                )
            ));
        }

        try {
            $this->runningCommand = null;
            // the command name MUST be the first element of the input
            $command = $this->find($name);
        } catch (\Throwable $e) {
            if (!($e instanceof CommandNotFoundException && !$e instanceof NamespaceNotFoundException) || 1 !== count($alternatives = $e->getAlternatives()) || !$input->isInteractive()) {
                if (null !== $this->dispatcher) {
                    $event = new ConsoleErrorEvent($input, $output, $e);
                    $this->dispatcher->dispatch(ConsoleEvents::ERROR, $event);

                    if (0 === $event->getExitCode()) {
                        return 0;
                    }

                    $e = $event->getError();
                }

                throw $e;
            }

            $alternative = $alternatives[0];

            $style = new SymfonyStyle($input, $output);
            $style->block(sprintf("\nCommand \"%s\" is not defined.\n", $name), null, 'error');
            if (!$style->confirm(sprintf('Do you want to run "%s" instead? ', $alternative), false)) {
                if (null !== $this->dispatcher) {
                    $event = new ConsoleErrorEvent($input, $output, $e);
                    $this->dispatcher->dispatch(ConsoleEvents::ERROR, $event);

                    return $event->getExitCode();
                }

                return 1;
            }

            $command = $this->find($alternative);
        }

        $this->runningCommand = $command;
        $exitCode = $this->doRunCommand($command, $input, $output);
        $this->runningCommand = null;

        return $exitCode;
    }

    public function setHelperSet(HelperSet $helperSet)
    {
        $this->helperSet = $helperSet;
    }

    /**
     * Get the helper set associated with the command.
     *
     * @return HelperSet The HelperSet instance associated with this command
     */
    public function getHelperSet()
    {
        if (!$this->helperSet) {
            $this->helperSet = $this->getDefaultHelperSet();
        }

        return $this->helperSet;
    }

    public function setDefinition(InputDefinition $definition)
    {
        $this->definition = $definition;
    }

    /**
     * Gets the InputDefinition related to this Application.
     *
     * @return InputDefinition The InputDefinition instance
     */
    public function getDefinition()
    {
        if (!$this->definition) {
            $this->definition = $this->getDefaultInputDefinition();
        }

        if ($this->singleCommand) {
            $inputDefinition = $this->definition;
            $inputDefinition->setArguments();

            return $inputDefinition;
        }

        return $this->definition;
    }

    /**
     * Gets the help message.
     *
     * @return string A help message
     */
    public function getHelp()
    {
        return $this->getLongVersion();
    }

    /**
     * Gets whether to catch exceptions or not during commands execution.
     *
     * @return bool Whether to catch exceptions or not during commands execution
     */
    public function areExceptionsCaught()
    {
        return $this->catchExceptions;
    }

    /**
     * Sets whether to catch exceptions or not during commands execution.
     *
     * @param bool $boolean Whether to catch exceptions or not during commands execution
     */
    public function setCatchExceptions($boolean)
    {
        $this->catchExceptions = (bool) $boolean;
    }

    /**
     * Gets whether to automatically exit after a command execution or not.
     *
     * @return bool Whether to automatically exit after a command execution or not
     */
    public function isAutoExitEnabled()
    {
        return $this->autoExit;
    }

    /**
     * Sets whether to automatically exit after a command execution or not.
     *
     * @param bool $boolean Whether to automatically exit after a command execution or not
     */
    public function setAutoExit($boolean)
    {
        $this->autoExit = (bool) $boolean;
    }

    /**
     * Gets the name of the application.
     *
     * @return string The application name
     */
    public function getName()
    {
        return $this->name;
    }

    /**
     * Sets the application name.
     *
     * @param string $name The application name
     */
    public function setName($name)
    {
        $this->name = $name;
    }

    /**
     * Gets the application version.
     *
     * @return string The application version
     */
    public function getVersion()
    {
        return $this->version;
    }

    /**
     * Sets the application version.
     *
     * @param string $version The application version
     */
    public function setVersion($version)
    {
        $this->version = $version;
    }

    /**
     * Returns the long version of the application.
     *
     * @return string The long application version
     */
    public function getLongVersion()
    {
        if ('UNKNOWN' !== $this->getName()) {
            if ('UNKNOWN' !== $this->getVersion()) {
                return sprintf('%s <info>%s</info>', $this->getName(), $this->getVersion());
            }

            return $this->getName();
        }

        return 'Console Tool';
    }

    /**
     * Registers a new command.
     *
     * @param string $name The command name
     *
     * @return Command The newly created command
     */
    public function register($name)
    {
        return $this->add(new Command($name));
    }

    /**
     * Adds an array of command objects.
     *
     * If a Command is not enabled it will not be added.
     *
     * @param Command[] $commands An array of commands
     */
    public function addCommands(array $commands)
    {
        foreach ($commands as $command) {
            $this->add($command);
        }
    }

    /**
     * Adds a command object.
     *
     * If a command with the same name already exists, it will be overridden.
     * If the command is not enabled it will not be added.
     *
     * @return Command|null The registered command if enabled or null
     */
    public function add(Command $command)
    {
        $this->init();

        $command->setApplication($this);

        if (!$command->isEnabled()) {
            $command->setApplication(null);

            return;
        }

        if (null === $command->getDefinition()) {
            throw new LogicException(sprintf('Command class "%s" is not correctly initialized. You probably forgot to call the parent constructor.', \get_class($command)));
        }

        if (!$command->getName()) {
            throw new LogicException(sprintf('The command defined in "%s" cannot have an empty name.', \get_class($command)));
        }

        $this->commands[$command->getName()] = $command;

        foreach ($command->getAliases() as $alias) {
            $this->commands[$alias] = $command;
        }

        return $command;
    }

    /**
     * Returns a registered command by name or alias.
     *
     * @param string $name The command name or alias
     *
     * @return Command A Command object
     *
     * @throws CommandNotFoundException When given command name does not exist
     */
    public function get($name)
    {
        $this->init();

        if (!$this->has($name)) {
            throw new CommandNotFoundException(sprintf('The command "%s" does not exist.', $name));
        }

        $command = $this->commands[$name];

        if ($this->wantHelps) {
            $this->wantHelps = false;

            $helpCommand = $this->get('help');
            $helpCommand->setCommand($command);

            return $helpCommand;
        }

        return $command;
    }

    /**
     * Returns true if the command exists, false otherwise.
     *
     * @param string $name The command name or alias
     *
     * @return bool true if the command exists, false otherwise
     */
    public function has($name)
    {
        $this->init();

        return isset($this->commands[$name]) || ($this->commandLoader && $this->commandLoader->has($name) && $this->add($this->commandLoader->get($name)));
    }

    /**
     * Returns an array of all unique namespaces used by currently registered commands.
     *
     * It does not return the global namespace which always exists.
     *
     * @return string[] An array of namespaces
     */
    public function getNamespaces()
    {
        $namespaces = array();
        foreach ($this->all() as $command) {
            $namespaces = array_merge($namespaces, $this->extractAllNamespaces($command->getName()));

            foreach ($command->getAliases() as $alias) {
                $namespaces = array_merge($namespaces, $this->extractAllNamespaces($alias));
            }
        }

        return array_values(array_unique(array_filter($namespaces)));
    }

    /**
     * Finds a registered namespace by a name or an abbreviation.
     *
     * @param string $namespace A namespace or abbreviation to search for
     *
     * @return string A registered namespace
     *
     * @throws NamespaceNotFoundException When namespace is incorrect or ambiguous
     */
    public function findNamespace($namespace)
    {
        $allNamespaces = $this->getNamespaces();
        $expr = preg_replace_callback('{([^:]+|)}', function ($matches) { return preg_quote($matches[1]).'[^:]*'; }, $namespace);
        $namespaces = preg_grep('{^'.$expr.'}', $allNamespaces);

        if (empty($namespaces)) {
            $message = sprintf('There are no commands defined in the "%s" namespace.', $namespace);

            if ($alternatives = $this->findAlternatives($namespace, $allNamespaces)) {
                if (1 == \count($alternatives)) {
                    $message .= "\n\nDid you mean this?\n    ";
                } else {
                    $message .= "\n\nDid you mean one of these?\n    ";
                }

                $message .= implode("\n    ", $alternatives);
            }

            throw new NamespaceNotFoundException($message, $alternatives);
        }

<<<<<<< HEAD
        $exact = in_array($namespace, $namespaces, true);
        if (count($namespaces) > 1 && !$exact) {
            throw new NamespaceNotFoundException(sprintf("The namespace \"%s\" is ambiguous.\nDid you mean one of these?\n%s", $namespace, $this->getAbbreviationSuggestions(array_values($namespaces))), array_values($namespaces));
=======
        $exact = \in_array($namespace, $namespaces, true);
        if (\count($namespaces) > 1 && !$exact) {
            throw new CommandNotFoundException(sprintf("The namespace \"%s\" is ambiguous.\nDid you mean one of these?\n%s", $namespace, $this->getAbbreviationSuggestions(array_values($namespaces))), array_values($namespaces));
>>>>>>> b9433001
        }

        return $exact ? $namespace : reset($namespaces);
    }

    /**
     * Finds a command by name or alias.
     *
     * Contrary to get, this command tries to find the best
     * match if you give it an abbreviation of a name or alias.
     *
     * @param string $name A command name or a command alias
     *
     * @return Command A Command instance
     *
     * @throws CommandNotFoundException When command name is incorrect or ambiguous
     */
    public function find($name)
    {
        $this->init();

        $aliases = array();
        $allCommands = $this->commandLoader ? array_merge($this->commandLoader->getNames(), array_keys($this->commands)) : array_keys($this->commands);
        $expr = preg_replace_callback('{([^:]+|)}', function ($matches) { return preg_quote($matches[1]).'[^:]*'; }, $name);
        $commands = preg_grep('{^'.$expr.'}', $allCommands);

        if (empty($commands)) {
            $commands = preg_grep('{^'.$expr.'}i', $allCommands);
        }

        // if no commands matched or we just matched namespaces
        if (empty($commands) || \count(preg_grep('{^'.$expr.'$}i', $commands)) < 1) {
            if (false !== $pos = strrpos($name, ':')) {
                // check if a namespace exists and contains commands
                $this->findNamespace(substr($name, 0, $pos));
            }

            $message = sprintf('Command "%s" is not defined.', $name);

            if ($alternatives = $this->findAlternatives($name, $allCommands)) {
                if (1 == \count($alternatives)) {
                    $message .= "\n\nDid you mean this?\n    ";
                } else {
                    $message .= "\n\nDid you mean one of these?\n    ";
                }
                $message .= implode("\n    ", $alternatives);
            }

            throw new CommandNotFoundException($message, $alternatives);
        }

        // filter out aliases for commands which are already on the list
        if (\count($commands) > 1) {
            $commandList = $this->commandLoader ? array_merge(array_flip($this->commandLoader->getNames()), $this->commands) : $this->commands;
            $commands = array_unique(array_filter($commands, function ($nameOrAlias) use ($commandList, $commands, &$aliases) {
                $commandName = $commandList[$nameOrAlias] instanceof Command ? $commandList[$nameOrAlias]->getName() : $nameOrAlias;
                $aliases[$nameOrAlias] = $commandName;

                return $commandName === $nameOrAlias || !\in_array($commandName, $commands);
            }));
        }

        $exact = \in_array($name, $commands, true) || isset($aliases[$name]);
        if (\count($commands) > 1 && !$exact) {
            $usableWidth = $this->terminal->getWidth() - 10;
            $abbrevs = array_values($commands);
            $maxLen = 0;
            foreach ($abbrevs as $abbrev) {
                $maxLen = max(Helper::strlen($abbrev), $maxLen);
            }
            $abbrevs = array_map(function ($cmd) use ($commandList, $usableWidth, $maxLen) {
                if (!$commandList[$cmd] instanceof Command) {
                    return $cmd;
                }
                $abbrev = str_pad($cmd, $maxLen, ' ').' '.$commandList[$cmd]->getDescription();

                return Helper::strlen($abbrev) > $usableWidth ? Helper::substr($abbrev, 0, $usableWidth - 3).'...' : $abbrev;
            }, array_values($commands));
            $suggestions = $this->getAbbreviationSuggestions($abbrevs);

            throw new CommandNotFoundException(sprintf("Command \"%s\" is ambiguous.\nDid you mean one of these?\n%s", $name, $suggestions), array_values($commands));
        }

        return $this->get($exact ? $name : reset($commands));
    }

    /**
     * Gets the commands (registered in the given namespace if provided).
     *
     * The array keys are the full names and the values the command instances.
     *
     * @param string $namespace A namespace name
     *
     * @return Command[] An array of Command instances
     */
    public function all($namespace = null)
    {
        $this->init();

        if (null === $namespace) {
            if (!$this->commandLoader) {
                return $this->commands;
            }

            $commands = $this->commands;
            foreach ($this->commandLoader->getNames() as $name) {
                if (!isset($commands[$name]) && $this->has($name)) {
                    $commands[$name] = $this->get($name);
                }
            }

            return $commands;
        }

        $commands = array();
        foreach ($this->commands as $name => $command) {
            if ($namespace === $this->extractNamespace($name, substr_count($namespace, ':') + 1)) {
                $commands[$name] = $command;
            }
        }

        if ($this->commandLoader) {
            foreach ($this->commandLoader->getNames() as $name) {
                if (!isset($commands[$name]) && $namespace === $this->extractNamespace($name, substr_count($namespace, ':') + 1) && $this->has($name)) {
                    $commands[$name] = $this->get($name);
                }
            }
        }

        return $commands;
    }

    /**
     * Returns an array of possible abbreviations given a set of names.
     *
     * @param array $names An array of names
     *
     * @return array An array of abbreviations
     */
    public static function getAbbreviations($names)
    {
        $abbrevs = array();
        foreach ($names as $name) {
            for ($len = \strlen($name); $len > 0; --$len) {
                $abbrev = substr($name, 0, $len);
                $abbrevs[$abbrev][] = $name;
            }
        }

        return $abbrevs;
    }

    /**
     * Renders a caught exception.
     */
    public function renderException(\Exception $e, OutputInterface $output)
    {
        $output->writeln('', OutputInterface::VERBOSITY_QUIET);

        $this->doRenderException($e, $output);

        if (null !== $this->runningCommand) {
            $output->writeln(sprintf('<info>%s</info>', sprintf($this->runningCommand->getSynopsis(), $this->getName())), OutputInterface::VERBOSITY_QUIET);
            $output->writeln('', OutputInterface::VERBOSITY_QUIET);
        }
    }

    protected function doRenderException(\Exception $e, OutputInterface $output)
    {
        do {
            $message = trim($e->getMessage());
            if ('' === $message || OutputInterface::VERBOSITY_VERBOSE <= $output->getVerbosity()) {
                $title = sprintf('  [%s%s]  ', \get_class($e), 0 !== ($code = $e->getCode()) ? ' ('.$code.')' : '');
                $len = Helper::strlen($title);
            } else {
                $len = 0;
            }

            $width = $this->terminal->getWidth() ? $this->terminal->getWidth() - 1 : PHP_INT_MAX;
            $lines = array();
            foreach ('' !== $message ? preg_split('/\r?\n/', $message) : array() as $line) {
                foreach ($this->splitStringByWidth($line, $width - 4) as $line) {
                    // pre-format lines to get the right string length
                    $lineLength = Helper::strlen($line) + 4;
                    $lines[] = array($line, $lineLength);

                    $len = max($lineLength, $len);
                }
            }

            $messages = array();
            if (!$e instanceof ExceptionInterface || OutputInterface::VERBOSITY_VERBOSE <= $output->getVerbosity()) {
                $messages[] = sprintf('<comment>%s</comment>', OutputFormatter::escape(sprintf('In %s line %s:', basename($e->getFile()) ?: 'n/a', $e->getLine() ?: 'n/a')));
            }
            $messages[] = $emptyLine = sprintf('<error>%s</error>', str_repeat(' ', $len));
            if ('' === $message || OutputInterface::VERBOSITY_VERBOSE <= $output->getVerbosity()) {
                $messages[] = sprintf('<error>%s%s</error>', $title, str_repeat(' ', max(0, $len - Helper::strlen($title))));
            }
            foreach ($lines as $line) {
                $messages[] = sprintf('<error>  %s  %s</error>', OutputFormatter::escape($line[0]), str_repeat(' ', $len - $line[1]));
            }
            $messages[] = $emptyLine;
            $messages[] = '';

            $output->writeln($messages, OutputInterface::VERBOSITY_QUIET);

            if (OutputInterface::VERBOSITY_VERBOSE <= $output->getVerbosity()) {
                $output->writeln('<comment>Exception trace:</comment>', OutputInterface::VERBOSITY_QUIET);

                // exception related properties
                $trace = $e->getTrace();

                for ($i = 0, $count = \count($trace); $i < $count; ++$i) {
                    $class = isset($trace[$i]['class']) ? $trace[$i]['class'] : '';
                    $type = isset($trace[$i]['type']) ? $trace[$i]['type'] : '';
                    $function = $trace[$i]['function'];
                    $file = isset($trace[$i]['file']) ? $trace[$i]['file'] : 'n/a';
                    $line = isset($trace[$i]['line']) ? $trace[$i]['line'] : 'n/a';

                    $output->writeln(sprintf(' %s%s%s() at <info>%s:%s</info>', $class, $type, $function, $file, $line), OutputInterface::VERBOSITY_QUIET);
                }

                $output->writeln('', OutputInterface::VERBOSITY_QUIET);
            }
        } while ($e = $e->getPrevious());
    }

    /**
     * Configures the input and output instances based on the user arguments and options.
     */
    protected function configureIO(InputInterface $input, OutputInterface $output)
    {
        if (true === $input->hasParameterOption(array('--ansi'), true)) {
            $output->setDecorated(true);
        } elseif (true === $input->hasParameterOption(array('--no-ansi'), true)) {
            $output->setDecorated(false);
        }

        if (true === $input->hasParameterOption(array('--no-interaction', '-n'), true)) {
            $input->setInteractive(false);
        } elseif (\function_exists('posix_isatty')) {
            $inputStream = null;

            if ($input instanceof StreamableInputInterface) {
                $inputStream = $input->getStream();
            }

            if (!@posix_isatty($inputStream) && false === getenv('SHELL_INTERACTIVE')) {
                $input->setInteractive(false);
            }
        }

        switch ($shellVerbosity = (int) getenv('SHELL_VERBOSITY')) {
            case -1: $output->setVerbosity(OutputInterface::VERBOSITY_QUIET); break;
            case 1: $output->setVerbosity(OutputInterface::VERBOSITY_VERBOSE); break;
            case 2: $output->setVerbosity(OutputInterface::VERBOSITY_VERY_VERBOSE); break;
            case 3: $output->setVerbosity(OutputInterface::VERBOSITY_DEBUG); break;
            default: $shellVerbosity = 0; break;
        }

        if (true === $input->hasParameterOption(array('--quiet', '-q'), true)) {
            $output->setVerbosity(OutputInterface::VERBOSITY_QUIET);
            $shellVerbosity = -1;
        } else {
            if ($input->hasParameterOption('-vvv', true) || $input->hasParameterOption('--verbose=3', true) || 3 === $input->getParameterOption('--verbose', false, true)) {
                $output->setVerbosity(OutputInterface::VERBOSITY_DEBUG);
                $shellVerbosity = 3;
            } elseif ($input->hasParameterOption('-vv', true) || $input->hasParameterOption('--verbose=2', true) || 2 === $input->getParameterOption('--verbose', false, true)) {
                $output->setVerbosity(OutputInterface::VERBOSITY_VERY_VERBOSE);
                $shellVerbosity = 2;
            } elseif ($input->hasParameterOption('-v', true) || $input->hasParameterOption('--verbose=1', true) || $input->hasParameterOption('--verbose', true) || $input->getParameterOption('--verbose', false, true)) {
                $output->setVerbosity(OutputInterface::VERBOSITY_VERBOSE);
                $shellVerbosity = 1;
            }
        }

        if (-1 === $shellVerbosity) {
            $input->setInteractive(false);
        }

        putenv('SHELL_VERBOSITY='.$shellVerbosity);
        $_ENV['SHELL_VERBOSITY'] = $shellVerbosity;
        $_SERVER['SHELL_VERBOSITY'] = $shellVerbosity;
    }

    /**
     * Runs the current command.
     *
     * If an event dispatcher has been attached to the application,
     * events are also dispatched during the life-cycle of the command.
     *
     * @return int 0 if everything went fine, or an error code
     */
    protected function doRunCommand(Command $command, InputInterface $input, OutputInterface $output)
    {
        foreach ($command->getHelperSet() as $helper) {
            if ($helper instanceof InputAwareInterface) {
                $helper->setInput($input);
            }
        }

        if (null === $this->dispatcher) {
            return $command->run($input, $output);
        }

        // bind before the console.command event, so the listeners have access to input options/arguments
        try {
            $command->mergeApplicationDefinition();
            $input->bind($command->getDefinition());
        } catch (ExceptionInterface $e) {
            // ignore invalid options/arguments for now, to allow the event listeners to customize the InputDefinition
        }

        $event = new ConsoleCommandEvent($command, $input, $output);
        $e = null;

        try {
            $this->dispatcher->dispatch(ConsoleEvents::COMMAND, $event);

            if ($event->commandShouldRun()) {
                $exitCode = $command->run($input, $output);
            } else {
                $exitCode = ConsoleCommandEvent::RETURN_CODE_DISABLED;
            }
        } catch (\Throwable $e) {
            $event = new ConsoleErrorEvent($input, $output, $e, $command);
            $this->dispatcher->dispatch(ConsoleEvents::ERROR, $event);
            $e = $event->getError();

            if (0 === $exitCode = $event->getExitCode()) {
                $e = null;
            }
        }

        $event = new ConsoleTerminateEvent($command, $input, $output, $exitCode);
        $this->dispatcher->dispatch(ConsoleEvents::TERMINATE, $event);

        if (null !== $e) {
            throw $e;
        }

        return $event->getExitCode();
    }

    /**
     * Gets the name of the command based on input.
     *
     * @return string The command name
     */
    protected function getCommandName(InputInterface $input)
    {
        return $this->singleCommand ? $this->defaultCommand : $input->getFirstArgument();
    }

    /**
     * Gets the default input definition.
     *
     * @return InputDefinition An InputDefinition instance
     */
    protected function getDefaultInputDefinition()
    {
        return new InputDefinition(array(
            new InputArgument('command', InputArgument::REQUIRED, 'The command to execute'),

            new InputOption('--help', '-h', InputOption::VALUE_NONE, 'Display this help message'),
            new InputOption('--quiet', '-q', InputOption::VALUE_NONE, 'Do not output any message'),
            new InputOption('--verbose', '-v|vv|vvv', InputOption::VALUE_NONE, 'Increase the verbosity of messages: 1 for normal output, 2 for more verbose output and 3 for debug'),
            new InputOption('--version', '-V', InputOption::VALUE_NONE, 'Display this application version'),
            new InputOption('--ansi', '', InputOption::VALUE_NONE, 'Force ANSI output'),
            new InputOption('--no-ansi', '', InputOption::VALUE_NONE, 'Disable ANSI output'),
            new InputOption('--no-interaction', '-n', InputOption::VALUE_NONE, 'Do not ask any interactive question'),
        ));
    }

    /**
     * Gets the default commands that should always be available.
     *
     * @return Command[] An array of default Command instances
     */
    protected function getDefaultCommands()
    {
        return array(new HelpCommand(), new ListCommand());
    }

    /**
     * Gets the default helper set with the helpers that should always be available.
     *
     * @return HelperSet A HelperSet instance
     */
    protected function getDefaultHelperSet()
    {
        return new HelperSet(array(
            new FormatterHelper(),
            new DebugFormatterHelper(),
            new ProcessHelper(),
            new QuestionHelper(),
        ));
    }

    /**
     * Returns abbreviated suggestions in string format.
     *
     * @param array $abbrevs Abbreviated suggestions to convert
     *
     * @return string A formatted string of abbreviated suggestions
     */
    private function getAbbreviationSuggestions($abbrevs)
    {
        return '    '.implode("\n    ", $abbrevs);
    }

    /**
     * Returns the namespace part of the command name.
     *
     * This method is not part of public API and should not be used directly.
     *
     * @param string $name  The full name of the command
     * @param string $limit The maximum number of parts of the namespace
     *
     * @return string The namespace of the command
     */
    public function extractNamespace($name, $limit = null)
    {
        $parts = explode(':', $name);
        array_pop($parts);

        return implode(':', null === $limit ? $parts : \array_slice($parts, 0, $limit));
    }

    /**
     * Finds alternative of $name among $collection,
     * if nothing is found in $collection, try in $abbrevs.
     *
     * @param string   $name       The string
     * @param iterable $collection The collection
     *
     * @return string[] A sorted array of similar string
     */
    private function findAlternatives($name, $collection)
    {
        $threshold = 1e3;
        $alternatives = array();

        $collectionParts = array();
        foreach ($collection as $item) {
            $collectionParts[$item] = explode(':', $item);
        }

        foreach (explode(':', $name) as $i => $subname) {
            foreach ($collectionParts as $collectionName => $parts) {
                $exists = isset($alternatives[$collectionName]);
                if (!isset($parts[$i]) && $exists) {
                    $alternatives[$collectionName] += $threshold;
                    continue;
                } elseif (!isset($parts[$i])) {
                    continue;
                }

                $lev = levenshtein($subname, $parts[$i]);
                if ($lev <= \strlen($subname) / 3 || '' !== $subname && false !== strpos($parts[$i], $subname)) {
                    $alternatives[$collectionName] = $exists ? $alternatives[$collectionName] + $lev : $lev;
                } elseif ($exists) {
                    $alternatives[$collectionName] += $threshold;
                }
            }
        }

        foreach ($collection as $item) {
            $lev = levenshtein($name, $item);
            if ($lev <= \strlen($name) / 3 || false !== strpos($item, $name)) {
                $alternatives[$item] = isset($alternatives[$item]) ? $alternatives[$item] - $lev : $lev;
            }
        }

        $alternatives = array_filter($alternatives, function ($lev) use ($threshold) { return $lev < 2 * $threshold; });
        ksort($alternatives, SORT_NATURAL | SORT_FLAG_CASE);

        return array_keys($alternatives);
    }

    /**
     * Sets the default Command name.
     *
     * @param string $commandName     The Command name
     * @param bool   $isSingleCommand Set to true if there is only one command in this application
     *
     * @return self
     */
    public function setDefaultCommand($commandName, $isSingleCommand = false)
    {
        $this->defaultCommand = $commandName;

        if ($isSingleCommand) {
            // Ensure the command exist
            $this->find($commandName);

            $this->singleCommand = true;
        }

        return $this;
    }

    private function splitStringByWidth($string, $width)
    {
        // str_split is not suitable for multi-byte characters, we should use preg_split to get char array properly.
        // additionally, array_slice() is not enough as some character has doubled width.
        // we need a function to split string not by character count but by string width
        if (false === $encoding = mb_detect_encoding($string, null, true)) {
            return str_split($string, $width);
        }

        $utf8String = mb_convert_encoding($string, 'utf8', $encoding);
        $lines = array();
        $line = '';
        foreach (preg_split('//u', $utf8String) as $char) {
            // test if $char could be appended to current line
            if (mb_strwidth($line.$char, 'utf8') <= $width) {
                $line .= $char;
                continue;
            }
            // if not, push current line to array and make new line
            $lines[] = str_pad($line, $width);
            $line = $char;
        }

        $lines[] = \count($lines) ? str_pad($line, $width) : $line;

        mb_convert_variables($encoding, 'utf8', $lines);

        return $lines;
    }

    /**
     * Returns all namespaces of the command name.
     *
     * @param string $name The full name of the command
     *
     * @return string[] The namespaces of the command
     */
    private function extractAllNamespaces($name)
    {
        // -1 as third argument is needed to skip the command short name when exploding
        $parts = explode(':', $name, -1);
        $namespaces = array();

        foreach ($parts as $part) {
            if (\count($namespaces)) {
                $namespaces[] = end($namespaces).':'.$part;
            } else {
                $namespaces[] = $part;
            }
        }

        return $namespaces;
    }

    private function init()
    {
        if ($this->initialized) {
            return;
        }
        $this->initialized = true;

        foreach ($this->getDefaultCommands() as $command) {
            $this->add($command);
        }
    }
}<|MERGE_RESOLUTION|>--- conflicted
+++ resolved
@@ -225,7 +225,7 @@
             // the command name MUST be the first element of the input
             $command = $this->find($name);
         } catch (\Throwable $e) {
-            if (!($e instanceof CommandNotFoundException && !$e instanceof NamespaceNotFoundException) || 1 !== count($alternatives = $e->getAlternatives()) || !$input->isInteractive()) {
+            if (!($e instanceof CommandNotFoundException && !$e instanceof NamespaceNotFoundException) || 1 !== \count($alternatives = $e->getAlternatives()) || !$input->isInteractive()) {
                 if (null !== $this->dispatcher) {
                     $event = new ConsoleErrorEvent($input, $output, $e);
                     $this->dispatcher->dispatch(ConsoleEvents::ERROR, $event);
@@ -578,15 +578,9 @@
             throw new NamespaceNotFoundException($message, $alternatives);
         }
 
-<<<<<<< HEAD
-        $exact = in_array($namespace, $namespaces, true);
-        if (count($namespaces) > 1 && !$exact) {
-            throw new NamespaceNotFoundException(sprintf("The namespace \"%s\" is ambiguous.\nDid you mean one of these?\n%s", $namespace, $this->getAbbreviationSuggestions(array_values($namespaces))), array_values($namespaces));
-=======
         $exact = \in_array($namespace, $namespaces, true);
         if (\count($namespaces) > 1 && !$exact) {
-            throw new CommandNotFoundException(sprintf("The namespace \"%s\" is ambiguous.\nDid you mean one of these?\n%s", $namespace, $this->getAbbreviationSuggestions(array_values($namespaces))), array_values($namespaces));
->>>>>>> b9433001
+            throw new NamespaceNotFoundException(sprintf("The namespace \"%s\" is ambiguous.\nDid you mean one of these?\n%s", $namespace, $this->getAbbreviationSuggestions(array_values($namespaces))), array_values($namespaces));
         }
 
         return $exact ? $namespace : reset($namespaces);
