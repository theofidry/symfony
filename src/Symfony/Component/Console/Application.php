--- conflicted
+++ resolved
@@ -736,7 +736,7 @@
     protected function doRenderException(\Exception $e, OutputInterface $output)
     {
         do {
-            $message = $e->getMessage();
+            $message = trim($e->getMessage());
             if ('' === $message || OutputInterface::VERBOSITY_VERBOSE <= $output->getVerbosity()) {
                 $title = sprintf('  [%s%s]  ', get_class($e), 0 !== ($code = $e->getCode()) ? ' ('.$code.')' : '');
                 $len = Helper::strlen($title);
@@ -750,11 +750,7 @@
                 $width = 1 << 31;
             }
             $lines = array();
-<<<<<<< HEAD
             foreach ('' !== $message ? preg_split('/\r?\n/', $message) : array() as $line) {
-=======
-            foreach (preg_split('/\r?\n/', trim($e->getMessage())) as $line) {
->>>>>>> a707bbf0
                 foreach ($this->splitStringByWidth($line, $width - 4) as $line) {
                     // pre-format lines to get the right string length
                     $lineLength = Helper::strlen($line) + 4;
