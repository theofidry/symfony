--- conflicted
+++ resolved
@@ -23,16 +23,7 @@
      * executed by the console. It also allows you to modify the command, input and output
      * before they are handled to the command.
      *
-<<<<<<< HEAD
      * @Event("Symfony\Component\Console\Event\ConsoleCommandEvent")
-     *
-     * @var string
-=======
-     * The event listener method receives a Symfony\Component\Console\Event\ConsoleCommandEvent
-     * instance.
-     *
-     * @Event
->>>>>>> 9bc9474f
      */
     const COMMAND = 'console.command';
 
@@ -40,16 +31,7 @@
      * The TERMINATE event allows you to attach listeners after a command is
      * executed by the console.
      *
-<<<<<<< HEAD
      * @Event("Symfony\Component\Console\Event\ConsoleTerminateEvent")
-     *
-     * @var string
-=======
-     * The event listener method receives a Symfony\Component\Console\Event\ConsoleTerminateEvent
-     * instance.
-     *
-     * @Event
->>>>>>> 9bc9474f
      */
     const TERMINATE = 'console.terminate';
 
@@ -60,15 +42,9 @@
      * This event allows you to deal with the exception or
      * to modify the thrown exception.
      *
-<<<<<<< HEAD
      * @Event("Symfony\Component\Console\Event\ConsoleExceptionEvent")
      *
-     * @var string
-     *
      * @deprecated The console.exception event is deprecated since version 3.3 and will be removed in 4.0. Use the console.error event instead.
-=======
-     * @Event
->>>>>>> 9bc9474f
      */
     const EXCEPTION = 'console.exception';
 
@@ -79,8 +55,6 @@
      * to modify the thrown exception.
      *
      * @Event("Symfony\Component\Console\Event\ConsoleErrorEvent")
-     *
-     * @var string
      */
     const ERROR = 'console.error';
 }