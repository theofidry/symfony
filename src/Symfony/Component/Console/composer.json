{
    "name": "symfony/console",
    "type": "library",
    "description": "Symfony Console Component",
    "keywords": [],
    "homepage": "https://symfony.com",
    "license": "MIT",
    "authors": [
        {
            "name": "Fabien Potencier",
            "email": "fabien@symfony.com"
        },
        {
            "name": "Symfony Community",
            "homepage": "https://symfony.com/contributors"
        }
    ],
    "require": {
        "php": ">=5.3.9",
<<<<<<< HEAD
        "symfony/polyfill-mbstring": "~1.0"
=======
        "symfony/debug": "~2.7,>=2.7.2"
>>>>>>> 2a9be06b
    },
    "require-dev": {
        "symfony/event-dispatcher": "~2.1|~3.0.0",
        "symfony/process": "~2.1|~3.0.0",
        "psr/log": "~1.0"
    },
    "suggest": {
        "symfony/event-dispatcher": "",
        "symfony/process": "",
        "psr/log": "For using the console logger"
    },
    "autoload": {
        "psr-4": { "Symfony\\Component\\Console\\": "" },
        "exclude-from-classmap": [
            "/Tests/"
        ]
    },
    "minimum-stability": "dev",
    "extra": {
        "branch-alias": {
            "dev-master": "2.8-dev"
        }
    }
}<|MERGE_RESOLUTION|>--- conflicted
+++ resolved
@@ -17,11 +17,8 @@
     ],
     "require": {
         "php": ">=5.3.9",
-<<<<<<< HEAD
-        "symfony/polyfill-mbstring": "~1.0"
-=======
+        "symfony/polyfill-mbstring": "~1.0",
         "symfony/debug": "~2.7,>=2.7.2"
->>>>>>> 2a9be06b
     },
     "require-dev": {
         "symfony/event-dispatcher": "~2.1|~3.0.0",
