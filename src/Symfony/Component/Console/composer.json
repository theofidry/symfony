{
    "name": "symfony/console",
    "type": "library",
    "description": "Symfony Console Component",
    "keywords": [],
    "homepage": "https://symfony.com",
    "license": "MIT",
    "authors": [
        {
            "name": "Fabien Potencier",
            "email": "fabien@symfony.com"
        },
        {
            "name": "Symfony Community",
            "homepage": "https://symfony.com/contributors"
        }
    ],
    "require": {
<<<<<<< HEAD
        "php": ">=5.5.9",
        "symfony/polyfill-mbstring": "~1.0"
=======
        "php": ">=5.3.9",
        "symfony/polyfill-mbstring": "~1.0",
        "symfony/debug": "~2.7,>=2.7.2"
>>>>>>> 1e91ed77
    },
    "require-dev": {
        "symfony/event-dispatcher": "~2.8|~3.0",
        "symfony/process": "~2.8|~3.0",
        "psr/log": "~1.0"
    },
    "suggest": {
        "symfony/event-dispatcher": "",
        "symfony/process": "",
        "psr/log": "For using the console logger"
    },
    "autoload": {
        "psr-4": { "Symfony\\Component\\Console\\": "" },
        "exclude-from-classmap": [
            "/Tests/"
        ]
    },
    "minimum-stability": "dev",
    "extra": {
        "branch-alias": {
            "dev-master": "3.1-dev"
        }
    }
}<|MERGE_RESOLUTION|>--- conflicted
+++ resolved
@@ -16,14 +16,9 @@
         }
     ],
     "require": {
-<<<<<<< HEAD
         "php": ">=5.5.9",
-        "symfony/polyfill-mbstring": "~1.0"
-=======
-        "php": ">=5.3.9",
         "symfony/polyfill-mbstring": "~1.0",
         "symfony/debug": "~2.7,>=2.7.2"
->>>>>>> 1e91ed77
     },
     "require-dev": {
         "symfony/event-dispatcher": "~2.8|~3.0",
