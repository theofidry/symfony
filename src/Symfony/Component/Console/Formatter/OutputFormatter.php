--- conflicted
+++ resolved
@@ -166,13 +166,8 @@
             if (!$open && !$tag) {
                 // </>
                 $this->styleStack->pop();
-<<<<<<< HEAD
-            } elseif (false === $style = $this->createStyleFromString(strtolower($tag))) {
+            } elseif (false === $style = $this->createStyleFromString($tag)) {
                 $output .= $this->applyCurrentStyle($text, $output, $width, $currentLineLength);
-=======
-            } elseif (false === $style = $this->createStyleFromString($tag)) {
-                $output .= $this->applyCurrentStyle($text);
->>>>>>> 40a79f75
             } elseif ($open) {
                 $this->styleStack->push($style);
             } else {
