--- conflicted
+++ resolved
@@ -280,7 +280,7 @@
         $values = (array) $values;
 
         foreach ($this->tokens as $token) {
-            if ($onlyParams && $token === '--') {
+            if ($onlyParams && '--' === $token) {
                 return false;
             }
             foreach ($values as $value) {
@@ -303,7 +303,7 @@
 
         while (0 < count($tokens)) {
             $token = array_shift($tokens);
-            if ($onlyParams && $token === '--') {
+            if ($onlyParams && '--' === $token) {
                 return false;
             }
 
@@ -333,13 +333,8 @@
                 return $match[1].$this->escapeToken($match[2]);
             }
 
-<<<<<<< HEAD
-            if ($token && $token[0] !== '-') {
+            if ($token && '-' !== $token[0]) {
                 return $this->escapeToken($token);
-=======
-            if ($token && '-' !== $token[0]) {
-                return $self->escapeToken($token);
->>>>>>> 6f924755
             }
 
             return $token;
