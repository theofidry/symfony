<?php

namespace Symfony\Component\Console\Tests\Helper;

use Symfony\Component\Console\Helper\FormatterHelper;
use Symfony\Component\Console\Helper\HelperSet;
use Symfony\Component\Console\Helper\SymfonyQuestionHelper;
use Symfony\Component\Console\Output\StreamOutput;
use Symfony\Component\Console\Question\Question;
use Symfony\Component\Console\Question\ChoiceQuestion;

/**
 * @group tty
 */
class SymfonyQuestionHelperTest extends AbstractQuestionHelperTest
{
    public function testAskChoice()
    {
        $questionHelper = new SymfonyQuestionHelper();

        $helperSet = new HelperSet(array(new FormatterHelper()));
        $questionHelper->setHelperSet($helperSet);

        $heroes = array('Superman', 'Batman', 'Spiderman');

        $inputStream = $this->getInputStream("\n1\n  1  \nFabien\n1\nFabien\n1\n0,2\n 0 , 2  \n\n\n");

        $question = new ChoiceQuestion('What is your favorite superhero?', $heroes, '2');
        $question->setMaxAttempts(1);
        // first answer is an empty answer, we're supposed to receive the default value
        $this->assertEquals('Spiderman', $questionHelper->ask($this->createStreamableInputInterfaceMock($inputStream), $output = $this->createOutputInterface(), $question));
        $this->assertOutputContains('What is your favorite superhero? [Spiderman]', $output);

        $question = new ChoiceQuestion('What is your favorite superhero?', $heroes);
        $question->setMaxAttempts(1);
        $this->assertEquals('Batman', $questionHelper->ask($this->createStreamableInputInterfaceMock($inputStream), $this->createOutputInterface(), $question));
        $this->assertEquals('Batman', $questionHelper->ask($this->createStreamableInputInterfaceMock($inputStream), $this->createOutputInterface(), $question));

        $question = new ChoiceQuestion('What is your favorite superhero?', $heroes);
        $question->setErrorMessage('Input "%s" is not a superhero!');
        $question->setMaxAttempts(2);
        $this->assertEquals('Batman', $questionHelper->ask($this->createStreamableInputInterfaceMock($inputStream), $output = $this->createOutputInterface(), $question));
        $this->assertOutputContains('Input "Fabien" is not a superhero!', $output);

        try {
            $question = new ChoiceQuestion('What is your favorite superhero?', $heroes, '1');
            $question->setMaxAttempts(1);
            $questionHelper->ask($this->createStreamableInputInterfaceMock($inputStream), $output = $this->createOutputInterface(), $question);
            $this->fail();
        } catch (\InvalidArgumentException $e) {
            $this->assertEquals('Value "Fabien" is invalid', $e->getMessage());
        }

        $question = new ChoiceQuestion('What is your favorite superhero?', $heroes, null);
        $question->setMaxAttempts(1);
        $question->setMultiselect(true);

        $this->assertEquals(array('Batman'), $questionHelper->ask($this->createStreamableInputInterfaceMock($inputStream), $this->createOutputInterface(), $question));
        $this->assertEquals(array('Superman', 'Spiderman'), $questionHelper->ask($this->createStreamableInputInterfaceMock($inputStream), $this->createOutputInterface(), $question));
        $this->assertEquals(array('Superman', 'Spiderman'), $questionHelper->ask($this->createStreamableInputInterfaceMock($inputStream), $this->createOutputInterface(), $question));

        $question = new ChoiceQuestion('What is your favorite superhero?', $heroes, '0,1');
        $question->setMaxAttempts(1);
        $question->setMultiselect(true);

        $this->assertEquals(array('Superman', 'Batman'), $questionHelper->ask($this->createStreamableInputInterfaceMock($inputStream), $output = $this->createOutputInterface(), $question));
        $this->assertOutputContains('What is your favorite superhero? [Superman, Batman]', $output);

        $question = new ChoiceQuestion('What is your favorite superhero?', $heroes, ' 0 , 1 ');
        $question->setMaxAttempts(1);
        $question->setMultiselect(true);

        $this->assertEquals(array('Superman', 'Batman'), $questionHelper->ask($this->createStreamableInputInterfaceMock($inputStream), $output = $this->createOutputInterface(), $question));
        $this->assertOutputContains('What is your favorite superhero? [Superman, Batman]', $output);
    }

    public function testAskReturnsNullIfValidatorAllowsIt()
    {
        $questionHelper = new SymfonyQuestionHelper();
        $question = new Question('What is your favorite superhero?');
        $question->setValidator(function ($value) { return $value; });
        $input = $this->createStreamableInputInterfaceMock($this->getInputStream("\n"));
        $this->assertNull($questionHelper->ask($input, $this->createOutputInterface(), $question));
    }

    public function testAskEscapeDefaultValue()
    {
        $helper = new SymfonyQuestionHelper();
        $input = $this->createStreamableInputInterfaceMock($this->getInputStream('\\'));
        $helper->ask($input, $output = $this->createOutputInterface(), new Question('Can I have a backslash?', '\\'));

        $this->assertOutputContains('Can I have a backslash? [\]', $output);
    }

    public function testAskEscapeAndFormatLabel()
    {
        $helper = new SymfonyQuestionHelper();
        $helper->setInputStream($this->getInputStream('Foo\\Bar'));
        $helper->ask($this->createInputInterfaceMock(), $output = $this->createOutputInterface(), new Question('Do you want to use Foo\\Bar <comment>or</comment> Foo\\Baz\\?', 'Foo\\Baz'));

        $this->assertOutputContains('Do you want to use Foo\\Bar or Foo\\Baz\\? [Foo\\Baz]:', $output);
    }

    public function testLabelTrailingBackslash()
    {
        $helper = new SymfonyQuestionHelper();
<<<<<<< HEAD
        $input = $this->createStreamableInputInterfaceMock($this->getInputStream('sure'));
        $helper->ask($input, $output = $this->createOutputInterface(), new Question('Do you want a \?'));
=======
        $helper->setInputStream($this->getInputStream('sure'));
        $helper->ask($this->createInputInterfaceMock(), $output = $this->createOutputInterface(), new Question('Question with a trailing \\'));
>>>>>>> e1d2426d

        $this->assertOutputContains('Question with a trailing \\', $output);
    }

    /**
     * @expectedException        \Symfony\Component\Console\Exception\RuntimeException
     * @expectedExceptionMessage Aborted
     */
    public function testAskThrowsExceptionOnMissingInput()
    {
        $dialog = new SymfonyQuestionHelper();
        $dialog->ask($this->createStreamableInputInterfaceMock($this->getInputStream('')), $this->createOutputInterface(), new Question('What\'s your name?'));
    }

    protected function getInputStream($input)
    {
        $stream = fopen('php://memory', 'r+', false);
        fwrite($stream, $input);
        rewind($stream);

        return $stream;
    }

    protected function createOutputInterface()
    {
        $output = new StreamOutput(fopen('php://memory', 'r+', false));
        $output->setDecorated(false);

        return $output;
    }

    protected function createInputInterfaceMock($interactive = true)
    {
        $mock = $this->getMockBuilder('Symfony\Component\Console\Input\InputInterface')->getMock();
        $mock->expects($this->any())
            ->method('isInteractive')
            ->will($this->returnValue($interactive));

        return $mock;
    }

    private function assertOutputContains($expected, StreamOutput $output)
    {
        rewind($output->getStream());
        $stream = stream_get_contents($output->getStream());
        $this->assertContains($expected, $stream);
    }
}<|MERGE_RESOLUTION|>--- conflicted
+++ resolved
@@ -95,8 +95,8 @@
     public function testAskEscapeAndFormatLabel()
     {
         $helper = new SymfonyQuestionHelper();
-        $helper->setInputStream($this->getInputStream('Foo\\Bar'));
-        $helper->ask($this->createInputInterfaceMock(), $output = $this->createOutputInterface(), new Question('Do you want to use Foo\\Bar <comment>or</comment> Foo\\Baz\\?', 'Foo\\Baz'));
+        $input = $this->createStreamableInputInterfaceMock($this->getInputStream('Foo\\Bar'));
+        $helper->ask($input, $output = $this->createOutputInterface(), new Question('Do you want to use Foo\\Bar <comment>or</comment> Foo\\Baz\\?', 'Foo\\Baz'));
 
         $this->assertOutputContains('Do you want to use Foo\\Bar or Foo\\Baz\\? [Foo\\Baz]:', $output);
     }
@@ -104,13 +104,8 @@
     public function testLabelTrailingBackslash()
     {
         $helper = new SymfonyQuestionHelper();
-<<<<<<< HEAD
         $input = $this->createStreamableInputInterfaceMock($this->getInputStream('sure'));
-        $helper->ask($input, $output = $this->createOutputInterface(), new Question('Do you want a \?'));
-=======
-        $helper->setInputStream($this->getInputStream('sure'));
-        $helper->ask($this->createInputInterfaceMock(), $output = $this->createOutputInterface(), new Question('Question with a trailing \\'));
->>>>>>> e1d2426d
+        $helper->ask($input, $output = $this->createOutputInterface(), new Question('Question with a trailing \\'));
 
         $this->assertOutputContains('Question with a trailing \\', $output);
     }
