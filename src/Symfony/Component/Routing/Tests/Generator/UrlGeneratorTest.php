<?php

/*
 * This file is part of the Symfony package.
 *
 * (c) Fabien Potencier <fabien@symfony.com>
 *
 * For the full copyright and license information, please view the LICENSE
 * file that was distributed with this source code.
 */

namespace Symfony\Component\Routing\Tests\Generator;

use PHPUnit\Framework\TestCase;
use Symfony\Component\Routing\Generator\UrlGenerator;
use Symfony\Component\Routing\Generator\UrlGeneratorInterface;
use Symfony\Component\Routing\RequestContext;
use Symfony\Component\Routing\Route;
use Symfony\Component\Routing\RouteCollection;

class UrlGeneratorTest extends TestCase
{
    public function testAbsoluteUrlWithPort80()
    {
        $routes = $this->getRoutes('test', new Route('/testing'));
        $url = $this->getGenerator($routes)->generate('test', [], UrlGeneratorInterface::ABSOLUTE_URL);

        $this->assertEquals('http://localhost/app.php/testing', $url);
    }

    public function testAbsoluteSecureUrlWithPort443()
    {
        $routes = $this->getRoutes('test', new Route('/testing'));
        $url = $this->getGenerator($routes, ['scheme' => 'https'])->generate('test', [], UrlGeneratorInterface::ABSOLUTE_URL);

        $this->assertEquals('https://localhost/app.php/testing', $url);
    }

    public function testAbsoluteUrlWithNonStandardPort()
    {
        $routes = $this->getRoutes('test', new Route('/testing'));
        $url = $this->getGenerator($routes, ['httpPort' => 8080])->generate('test', [], UrlGeneratorInterface::ABSOLUTE_URL);

        $this->assertEquals('http://localhost:8080/app.php/testing', $url);
    }

    public function testAbsoluteSecureUrlWithNonStandardPort()
    {
        $routes = $this->getRoutes('test', new Route('/testing'));
        $url = $this->getGenerator($routes, ['httpsPort' => 8080, 'scheme' => 'https'])->generate('test', [], UrlGeneratorInterface::ABSOLUTE_URL);

        $this->assertEquals('https://localhost:8080/app.php/testing', $url);
    }

    public function testRelativeUrlWithoutParameters()
    {
        $routes = $this->getRoutes('test', new Route('/testing'));
        $url = $this->getGenerator($routes)->generate('test', [], UrlGeneratorInterface::ABSOLUTE_PATH);

        $this->assertEquals('/app.php/testing', $url);
    }

    public function testRelativeUrlWithParameter()
    {
        $routes = $this->getRoutes('test', new Route('/testing/{foo}'));
        $url = $this->getGenerator($routes)->generate('test', ['foo' => 'bar'], UrlGeneratorInterface::ABSOLUTE_PATH);

        $this->assertEquals('/app.php/testing/bar', $url);
    }

    public function testRelativeUrlWithNullParameter()
    {
        $routes = $this->getRoutes('test', new Route('/testing.{format}', ['format' => null]));
        $url = $this->getGenerator($routes)->generate('test', [], UrlGeneratorInterface::ABSOLUTE_PATH);

        $this->assertEquals('/app.php/testing', $url);
    }

    /**
     * @expectedException \Symfony\Component\Routing\Exception\InvalidParameterException
     */
    public function testRelativeUrlWithNullParameterButNotOptional()
    {
        $routes = $this->getRoutes('test', new Route('/testing/{foo}/bar', ['foo' => null]));
        // This must raise an exception because the default requirement for "foo" is "[^/]+" which is not met with these params.
        // Generating path "/testing//bar" would be wrong as matching this route would fail.
        $this->getGenerator($routes)->generate('test', [], UrlGeneratorInterface::ABSOLUTE_PATH);
    }

    public function testRelativeUrlWithOptionalZeroParameter()
    {
        $routes = $this->getRoutes('test', new Route('/testing/{page}'));
        $url = $this->getGenerator($routes)->generate('test', ['page' => 0], UrlGeneratorInterface::ABSOLUTE_PATH);

        $this->assertEquals('/app.php/testing/0', $url);
    }

    public function testNotPassedOptionalParameterInBetween()
    {
        $routes = $this->getRoutes('test', new Route('/{slug}/{page}', ['slug' => 'index', 'page' => 0]));
        $this->assertSame('/app.php/index/1', $this->getGenerator($routes)->generate('test', ['page' => 1]));
        $this->assertSame('/app.php/', $this->getGenerator($routes)->generate('test'));
    }

    public function testRelativeUrlWithExtraParameters()
    {
        $routes = $this->getRoutes('test', new Route('/testing'));
        $url = $this->getGenerator($routes)->generate('test', ['foo' => 'bar'], UrlGeneratorInterface::ABSOLUTE_PATH);

        $this->assertEquals('/app.php/testing?foo=bar', $url);
    }

    public function testAbsoluteUrlWithExtraParameters()
    {
        $routes = $this->getRoutes('test', new Route('/testing'));
        $url = $this->getGenerator($routes)->generate('test', ['foo' => 'bar'], UrlGeneratorInterface::ABSOLUTE_URL);

        $this->assertEquals('http://localhost/app.php/testing?foo=bar', $url);
    }

    public function testUrlWithNullExtraParameters()
    {
        $routes = $this->getRoutes('test', new Route('/testing'));
        $url = $this->getGenerator($routes)->generate('test', ['foo' => null], UrlGeneratorInterface::ABSOLUTE_URL);

        $this->assertEquals('http://localhost/app.php/testing', $url);
    }

    public function testUrlWithExtraParametersFromGlobals()
    {
        $routes = $this->getRoutes('test', new Route('/testing'));
        $generator = $this->getGenerator($routes);
        $context = new RequestContext('/app.php');
        $context->setParameter('bar', 'bar');
        $generator->setContext($context);
        $url = $generator->generate('test', ['foo' => 'bar']);

        $this->assertEquals('/app.php/testing?foo=bar', $url);
    }

    public function testUrlWithGlobalParameter()
    {
        $routes = $this->getRoutes('test', new Route('/testing/{foo}'));
        $generator = $this->getGenerator($routes);
        $context = new RequestContext('/app.php');
        $context->setParameter('foo', 'bar');
        $generator->setContext($context);
        $url = $generator->generate('test', []);

        $this->assertEquals('/app.php/testing/bar', $url);
    }

    public function testGlobalParameterHasHigherPriorityThanDefault()
    {
        $routes = $this->getRoutes('test', new Route('/{_locale}', ['_locale' => 'en']));
        $generator = $this->getGenerator($routes);
        $context = new RequestContext('/app.php');
        $context->setParameter('_locale', 'de');
        $generator->setContext($context);
        $url = $generator->generate('test', []);

        $this->assertSame('/app.php/de', $url);
    }

    /**
     * @expectedException \Symfony\Component\Routing\Exception\RouteNotFoundException
     */
    public function testGenerateWithoutRoutes()
    {
        $routes = $this->getRoutes('foo', new Route('/testing/{foo}'));
        $this->getGenerator($routes)->generate('test', [], UrlGeneratorInterface::ABSOLUTE_URL);
    }

    /**
     * @expectedException \Symfony\Component\Routing\Exception\MissingMandatoryParametersException
     */
    public function testGenerateForRouteWithoutMandatoryParameter()
    {
        $routes = $this->getRoutes('test', new Route('/testing/{foo}'));
        $this->getGenerator($routes)->generate('test', [], UrlGeneratorInterface::ABSOLUTE_URL);
    }

    /**
     * @expectedException \Symfony\Component\Routing\Exception\InvalidParameterException
     */
    public function testGenerateForRouteWithInvalidOptionalParameter()
    {
        $routes = $this->getRoutes('test', new Route('/testing/{foo}', ['foo' => '1'], ['foo' => 'd+']));
        $this->getGenerator($routes)->generate('test', ['foo' => 'bar'], UrlGeneratorInterface::ABSOLUTE_URL);
    }

    /**
     * @expectedException \Symfony\Component\Routing\Exception\InvalidParameterException
     */
    public function testGenerateForRouteWithInvalidParameter()
    {
        $routes = $this->getRoutes('test', new Route('/testing/{foo}', [], ['foo' => '1|2']));
        $this->getGenerator($routes)->generate('test', ['foo' => '0'], UrlGeneratorInterface::ABSOLUTE_URL);
    }

    public function testGenerateForRouteWithInvalidOptionalParameterNonStrict()
    {
        $routes = $this->getRoutes('test', new Route('/testing/{foo}', ['foo' => '1'], ['foo' => 'd+']));
        $generator = $this->getGenerator($routes);
        $generator->setStrictRequirements(false);
        $this->assertNull($generator->generate('test', ['foo' => 'bar'], UrlGeneratorInterface::ABSOLUTE_URL));
    }

    public function testGenerateForRouteWithInvalidOptionalParameterNonStrictWithLogger()
    {
        $routes = $this->getRoutes('test', new Route('/testing/{foo}', ['foo' => '1'], ['foo' => 'd+']));
        $logger = $this->getMockBuilder('Psr\Log\LoggerInterface')->getMock();
        $logger->expects($this->once())
            ->method('error');
        $generator = $this->getGenerator($routes, [], $logger);
        $generator->setStrictRequirements(false);
        $this->assertNull($generator->generate('test', ['foo' => 'bar'], UrlGeneratorInterface::ABSOLUTE_URL));
    }

    public function testGenerateForRouteWithInvalidParameterButDisabledRequirementsCheck()
    {
        $routes = $this->getRoutes('test', new Route('/testing/{foo}', ['foo' => '1'], ['foo' => 'd+']));
        $generator = $this->getGenerator($routes);
        $generator->setStrictRequirements(null);
        $this->assertSame('/app.php/testing/bar', $generator->generate('test', ['foo' => 'bar']));
    }

    /**
     * @expectedException \Symfony\Component\Routing\Exception\InvalidParameterException
     */
    public function testGenerateForRouteWithInvalidMandatoryParameter()
    {
        $routes = $this->getRoutes('test', new Route('/testing/{foo}', [], ['foo' => 'd+']));
        $this->getGenerator($routes)->generate('test', ['foo' => 'bar'], UrlGeneratorInterface::ABSOLUTE_URL);
    }

    /**
     * @expectedException \Symfony\Component\Routing\Exception\InvalidParameterException
     */
    public function testGenerateForRouteWithInvalidUtf8Parameter()
    {
        $routes = $this->getRoutes('test', new Route('/testing/{foo}', [], ['foo' => '\pL+'], ['utf8' => true]));
        $this->getGenerator($routes)->generate('test', ['foo' => 'abc123'], UrlGeneratorInterface::ABSOLUTE_URL);
    }

    /**
     * @expectedException \Symfony\Component\Routing\Exception\InvalidParameterException
     */
    public function testRequiredParamAndEmptyPassed()
    {
        $routes = $this->getRoutes('test', new Route('/{slug}', [], ['slug' => '.+']));
        $this->getGenerator($routes)->generate('test', ['slug' => '']);
    }

    public function testSchemeRequirementDoesNothingIfSameCurrentScheme()
    {
        $routes = $this->getRoutes('test', new Route('/', [], [], [], '', ['http']));
        $this->assertEquals('/app.php/', $this->getGenerator($routes)->generate('test'));

        $routes = $this->getRoutes('test', new Route('/', [], [], [], '', ['https']));
        $this->assertEquals('/app.php/', $this->getGenerator($routes, ['scheme' => 'https'])->generate('test'));
    }

    public function testSchemeRequirementForcesAbsoluteUrl()
    {
        $routes = $this->getRoutes('test', new Route('/', [], [], [], '', ['https']));
        $this->assertEquals('https://localhost/app.php/', $this->getGenerator($routes)->generate('test'));

        $routes = $this->getRoutes('test', new Route('/', [], [], [], '', ['http']));
        $this->assertEquals('http://localhost/app.php/', $this->getGenerator($routes, ['scheme' => 'https'])->generate('test'));
    }

    public function testSchemeRequirementCreatesUrlForFirstRequiredScheme()
    {
        $routes = $this->getRoutes('test', new Route('/', [], [], [], '', ['Ftp', 'https']));
        $this->assertEquals('ftp://localhost/app.php/', $this->getGenerator($routes)->generate('test'));
    }

    public function testPathWithTwoStartingSlashes()
    {
        $routes = $this->getRoutes('test', new Route('//path-and-not-domain'));

        // this must not generate '//path-and-not-domain' because that would be a network path
        $this->assertSame('/path-and-not-domain', $this->getGenerator($routes, ['BaseUrl' => ''])->generate('test'));
    }

    public function testNoTrailingSlashForMultipleOptionalParameters()
    {
        $routes = $this->getRoutes('test', new Route('/category/{slug1}/{slug2}/{slug3}', ['slug2' => null, 'slug3' => null]));

        $this->assertEquals('/app.php/category/foo', $this->getGenerator($routes)->generate('test', ['slug1' => 'foo']));
    }

    public function testWithAnIntegerAsADefaultValue()
    {
        $routes = $this->getRoutes('test', new Route('/{default}', ['default' => 0]));

        $this->assertEquals('/app.php/foo', $this->getGenerator($routes)->generate('test', ['default' => 'foo']));
    }

    public function testNullForOptionalParameterIsIgnored()
    {
        $routes = $this->getRoutes('test', new Route('/test/{default}', ['default' => 0]));

        $this->assertEquals('/app.php/test', $this->getGenerator($routes)->generate('test', ['default' => null]));
    }

    public function testQueryParamSameAsDefault()
    {
        $routes = $this->getRoutes('test', new Route('/test', ['page' => 1]));

        $this->assertSame('/app.php/test?page=2', $this->getGenerator($routes)->generate('test', ['page' => 2]));
        $this->assertSame('/app.php/test', $this->getGenerator($routes)->generate('test', ['page' => 1]));
        $this->assertSame('/app.php/test', $this->getGenerator($routes)->generate('test', ['page' => '1']));
        $this->assertSame('/app.php/test', $this->getGenerator($routes)->generate('test'));
    }

    public function testArrayQueryParamSameAsDefault()
    {
        $routes = $this->getRoutes('test', new Route('/test', ['array' => ['foo', 'bar']]));

        $this->assertSame('/app.php/test?array%5B0%5D=bar&array%5B1%5D=foo', $this->getGenerator($routes)->generate('test', ['array' => ['bar', 'foo']]));
        $this->assertSame('/app.php/test?array%5Ba%5D=foo&array%5Bb%5D=bar', $this->getGenerator($routes)->generate('test', ['array' => ['a' => 'foo', 'b' => 'bar']]));
        $this->assertSame('/app.php/test', $this->getGenerator($routes)->generate('test', ['array' => ['foo', 'bar']]));
        $this->assertSame('/app.php/test', $this->getGenerator($routes)->generate('test', ['array' => [1 => 'bar', 0 => 'foo']]));
        $this->assertSame('/app.php/test', $this->getGenerator($routes)->generate('test'));
    }

    public function testGenerateWithSpecialRouteName()
    {
        $routes = $this->getRoutes('$péß^a|', new Route('/bar'));

        $this->assertSame('/app.php/bar', $this->getGenerator($routes)->generate('$péß^a|'));
    }

    public function testUrlEncoding()
    {
        $expectedPath = '/app.php/@:%5B%5D/%28%29*%27%22%20+,;-._~%26%24%3C%3E|%7B%7D%25%5C%5E%60!%3Ffoo=bar%23id'
            .'/@:%5B%5D/%28%29*%27%22%20+,;-._~%26%24%3C%3E|%7B%7D%25%5C%5E%60!%3Ffoo=bar%23id'
            .'?query=%40%3A%5B%5D/%28%29%2A%27%22%20%2B%2C%3B-._~%26%24%3C%3E%7C%7B%7D%25%5C%5E%60%21%3Ffoo%3Dbar%23id';

        // This tests the encoding of reserved characters that are used for delimiting of URI components (defined in RFC 3986)
        // and other special ASCII chars. These chars are tested as static text path, variable path and query param.
        $chars = '@:[]/()*\'" +,;-._~&$<>|{}%\\^`!?foo=bar#id';
        $routes = $this->getRoutes('test', new Route("/$chars/{varpath}", [], ['varpath' => '.+']));
        $this->assertSame($expectedPath, $this->getGenerator($routes)->generate('test', [
            'varpath' => $chars,
            'query' => $chars,
        ]));
    }

    public function testEncodingOfRelativePathSegments()
    {
        $routes = $this->getRoutes('test', new Route('/dir/../dir/..'));
        $this->assertSame('/app.php/dir/%2E%2E/dir/%2E%2E', $this->getGenerator($routes)->generate('test'));
        $routes = $this->getRoutes('test', new Route('/dir/./dir/.'));
        $this->assertSame('/app.php/dir/%2E/dir/%2E', $this->getGenerator($routes)->generate('test'));
        $routes = $this->getRoutes('test', new Route('/a./.a/a../..a/...'));
        $this->assertSame('/app.php/a./.a/a../..a/...', $this->getGenerator($routes)->generate('test'));
    }

    public function testAdjacentVariables()
    {
        $routes = $this->getRoutes('test', new Route('/{x}{y}{z}.{_format}', ['z' => 'default-z', '_format' => 'html'], ['y' => '\d+']));
        $generator = $this->getGenerator($routes);
        $this->assertSame('/app.php/foo123', $generator->generate('test', ['x' => 'foo', 'y' => '123']));
        $this->assertSame('/app.php/foo123bar.xml', $generator->generate('test', ['x' => 'foo', 'y' => '123', 'z' => 'bar', '_format' => 'xml']));

        // The default requirement for 'x' should not allow the separator '.' in this case because it would otherwise match everything
        // and following optional variables like _format could never match.
        $this->{method_exists($this, $_ = 'expectException') ? $_ : 'setExpectedException'}('Symfony\Component\Routing\Exception\InvalidParameterException');
        $generator->generate('test', ['x' => 'do.t', 'y' => '123', 'z' => 'bar', '_format' => 'xml']);
    }

    public function testOptionalVariableWithNoRealSeparator()
    {
        $routes = $this->getRoutes('test', new Route('/get{what}', ['what' => 'All']));
        $generator = $this->getGenerator($routes);

        $this->assertSame('/app.php/get', $generator->generate('test'));
        $this->assertSame('/app.php/getSites', $generator->generate('test', ['what' => 'Sites']));
    }

    public function testRequiredVariableWithNoRealSeparator()
    {
        $routes = $this->getRoutes('test', new Route('/get{what}Suffix'));
        $generator = $this->getGenerator($routes);

        $this->assertSame('/app.php/getSitesSuffix', $generator->generate('test', ['what' => 'Sites']));
    }

    public function testDefaultRequirementOfVariable()
    {
        $routes = $this->getRoutes('test', new Route('/{page}.{_format}'));
        $generator = $this->getGenerator($routes);

        $this->assertSame('/app.php/index.mobile.html', $generator->generate('test', ['page' => 'index', '_format' => 'mobile.html']));
    }

    /**
     * @expectedException \Symfony\Component\Routing\Exception\InvalidParameterException
     */
    public function testDefaultRequirementOfVariableDisallowsSlash()
    {
        $routes = $this->getRoutes('test', new Route('/{page}.{_format}'));
        $this->getGenerator($routes)->generate('test', ['page' => 'index', '_format' => 'sl/ash']);
    }

    /**
     * @expectedException \Symfony\Component\Routing\Exception\InvalidParameterException
     */
    public function testDefaultRequirementOfVariableDisallowsNextSeparator()
    {
        $routes = $this->getRoutes('test', new Route('/{page}.{_format}'));
        $this->getGenerator($routes)->generate('test', ['page' => 'do.t', '_format' => 'html']);
    }

    public function testWithHostDifferentFromContext()
    {
        $routes = $this->getRoutes('test', new Route('/{name}', [], [], [], '{locale}.example.com'));

        $this->assertEquals('//fr.example.com/app.php/Fabien', $this->getGenerator($routes)->generate('test', ['name' => 'Fabien', 'locale' => 'fr']));
    }

    public function testWithHostSameAsContext()
    {
        $routes = $this->getRoutes('test', new Route('/{name}', [], [], [], '{locale}.example.com'));

        $this->assertEquals('/app.php/Fabien', $this->getGenerator($routes, ['host' => 'fr.example.com'])->generate('test', ['name' => 'Fabien', 'locale' => 'fr']));
    }

    public function testWithHostSameAsContextAndAbsolute()
    {
        $routes = $this->getRoutes('test', new Route('/{name}', [], [], [], '{locale}.example.com'));

        $this->assertEquals('http://fr.example.com/app.php/Fabien', $this->getGenerator($routes, ['host' => 'fr.example.com'])->generate('test', ['name' => 'Fabien', 'locale' => 'fr'], UrlGeneratorInterface::ABSOLUTE_URL));
    }

    /**
     * @expectedException \Symfony\Component\Routing\Exception\InvalidParameterException
     */
    public function testUrlWithInvalidParameterInHost()
    {
        $routes = $this->getRoutes('test', new Route('/', [], ['foo' => 'bar'], [], '{foo}.example.com'));
        $this->getGenerator($routes)->generate('test', ['foo' => 'baz'], UrlGeneratorInterface::ABSOLUTE_PATH);
    }

    /**
     * @expectedException \Symfony\Component\Routing\Exception\InvalidParameterException
     */
    public function testUrlWithInvalidParameterInHostWhenParamHasADefaultValue()
    {
        $routes = $this->getRoutes('test', new Route('/', ['foo' => 'bar'], ['foo' => 'bar'], [], '{foo}.example.com'));
        $this->getGenerator($routes)->generate('test', ['foo' => 'baz'], UrlGeneratorInterface::ABSOLUTE_PATH);
    }

    /**
     * @expectedException \Symfony\Component\Routing\Exception\InvalidParameterException
     */
    public function testUrlWithInvalidParameterEqualsDefaultValueInHost()
    {
        $routes = $this->getRoutes('test', new Route('/', ['foo' => 'baz'], ['foo' => 'bar'], [], '{foo}.example.com'));
        $this->getGenerator($routes)->generate('test', ['foo' => 'baz'], UrlGeneratorInterface::ABSOLUTE_PATH);
    }

    public function testUrlWithInvalidParameterInHostInNonStrictMode()
    {
        $routes = $this->getRoutes('test', new Route('/', [], ['foo' => 'bar'], [], '{foo}.example.com'));
        $generator = $this->getGenerator($routes);
        $generator->setStrictRequirements(false);
        $this->assertNull($generator->generate('test', ['foo' => 'baz'], UrlGeneratorInterface::ABSOLUTE_PATH));
    }

    public function testHostIsCaseInsensitive()
    {
        $routes = $this->getRoutes('test', new Route('/', [], ['locale' => 'en|de|fr'], [], '{locale}.FooBar.com'));
        $generator = $this->getGenerator($routes);
        $this->assertSame('//EN.FooBar.com/app.php/', $generator->generate('test', ['locale' => 'EN'], UrlGeneratorInterface::NETWORK_PATH));
    }

    public function testDefaultHostIsUsedWhenContextHostIsEmpty()
    {
        $routes = $this->getRoutes('test', new Route('/route', ['domain' => 'my.fallback.host'], ['domain' => '.+'], [], '{domain}', ['http']));

        $generator = $this->getGenerator($routes);
        $generator->getContext()->setHost('');

        $this->assertSame('http://my.fallback.host/app.php/route', $generator->generate('test', [], UrlGeneratorInterface::ABSOLUTE_URL));
    }

    public function testDefaultHostIsUsedWhenContextHostIsEmptyAndSchemeIsNot()
    {
        $routes = $this->getRoutes('test', new Route('/route', ['domain' => 'my.fallback.host'], ['domain' => '.+'], [], '{domain}', ['http', 'https']));

        $generator = $this->getGenerator($routes);
        $generator->getContext()->setHost('');
        $generator->getContext()->setScheme('https');

        $this->assertSame('https://my.fallback.host/app.php/route', $generator->generate('test', [], UrlGeneratorInterface::ABSOLUTE_URL));
    }

    public function testAbsoluteUrlFallbackToRelativeIfHostIsEmptyAndSchemeIsNot()
    {
        $routes = $this->getRoutes('test', new Route('/route', [], [], [], '', ['http', 'https']));

        $generator = $this->getGenerator($routes);
        $generator->getContext()->setHost('');
        $generator->getContext()->setScheme('https');

        $this->assertSame('/app.php/route', $generator->generate('test', [], UrlGeneratorInterface::ABSOLUTE_URL));
    }

    public function testGenerateNetworkPath()
    {
        $routes = $this->getRoutes('test', new Route('/{name}', [], [], [], '{locale}.example.com', ['http']));

        $this->assertSame('//fr.example.com/app.php/Fabien', $this->getGenerator($routes)->generate('test',
            ['name' => 'Fabien', 'locale' => 'fr'], UrlGeneratorInterface::NETWORK_PATH), 'network path with different host'
        );
        $this->assertSame('//fr.example.com/app.php/Fabien?query=string', $this->getGenerator($routes, ['host' => 'fr.example.com'])->generate('test',
            ['name' => 'Fabien', 'locale' => 'fr', 'query' => 'string'], UrlGeneratorInterface::NETWORK_PATH), 'network path although host same as context'
        );
        $this->assertSame('http://fr.example.com/app.php/Fabien', $this->getGenerator($routes, ['scheme' => 'https'])->generate('test',
            ['name' => 'Fabien', 'locale' => 'fr'], UrlGeneratorInterface::NETWORK_PATH), 'absolute URL because scheme requirement does not match context'
        );
        $this->assertSame('http://fr.example.com/app.php/Fabien', $this->getGenerator($routes)->generate('test',
            ['name' => 'Fabien', 'locale' => 'fr'], UrlGeneratorInterface::ABSOLUTE_URL), 'absolute URL with same scheme because it is requested'
        );
    }

    public function testGenerateRelativePath()
    {
        $routes = new RouteCollection();
        $routes->add('article', new Route('/{author}/{article}/'));
        $routes->add('comments', new Route('/{author}/{article}/comments'));
        $routes->add('host', new Route('/{article}', [], [], [], '{author}.example.com'));
        $routes->add('scheme', new Route('/{author}/blog', [], [], [], '', ['https']));
        $routes->add('unrelated', new Route('/about'));

        $generator = $this->getGenerator($routes, ['host' => 'example.com', 'pathInfo' => '/fabien/symfony-is-great/']);

        $this->assertSame('comments', $generator->generate('comments',
            ['author' => 'fabien', 'article' => 'symfony-is-great'], UrlGeneratorInterface::RELATIVE_PATH)
        );
        $this->assertSame('comments?page=2', $generator->generate('comments',
            ['author' => 'fabien', 'article' => 'symfony-is-great', 'page' => 2], UrlGeneratorInterface::RELATIVE_PATH)
        );
        $this->assertSame('../twig-is-great/', $generator->generate('article',
            ['author' => 'fabien', 'article' => 'twig-is-great'], UrlGeneratorInterface::RELATIVE_PATH)
        );
        $this->assertSame('../../bernhard/forms-are-great/', $generator->generate('article',
            ['author' => 'bernhard', 'article' => 'forms-are-great'], UrlGeneratorInterface::RELATIVE_PATH)
        );
        $this->assertSame('//bernhard.example.com/app.php/forms-are-great', $generator->generate('host',
            ['author' => 'bernhard', 'article' => 'forms-are-great'], UrlGeneratorInterface::RELATIVE_PATH)
        );
        $this->assertSame('https://example.com/app.php/bernhard/blog', $generator->generate('scheme',
                ['author' => 'bernhard'], UrlGeneratorInterface::RELATIVE_PATH)
        );
        $this->assertSame('../../about', $generator->generate('unrelated',
            [], UrlGeneratorInterface::RELATIVE_PATH)
        );
    }

    /**
     * @dataProvider provideRelativePaths
     */
    public function testGetRelativePath($sourcePath, $targetPath, $expectedPath)
    {
        $this->assertSame($expectedPath, UrlGenerator::getRelativePath($sourcePath, $targetPath));
    }

    public function provideRelativePaths()
    {
        return [
            [
                '/same/dir/',
                '/same/dir/',
                '',
            ],
            [
                '/same/file',
                '/same/file',
                '',
            ],
            [
                '/',
                '/file',
                'file',
            ],
            [
                '/',
                '/dir/file',
                'dir/file',
            ],
            [
                '/dir/file.html',
                '/dir/different-file.html',
                'different-file.html',
            ],
            [
                '/same/dir/extra-file',
                '/same/dir/',
                './',
            ],
            [
                '/parent/dir/',
                '/parent/',
                '../',
            ],
            [
                '/parent/dir/extra-file',
                '/parent/',
                '../',
            ],
            [
                '/a/b/',
                '/x/y/z/',
                '../../x/y/z/',
            ],
            [
                '/a/b/c/d/e',
                '/a/c/d',
                '../../../c/d',
            ],
            [
                '/a/b/c//',
                '/a/b/c/',
                '../',
            ],
            [
                '/a/b/c/',
                '/a/b/c//',
                './/',
            ],
            [
                '/root/a/b/c/',
                '/root/x/b/c/',
                '../../../x/b/c/',
            ],
            [
                '/a/b/c/d/',
                '/a',
                '../../../../a',
            ],
            [
                '/special-chars/sp%20ce/1€/mäh/e=mc²',
                '/special-chars/sp%20ce/1€/<µ>/e=mc²',
                '../<µ>/e=mc²',
            ],
            [
                'not-rooted',
                'dir/file',
                'dir/file',
            ],
            [
                '//dir/',
                '',
                '../../',
            ],
            [
                '/dir/',
                '/dir/file:with-colon',
                './file:with-colon',
            ],
            [
                '/dir/',
                '/dir/subdir/file:with-colon',
                'subdir/file:with-colon',
            ],
            [
                '/dir/',
                '/dir/:subdir/',
                './:subdir/',
            ],
        ];
    }

    public function testFragmentsCanBeAppendedToUrls()
    {
        $routes = $this->getRoutes('test', new Route('/testing'));

        $url = $this->getGenerator($routes)->generate('test', ['_fragment' => 'frag ment'], UrlGeneratorInterface::ABSOLUTE_PATH);
        $this->assertEquals('/app.php/testing#frag%20ment', $url);

        $url = $this->getGenerator($routes)->generate('test', ['_fragment' => '0'], UrlGeneratorInterface::ABSOLUTE_PATH);
        $this->assertEquals('/app.php/testing#0', $url);
    }

    public function testFragmentsDoNotEscapeValidCharacters()
    {
        $routes = $this->getRoutes('test', new Route('/testing'));
        $url = $this->getGenerator($routes)->generate('test', ['_fragment' => '?/'], UrlGeneratorInterface::ABSOLUTE_PATH);

        $this->assertEquals('/app.php/testing#?/', $url);
    }

    public function testFragmentsCanBeDefinedAsDefaults()
    {
        $routes = $this->getRoutes('test', new Route('/testing', ['_fragment' => 'fragment']));
        $url = $this->getGenerator($routes)->generate('test', [], UrlGeneratorInterface::ABSOLUTE_PATH);

        $this->assertEquals('/app.php/testing#fragment', $url);
    }

<<<<<<< HEAD
    protected function getGenerator(RouteCollection $routes, array $parameters = [], $logger = null)
=======
    /**
     * @dataProvider provideLookAroundRequirementsInPath
     */
    public function testLookRoundRequirementsInPath($expected, $path, $requirement)
    {
        $routes = $this->getRoutes('test', new Route($path, array(), array('foo' => $requirement, 'baz' => '.+?')));
        $this->assertSame($expected, $this->getGenerator($routes)->generate('test', array('foo' => 'a/b', 'baz' => 'c/d/e')));
    }

    public function provideLookAroundRequirementsInPath()
    {
        yield array('/app.php/a/b/b%28ar/c/d/e', '/{foo}/b(ar/{baz}', '.+(?=/b\\(ar/)');
        yield array('/app.php/a/b/bar/c/d/e', '/{foo}/bar/{baz}', '.+(?!$)');
        yield array('/app.php/bar/a/b/bam/c/d/e', '/bar/{foo}/bam/{baz}', '(?<=/bar/).+');
        yield array('/app.php/bar/a/b/bam/c/d/e', '/bar/{foo}/bam/{baz}', '(?<!^).+');
    }

    protected function getGenerator(RouteCollection $routes, array $parameters = array(), $logger = null)
>>>>>>> c4744511
    {
        $context = new RequestContext('/app.php');
        foreach ($parameters as $key => $value) {
            $method = 'set'.$key;
            $context->$method($value);
        }

        return new UrlGenerator($routes, $context, $logger);
    }

    protected function getRoutes($name, Route $route)
    {
        $routes = new RouteCollection();
        $routes->add($name, $route);

        return $routes;
    }
}<|MERGE_RESOLUTION|>--- conflicted
+++ resolved
@@ -703,9 +703,6 @@
         $this->assertEquals('/app.php/testing#fragment', $url);
     }
 
-<<<<<<< HEAD
-    protected function getGenerator(RouteCollection $routes, array $parameters = [], $logger = null)
-=======
     /**
      * @dataProvider provideLookAroundRequirementsInPath
      */
@@ -723,8 +720,7 @@
         yield array('/app.php/bar/a/b/bam/c/d/e', '/bar/{foo}/bam/{baz}', '(?<!^).+');
     }
 
-    protected function getGenerator(RouteCollection $routes, array $parameters = array(), $logger = null)
->>>>>>> c4744511
+    protected function getGenerator(RouteCollection $routes, array $parameters = [], $logger = null)
     {
         $context = new RequestContext('/app.php');
         foreach ($parameters as $key => $value) {
