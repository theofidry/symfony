--- conflicted
+++ resolved
@@ -83,7 +83,26 @@
         }
     }
 
-<<<<<<< HEAD
+    public function testUtf8Route()
+    {
+        $loader = new XmlFileLoader(new FileLocator([__DIR__.'/../Fixtures/localized']));
+        $routeCollection = $loader->load('utf8.xml');
+        $routes = $routeCollection->all();
+
+        $this->assertCount(2, $routes, 'Two routes are loaded');
+        $this->assertContainsOnly('Symfony\Component\Routing\Route', $routes);
+
+        $utf8Route = $routeCollection->get('app_utf8');
+
+        $this->assertSame('/utf8', $utf8Route->getPath());
+        $this->assertTrue($utf8Route->getOption('utf8'), 'Must be utf8');
+
+        $noUtf8Route = $routeCollection->get('app_no_utf8');
+
+        $this->assertSame('/no-utf8', $noUtf8Route->getPath());
+        $this->assertFalse($noUtf8Route->getOption('utf8'), 'Must not be utf8');
+    }
+
     public function testLoadLocalized()
     {
         $loader = new XmlFileLoader(new FileLocator([__DIR__.'/../Fixtures']));
@@ -101,18 +120,11 @@
     {
         $loader = new XmlFileLoader(new FileLocator([__DIR__.'/../Fixtures/localized']));
         $routeCollection = $loader->load('importer-with-locale.xml');
-=======
-    public function testUtf8Route()
-    {
-        $loader = new XmlFileLoader(new FileLocator([__DIR__.'/../Fixtures/localized']));
-        $routeCollection = $loader->load('utf8.xml');
->>>>>>> 21d01973
         $routes = $routeCollection->all();
 
         $this->assertCount(2, $routes, 'Two routes are loaded');
         $this->assertContainsOnly('Symfony\Component\Routing\Route', $routes);
 
-<<<<<<< HEAD
         $this->assertEquals('/le-prefix/le-suffix', $routeCollection->get('imported.fr')->getPath());
         $this->assertEquals('/the-prefix/suffix', $routeCollection->get('imported.en')->getPath());
     }
@@ -128,17 +140,6 @@
 
         $this->assertEquals('/le-prefix/suffix', $routeCollection->get('imported.fr')->getPath());
         $this->assertEquals('/the-prefix/suffix', $routeCollection->get('imported.en')->getPath());
-=======
-        $utf8Route = $routeCollection->get('app_utf8');
-
-        $this->assertSame('/utf8', $utf8Route->getPath());
-        $this->assertTrue($utf8Route->getOption('utf8'), 'Must be utf8');
-
-        $noUtf8Route = $routeCollection->get('app_no_utf8');
-
-        $this->assertSame('/no-utf8', $noUtf8Route->getPath());
-        $this->assertFalse($noUtf8Route->getOption('utf8'), 'Must not be utf8');
->>>>>>> 21d01973
     }
 
     /**
