<?php

/*
 * This file is part of the Symfony package.
 *
 * (c) Fabien Potencier <fabien@symfony.com>
 *
 * For the full copyright and license information, please view the LICENSE
 * file that was distributed with this source code.
 */

namespace Symfony\Component\Routing\Tests\Loader;

<<<<<<< HEAD
use Doctrine\Common\Annotations\AnnotationReader;
use Doctrine\Common\Annotations\AnnotationRegistry;
use Symfony\Component\Routing\Annotation\Route as RouteAnnotation;
use Symfony\Component\Routing\Loader\AnnotationClassLoader;
use Symfony\Component\Routing\Route;
use Symfony\Component\Routing\Tests\Fixtures\AnnotationFixtures\AbstractClassController;
use Symfony\Component\Routing\Tests\Fixtures\AnnotationFixtures\ActionPathController;
use Symfony\Component\Routing\Tests\Fixtures\AnnotationFixtures\DefaultValueController;
use Symfony\Component\Routing\Tests\Fixtures\AnnotationFixtures\ExplicitLocalizedActionPathController;
use Symfony\Component\Routing\Tests\Fixtures\AnnotationFixtures\GlobalDefaultsClass;
use Symfony\Component\Routing\Tests\Fixtures\AnnotationFixtures\InvokableController;
use Symfony\Component\Routing\Tests\Fixtures\AnnotationFixtures\InvokableLocalizedController;
use Symfony\Component\Routing\Tests\Fixtures\AnnotationFixtures\LocalizedActionPathController;
use Symfony\Component\Routing\Tests\Fixtures\AnnotationFixtures\LocalizedMethodActionControllers;
use Symfony\Component\Routing\Tests\Fixtures\AnnotationFixtures\LocalizedPrefixLocalizedActionController;
use Symfony\Component\Routing\Tests\Fixtures\AnnotationFixtures\LocalizedPrefixMissingLocaleActionController;
use Symfony\Component\Routing\Tests\Fixtures\AnnotationFixtures\LocalizedPrefixMissingRouteLocaleActionController;
use Symfony\Component\Routing\Tests\Fixtures\AnnotationFixtures\LocalizedPrefixWithRouteWithoutLocale;
use Symfony\Component\Routing\Tests\Fixtures\AnnotationFixtures\MethodActionControllers;
use Symfony\Component\Routing\Tests\Fixtures\AnnotationFixtures\MissingRouteNameController;
use Symfony\Component\Routing\Tests\Fixtures\AnnotationFixtures\NothingButNameController;
use Symfony\Component\Routing\Tests\Fixtures\AnnotationFixtures\PrefixedActionLocalizedRouteController;
use Symfony\Component\Routing\Tests\Fixtures\AnnotationFixtures\PrefixedActionPathController;
use Symfony\Component\Routing\Tests\Fixtures\AnnotationFixtures\RequirementsWithoutPlaceholderNameController;
use Symfony\Component\Routing\Tests\Fixtures\AnnotationFixtures\RouteWithPrefixController;
use Symfony\Component\Routing\Tests\Fixtures\AnnotationFixtures\Utf8ActionControllers;

class AnnotationClassLoaderTest extends AbstractAnnotationLoaderTest
{
=======
use Symfony\Bridge\PhpUnit\ForwardCompatTestTrait;
use Symfony\Component\Routing\Annotation\Route;

class AnnotationClassLoaderTest extends AbstractAnnotationLoaderTest
{
    use ForwardCompatTestTrait;

    protected $loader;
    private $reader;

    private function doSetUp()
    {
        parent::setUp();

        $this->reader = $this->getReader();
        $this->loader = $this->getClassLoader($this->reader);
    }

>>>>>>> 629d2173
    /**
     * @var AnnotationClassLoader
     */
    private $loader;

    protected function setUp()
    {
        $reader = new AnnotationReader();
        $this->loader = new class($reader) extends AnnotationClassLoader {
            protected function configureRoute(Route $route, \ReflectionClass $class, \ReflectionMethod $method, $annot)
            {
            }
        };
        AnnotationRegistry::registerLoader('class_exists');
    }

    /**
     * @dataProvider provideTestSupportsChecksResource
     */
    public function testSupportsChecksResource($resource, $expectedSupports)
    {
        $this->assertSame($expectedSupports, $this->loader->supports($resource), '->supports() returns true if the resource is loadable');
    }

    public function provideTestSupportsChecksResource()
    {
        return [
            ['class', true],
            ['\fully\qualified\class\name', true],
            ['namespaced\class\without\leading\slash', true],
            ['ÿClassWithLegalSpecialCharacters', true],
            ['5', false],
            ['foo.foo', false],
            [null, false],
        ];
    }

    public function testSupportsChecksTypeIfSpecified()
    {
        $this->assertTrue($this->loader->supports('class', 'annotation'), '->supports() checks the resource type if specified');
        $this->assertFalse($this->loader->supports('class', 'foo'), '->supports() checks the resource type if specified');
    }

    public function testSimplePathRoute()
    {
        $routes = $this->loader->load(ActionPathController::class);
        $this->assertCount(1, $routes);
        $this->assertEquals('/path', $routes->get('action')->getPath());
    }

    /**
     * @group legacy
     * @expectedDeprecation A placeholder name must be a string (0 given). Did you forget to specify the placeholder key for the requirement "foo" in "Symfony\Component\Routing\Tests\Fixtures\AnnotationFixtures\RequirementsWithoutPlaceholderNameController"?
     * @expectedDeprecation A placeholder name must be a string (1 given). Did you forget to specify the placeholder key for the requirement "\d+" in "Symfony\Component\Routing\Tests\Fixtures\AnnotationFixtures\RequirementsWithoutPlaceholderNameController"?
     * @expectedDeprecation A placeholder name must be a string (0 given). Did you forget to specify the placeholder key for the requirement "foo" of route "foo" in "Symfony\Component\Routing\Tests\Fixtures\AnnotationFixtures\RequirementsWithoutPlaceholderNameController::foo()"?
     * @expectedDeprecation A placeholder name must be a string (1 given). Did you forget to specify the placeholder key for the requirement "\d+" of route "foo" in "Symfony\Component\Routing\Tests\Fixtures\AnnotationFixtures\RequirementsWithoutPlaceholderNameController::foo()"?
     */
    public function testRequirementsWithoutPlaceholderName()
    {
        $this->loader->load(RequirementsWithoutPlaceholderNameController::class);
    }

    public function testInvokableControllerLoader()
    {
        $routes = $this->loader->load(InvokableController::class);
        $this->assertCount(1, $routes);
        $this->assertEquals('/here', $routes->get('lol')->getPath());
        $this->assertEquals(['GET', 'POST'], $routes->get('lol')->getMethods());
        $this->assertEquals(['https'], $routes->get('lol')->getSchemes());
    }

    public function testInvokableLocalizedControllerLoading()
    {
        $routes = $this->loader->load(InvokableLocalizedController::class);
        $this->assertCount(2, $routes);
        $this->assertEquals('/here', $routes->get('action.en')->getPath());
        $this->assertEquals('/hier', $routes->get('action.nl')->getPath());
    }

    public function testLocalizedPathRoutes()
    {
        $routes = $this->loader->load(LocalizedActionPathController::class);
        $this->assertCount(2, $routes);
        $this->assertEquals('/path', $routes->get('action.en')->getPath());
        $this->assertEquals('/pad', $routes->get('action.nl')->getPath());
    }

    public function testLocalizedPathRoutesWithExplicitPathPropety()
    {
        $routes = $this->loader->load(ExplicitLocalizedActionPathController::class);
        $this->assertCount(2, $routes);
        $this->assertEquals('/path', $routes->get('action.en')->getPath());
        $this->assertEquals('/pad', $routes->get('action.nl')->getPath());
    }

    public function testDefaultValuesForMethods()
    {
        $routes = $this->loader->load(DefaultValueController::class);
        $this->assertCount(3, $routes);
        $this->assertEquals('/{default}/path', $routes->get('action')->getPath());
        $this->assertEquals('value', $routes->get('action')->getDefault('default'));
        $this->assertEquals('Symfony', $routes->get('hello_with_default')->getDefault('name'));
        $this->assertEquals('World', $routes->get('hello_without_default')->getDefault('name'));
    }

    public function testMethodActionControllers()
    {
        $routes = $this->loader->load(MethodActionControllers::class);
        $this->assertCount(2, $routes);
        $this->assertEquals('/the/path', $routes->get('put')->getPath());
        $this->assertEquals('/the/path', $routes->get('post')->getPath());
    }

    public function testInvokableClassRouteLoadWithMethodAnnotation()
    {
        $routes = $this->loader->load(LocalizedMethodActionControllers::class);
        $this->assertCount(4, $routes);
        $this->assertEquals('/the/path', $routes->get('put.en')->getPath());
        $this->assertEquals('/the/path', $routes->get('post.en')->getPath());
    }

    public function testGlobalDefaultsRoutesLoadWithAnnotation()
    {
        $routes = $this->loader->load(GlobalDefaultsClass::class);
        $this->assertCount(2, $routes);

        $specificLocaleRoute = $routes->get('specific_locale');

        $this->assertSame('/defaults/specific-locale', $specificLocaleRoute->getPath());
        $this->assertSame('s_locale', $specificLocaleRoute->getDefault('_locale'));
        $this->assertSame('g_format', $specificLocaleRoute->getDefault('_format'));

        $specificFormatRoute = $routes->get('specific_format');

        $this->assertSame('/defaults/specific-format', $specificFormatRoute->getPath());
        $this->assertSame('g_locale', $specificFormatRoute->getDefault('_locale'));
        $this->assertSame('s_format', $specificFormatRoute->getDefault('_format'));
    }

    public function testUtf8RoutesLoadWithAnnotation()
    {
        $routes = $this->loader->load(Utf8ActionControllers::class);
        $this->assertCount(2, $routes);
        $this->assertTrue($routes->get('one')->getOption('utf8'), 'The route must accept utf8');
        $this->assertFalse($routes->get('two')->getOption('utf8'), 'The route must not accept utf8');
    }

    public function testRouteWithPathWithPrefix()
    {
        $routes = $this->loader->load(PrefixedActionPathController::class);
        $this->assertCount(1, $routes);
        $route = $routes->get('action');
        $this->assertEquals('/prefix/path', $route->getPath());
        $this->assertEquals('lol=fun', $route->getCondition());
        $this->assertEquals('frankdejonge.nl', $route->getHost());
    }

    public function testLocalizedRouteWithPathWithPrefix()
    {
        $routes = $this->loader->load(PrefixedActionLocalizedRouteController::class);
        $this->assertCount(2, $routes);
        $this->assertEquals('/prefix/path', $routes->get('action.en')->getPath());
        $this->assertEquals('/prefix/pad', $routes->get('action.nl')->getPath());
    }

    public function testLocalizedPrefixLocalizedRoute()
    {
        $routes = $this->loader->load(LocalizedPrefixLocalizedActionController::class);
        $this->assertCount(2, $routes);
        $this->assertEquals('/nl/actie', $routes->get('action.nl')->getPath());
        $this->assertEquals('/en/action', $routes->get('action.en')->getPath());
    }

    public function testInvokableClassMultipleRouteLoad()
    {
        $classRouteData1 = [
            'name' => 'route1',
            'path' => '/1',
            'schemes' => ['https'],
            'methods' => ['GET'],
        ];

        $classRouteData2 = [
            'name' => 'route2',
            'path' => '/2',
            'schemes' => ['https'],
            'methods' => ['GET'],
        ];

        $reader = $this->getReader();
        $reader
            ->expects($this->exactly(1))
            ->method('getClassAnnotations')
            ->willReturn([new RouteAnnotation($classRouteData1), new RouteAnnotation($classRouteData2)])
        ;
        $reader
            ->expects($this->once())
            ->method('getMethodAnnotations')
            ->willReturn([])
        ;
        $loader = new class($reader) extends AnnotationClassLoader {
            protected function configureRoute(Route $route, \ReflectionClass $class, \ReflectionMethod $method, $annot)
            {
            }
        };

        $routeCollection = $loader->load('Symfony\Component\Routing\Tests\Fixtures\AnnotatedClasses\BazClass');
        $route = $routeCollection->get($classRouteData1['name']);

        $this->assertSame($classRouteData1['path'], $route->getPath(), '->load preserves class route path');
        $this->assertEquals($classRouteData1['schemes'], $route->getSchemes(), '->load preserves class route schemes');
        $this->assertEquals($classRouteData1['methods'], $route->getMethods(), '->load preserves class route methods');

        $route = $routeCollection->get($classRouteData2['name']);

        $this->assertSame($classRouteData2['path'], $route->getPath(), '->load preserves class route path');
        $this->assertEquals($classRouteData2['schemes'], $route->getSchemes(), '->load preserves class route schemes');
        $this->assertEquals($classRouteData2['methods'], $route->getMethods(), '->load preserves class route methods');
    }

    public function testMissingPrefixLocale()
    {
        $this->expectException(\LogicException::class);
        $this->loader->load(LocalizedPrefixMissingLocaleActionController::class);
    }

    public function testMissingRouteLocale()
    {
        $this->expectException(\LogicException::class);
        $this->loader->load(LocalizedPrefixMissingRouteLocaleActionController::class);
    }

    public function testRouteWithoutName()
    {
        $routes = $this->loader->load(MissingRouteNameController::class)->all();
        $this->assertCount(1, $routes);
        $this->assertEquals('/path', reset($routes)->getPath());
    }

    public function testNothingButName()
    {
        $routes = $this->loader->load(NothingButNameController::class)->all();
        $this->assertCount(1, $routes);
        $this->assertEquals('/', reset($routes)->getPath());
    }

    public function testNonExistingClass()
    {
        $this->expectException(\LogicException::class);
        $this->loader->load('ClassThatDoesNotExist');
    }

    public function testLoadingAbstractClass()
    {
        $this->expectException(\LogicException::class);
        $this->loader->load(AbstractClassController::class);
    }

    public function testLocalizedPrefixWithoutRouteLocale()
    {
        $routes = $this->loader->load(LocalizedPrefixWithRouteWithoutLocale::class);
        $this->assertCount(2, $routes);
        $this->assertEquals('/en/suffix', $routes->get('action.en')->getPath());
        $this->assertEquals('/nl/suffix', $routes->get('action.nl')->getPath());
    }

    /**
     * @requires function mb_strtolower
     */
    public function testDefaultRouteName()
    {
        $methodRouteData = [
            'name' => null,
        ];

        $reader = $this->getReader();
        $reader
            ->expects($this->once())
            ->method('getMethodAnnotations')
            ->willReturn([new RouteAnnotation($methodRouteData)])
        ;

        $loader = new class($reader) extends AnnotationClassLoader {
            protected function configureRoute(Route $route, \ReflectionClass $class, \ReflectionMethod $method, $annot)
            {
            }
        };
        $routeCollection = $loader->load('Symfony\Component\Routing\Tests\Fixtures\AnnotatedClasses\EncodingClass');

        $defaultName = array_keys($routeCollection->all())[0];

        $this->assertSame($defaultName, 'symfony_component_routing_tests_fixtures_annotatedclasses_encodingclass_routeàction');
    }

    public function testLoadingRouteWithPrefix()
    {
        $routes = $this->loader->load(RouteWithPrefixController::class);
        $this->assertCount(1, $routes);
        $this->assertEquals('/prefix/path', $routes->get('action')->getPath());
    }
}<|MERGE_RESOLUTION|>--- conflicted
+++ resolved
@@ -11,9 +11,9 @@
 
 namespace Symfony\Component\Routing\Tests\Loader;
 
-<<<<<<< HEAD
 use Doctrine\Common\Annotations\AnnotationReader;
 use Doctrine\Common\Annotations\AnnotationRegistry;
+use Symfony\Bridge\PhpUnit\ForwardCompatTestTrait;
 use Symfony\Component\Routing\Annotation\Route as RouteAnnotation;
 use Symfony\Component\Routing\Loader\AnnotationClassLoader;
 use Symfony\Component\Routing\Route;
@@ -41,32 +41,14 @@
 
 class AnnotationClassLoaderTest extends AbstractAnnotationLoaderTest
 {
-=======
-use Symfony\Bridge\PhpUnit\ForwardCompatTestTrait;
-use Symfony\Component\Routing\Annotation\Route;
-
-class AnnotationClassLoaderTest extends AbstractAnnotationLoaderTest
-{
     use ForwardCompatTestTrait;
 
-    protected $loader;
-    private $reader;
-
-    private function doSetUp()
-    {
-        parent::setUp();
-
-        $this->reader = $this->getReader();
-        $this->loader = $this->getClassLoader($this->reader);
-    }
-
->>>>>>> 629d2173
     /**
      * @var AnnotationClassLoader
      */
     private $loader;
 
-    protected function setUp()
+    private function doSetUp()
     {
         $reader = new AnnotationReader();
         $this->loader = new class($reader) extends AnnotationClassLoader {
