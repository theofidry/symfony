--- conflicted
+++ resolved
@@ -19,14 +19,10 @@
  */
 class RouteCompiler implements RouteCompilerInterface
 {
-<<<<<<< HEAD
     /**
      * @deprecated since Symfony 5.1, to be removed in 6.0
      */
-    const REGEX_DELIMITER = '#';
-=======
     public const REGEX_DELIMITER = '#';
->>>>>>> 018415e1
 
     /**
      * This string defines the characters that are automatically considered separators in front of
