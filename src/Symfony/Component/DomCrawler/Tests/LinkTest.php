<?php

/*
 * This file is part of the Symfony package.
 *
 * (c) Fabien Potencier <fabien@symfony.com>
 *
 * For the full copyright and license information, please view the LICENSE
 * file that was distributed with this source code.
 */

namespace Symfony\Component\DomCrawler\Tests;

use PHPUnit\Framework\TestCase;
use Symfony\Bridge\PhpUnit\ForwardCompatTestTrait;
use Symfony\Component\DomCrawler\Link;

class LinkTest extends TestCase
{
    use ForwardCompatTestTrait;

    public function testConstructorWithANonATag()
    {
        $this->expectException('LogicException');
        $dom = new \DOMDocument();
        $dom->loadHTML('<html><div><div></html>');

        new Link($dom->getElementsByTagName('div')->item(0), 'http://www.example.com/');
    }

<<<<<<< HEAD
    public function testBaseUriIsOptionalWhenLinkUrlIsAbsolute()
    {
        $dom = new \DOMDocument();
        $dom->loadHTML('<html><a href="https://example.com/foo">foo</a></html>');

        $link = new Link($dom->getElementsByTagName('a')->item(0));
        $this->assertSame('https://example.com/foo', $link->getUri());
    }

    /**
     * @expectedException \InvalidArgumentException
     */
    public function testAbsoluteBaseUriIsMandatoryWhenLinkUrlIsRelative()
=======
    public function testConstructorWithAnInvalidCurrentUri()
>>>>>>> 8173dafd
    {
        $this->expectException('InvalidArgumentException');
        $dom = new \DOMDocument();
        $dom->loadHTML('<html><a href="/foo">foo</a></html>');

        $link = new Link($dom->getElementsByTagName('a')->item(0), 'example.com');
        $link->getUri();
    }

    public function testGetNode()
    {
        $dom = new \DOMDocument();
        $dom->loadHTML('<html><a href="/foo">foo</a></html>');

        $node = $dom->getElementsByTagName('a')->item(0);
        $link = new Link($node, 'http://example.com/');

        $this->assertEquals($node, $link->getNode(), '->getNode() returns the node associated with the link');
    }

    public function testGetMethod()
    {
        $dom = new \DOMDocument();
        $dom->loadHTML('<html><a href="/foo">foo</a></html>');

        $node = $dom->getElementsByTagName('a')->item(0);
        $link = new Link($node, 'http://example.com/');

        $this->assertEquals('GET', $link->getMethod(), '->getMethod() returns the method of the link');

        $link = new Link($node, 'http://example.com/', 'post');
        $this->assertEquals('POST', $link->getMethod(), '->getMethod() returns the method of the link');
    }

    /**
     * @dataProvider getGetUriTests
     */
    public function testGetUri($url, $currentUri, $expected)
    {
        $dom = new \DOMDocument();
        $dom->loadHTML(sprintf('<html><a href="%s">foo</a></html>', $url));
        $link = new Link($dom->getElementsByTagName('a')->item(0), $currentUri);

        $this->assertEquals($expected, $link->getUri());
    }

    /**
     * @dataProvider getGetUriTests
     */
    public function testGetUriOnArea($url, $currentUri, $expected)
    {
        $dom = new \DOMDocument();
        $dom->loadHTML(sprintf('<html><map><area href="%s" /></map></html>', $url));
        $link = new Link($dom->getElementsByTagName('area')->item(0), $currentUri);

        $this->assertEquals($expected, $link->getUri());
    }

    /**
     * @dataProvider getGetUriTests
     */
    public function testGetUriOnLink($url, $currentUri, $expected)
    {
        $dom = new \DOMDocument();
        $dom->loadHTML(sprintf('<html><head><link href="%s" /></head></html>', $url));
        $link = new Link($dom->getElementsByTagName('link')->item(0), $currentUri);

        $this->assertEquals($expected, $link->getUri());
    }

    public function getGetUriTests()
    {
        return [
            ['/foo', 'http://localhost/bar/foo/', 'http://localhost/foo'],
            ['/foo', 'http://localhost/bar/foo', 'http://localhost/foo'],
            ['
            /foo', 'http://localhost/bar/foo/', 'http://localhost/foo'],
            ['/foo
            ', 'http://localhost/bar/foo', 'http://localhost/foo'],

            ['foo', 'http://localhost/bar/foo/', 'http://localhost/bar/foo/foo'],
            ['foo', 'http://localhost/bar/foo', 'http://localhost/bar/foo'],

            ['', 'http://localhost/bar/', 'http://localhost/bar/'],
            ['#', 'http://localhost/bar/', 'http://localhost/bar/#'],
            ['#bar', 'http://localhost/bar?a=b', 'http://localhost/bar?a=b#bar'],
            ['#bar', 'http://localhost/bar/#foo', 'http://localhost/bar/#bar'],
            ['?a=b', 'http://localhost/bar#foo', 'http://localhost/bar?a=b'],
            ['?a=b', 'http://localhost/bar/', 'http://localhost/bar/?a=b'],

            ['http://login.foo.com/foo', 'http://localhost/bar/', 'http://login.foo.com/foo'],
            ['https://login.foo.com/foo', 'https://localhost/bar/', 'https://login.foo.com/foo'],
            ['mailto:foo@bar.com', 'http://localhost/foo', 'mailto:foo@bar.com'],

            // tests schema relative URL (issue #7169)
            ['//login.foo.com/foo', 'http://localhost/bar/', 'http://login.foo.com/foo'],
            ['//login.foo.com/foo', 'https://localhost/bar/', 'https://login.foo.com/foo'],

            ['?foo=2', 'http://localhost?foo=1', 'http://localhost?foo=2'],
            ['?foo=2', 'http://localhost/?foo=1', 'http://localhost/?foo=2'],
            ['?foo=2', 'http://localhost/bar?foo=1', 'http://localhost/bar?foo=2'],
            ['?foo=2', 'http://localhost/bar/?foo=1', 'http://localhost/bar/?foo=2'],
            ['?bar=2', 'http://localhost?foo=1', 'http://localhost?bar=2'],

            ['foo', 'http://login.foo.com/bar/baz?/query/string', 'http://login.foo.com/bar/foo'],

            ['.', 'http://localhost/foo/bar/baz', 'http://localhost/foo/bar/'],
            ['./', 'http://localhost/foo/bar/baz', 'http://localhost/foo/bar/'],
            ['./foo', 'http://localhost/foo/bar/baz', 'http://localhost/foo/bar/foo'],
            ['..', 'http://localhost/foo/bar/baz', 'http://localhost/foo/'],
            ['../', 'http://localhost/foo/bar/baz', 'http://localhost/foo/'],
            ['../foo', 'http://localhost/foo/bar/baz', 'http://localhost/foo/foo'],
            ['../..', 'http://localhost/foo/bar/baz', 'http://localhost/'],
            ['../../', 'http://localhost/foo/bar/baz', 'http://localhost/'],
            ['../../foo', 'http://localhost/foo/bar/baz', 'http://localhost/foo'],
            ['../../foo', 'http://localhost/bar/foo/', 'http://localhost/foo'],
            ['../bar/../../foo', 'http://localhost/bar/foo/', 'http://localhost/foo'],
            ['../bar/./../../foo', 'http://localhost/bar/foo/', 'http://localhost/foo'],
            ['../../', 'http://localhost/', 'http://localhost/'],
            ['../../', 'http://localhost', 'http://localhost/'],

            ['/foo', 'http://localhost?bar=1', 'http://localhost/foo'],
            ['/foo', 'http://localhost#bar', 'http://localhost/foo'],
            ['/foo', 'file:///', 'file:///foo'],
            ['/foo', 'file:///bar/baz', 'file:///foo'],
            ['foo', 'file:///', 'file:///foo'],
            ['foo', 'file:///bar/baz', 'file:///bar/foo'],
        ];
    }
}<|MERGE_RESOLUTION|>--- conflicted
+++ resolved
@@ -28,7 +28,6 @@
         new Link($dom->getElementsByTagName('div')->item(0), 'http://www.example.com/');
     }
 
-<<<<<<< HEAD
     public function testBaseUriIsOptionalWhenLinkUrlIsAbsolute()
     {
         $dom = new \DOMDocument();
@@ -38,13 +37,7 @@
         $this->assertSame('https://example.com/foo', $link->getUri());
     }
 
-    /**
-     * @expectedException \InvalidArgumentException
-     */
     public function testAbsoluteBaseUriIsMandatoryWhenLinkUrlIsRelative()
-=======
-    public function testConstructorWithAnInvalidCurrentUri()
->>>>>>> 8173dafd
     {
         $this->expectException('InvalidArgumentException');
         $dom = new \DOMDocument();
