<?php

/*
 * This file is part of the Symfony package.
 *
 * (c) Fabien Potencier <fabien@symfony.com>
 *
 * For the full copyright and license information, please view the LICENSE
 * file that was distributed with this source code.
 */

namespace Symfony\Component\DomCrawler;

use Masterminds\HTML5;
use Symfony\Component\CssSelector\CssSelectorConverter;

/**
 * Crawler eases navigation of a list of \DOMNode objects.
 *
 * @author Fabien Potencier <fabien@symfony.com>
 */
class Crawler implements \Countable, \IteratorAggregate
{
    protected $uri;

    /**
     * @var string The default namespace prefix to be used with XPath and CSS expressions
     */
    private $defaultNamespacePrefix = 'default';

    /**
     * @var array A map of manually registered namespaces
     */
    private $namespaces = [];

    /**
     * @var string The base href value
     */
    private $baseHref;

    /**
     * @var \DOMDocument|null
     */
    private $document;

    /**
     * @var \DOMNode[]
     */
    private $nodes = [];

    /**
     * Whether the Crawler contains HTML or XML content (used when converting CSS to XPath).
     *
     * @var bool
     */
    private $isHtml = true;

    /**
     * @var HTML5|null
     */
    private $html5Parser;

    /**
     * @param \DOMNodeList|\DOMNode|\DOMNode[]|string|null $node A Node to use as the base for the crawling
     */
    public function __construct($node = null, string $uri = null, string $baseHref = null)
    {
        $this->uri = $uri;
        $this->baseHref = $baseHref ?: $uri;
        $this->html5Parser = class_exists(HTML5::class) ? new HTML5(['disable_html_ns' => true]) : null;

        $this->add($node);
    }

    /**
     * Returns the current URI.
     *
     * @return string
     */
    public function getUri()
    {
        return $this->uri;
    }

    /**
     * Returns base href.
     *
     * @return string
     */
    public function getBaseHref()
    {
        return $this->baseHref;
    }

    /**
     * Removes all the nodes.
     */
    public function clear()
    {
        $this->nodes = [];
        $this->document = null;
    }

    /**
     * Adds a node to the current list of nodes.
     *
     * This method uses the appropriate specialized add*() method based
     * on the type of the argument.
     *
     * @param \DOMNodeList|\DOMNode|\DOMNode[]|string|null $node A node
     *
     * @throws \InvalidArgumentException when node is not the expected type
     */
    public function add($node)
    {
        if ($node instanceof \DOMNodeList) {
            $this->addNodeList($node);
        } elseif ($node instanceof \DOMNode) {
            $this->addNode($node);
        } elseif (\is_array($node)) {
            $this->addNodes($node);
        } elseif (\is_string($node)) {
            $this->addContent($node);
        } elseif (null !== $node) {
            throw new \InvalidArgumentException(sprintf('Expecting a DOMNodeList or DOMNode instance, an array, a string, or null, but got "%s".', \is_object($node) ? \get_class($node) : \gettype($node)));
        }
    }

    /**
     * Adds HTML/XML content.
     *
     * If the charset is not set via the content type, it is assumed to be UTF-8,
     * or ISO-8859-1 as a fallback, which is the default charset defined by the
     * HTTP 1.1 specification.
     *
     * @param string      $content A string to parse as HTML/XML
     * @param string|null $type    The content type of the string
     */
    public function addContent($content, $type = null)
    {
        if (empty($type)) {
            $type = 0 === strpos($content, '<?xml') ? 'application/xml' : 'text/html';
        }

        // DOM only for HTML/XML content
        if (!preg_match('/(x|ht)ml/i', $type, $xmlMatches)) {
            return;
        }

        $charset = null;
        if (false !== $pos = stripos($type, 'charset=')) {
            $charset = substr($type, $pos + 8);
            if (false !== $pos = strpos($charset, ';')) {
                $charset = substr($charset, 0, $pos);
            }
        }

        // http://www.w3.org/TR/encoding/#encodings
        // http://www.w3.org/TR/REC-xml/#NT-EncName
        if (null === $charset &&
            preg_match('/\<meta[^\>]+charset *= *["\']?([a-zA-Z\-0-9_:.]+)/i', $content, $matches)) {
            $charset = $matches[1];
        }

        if (null === $charset) {
            $charset = preg_match('//u', $content) ? 'UTF-8' : 'ISO-8859-1';
        }

        if ('x' === $xmlMatches[1]) {
            $this->addXmlContent($content, $charset);
        } else {
            $this->addHtmlContent($content, $charset);
        }
    }

    /**
     * Adds an HTML content to the list of nodes.
     *
     * The libxml errors are disabled when the content is parsed.
     *
     * If you want to get parsing errors, be sure to enable
     * internal errors via libxml_use_internal_errors(true)
     * and then, get the errors via libxml_get_errors(). Be
     * sure to clear errors with libxml_clear_errors() afterward.
     *
     * @param string $content The HTML content
     * @param string $charset The charset
     */
    public function addHtmlContent($content, $charset = 'UTF-8')
    {
<<<<<<< HEAD
        // Use HTML5 parser if the content is HTML5 and the library is available
        $dom = null !== $this->html5Parser && strspn($content, " \t\r\n") === stripos($content, '<!doctype html>') ? $this->parseHtml5($content, $charset) : $this->parseXhtml($content, $charset);
=======
        $internalErrors = libxml_use_internal_errors(true);
        if (LIBXML_VERSION < 20900) {
            $disableEntities = libxml_disable_entity_loader(true);
        }

        $dom = new \DOMDocument('1.0', $charset);
        $dom->validateOnParse = true;

        set_error_handler(function () { throw new \Exception(); });

        try {
            // Convert charset to HTML-entities to work around bugs in DOMDocument::loadHTML()
            $content = mb_convert_encoding($content, 'HTML-ENTITIES', $charset);
        } catch (\Exception $e) {
        } catch (\ValueError $e) {
        } finally {
            restore_error_handler();
        }

        if ('' !== trim($content)) {
            @$dom->loadHTML($content);
        }

        libxml_use_internal_errors($internalErrors);
        if (LIBXML_VERSION < 20900) {
            libxml_disable_entity_loader($disableEntities);
        }

>>>>>>> f0778ce3
        $this->addDocument($dom);

        $base = $this->filterRelativeXPath('descendant-or-self::base')->extract(['href']);

        $baseHref = current($base);
        if (\count($base) && !empty($baseHref)) {
            if ($this->baseHref) {
                $linkNode = $dom->createElement('a');
                $linkNode->setAttribute('href', $baseHref);
                $link = new Link($linkNode, $this->baseHref);
                $this->baseHref = $link->getUri();
            } else {
                $this->baseHref = $baseHref;
            }
        }
    }

    /**
     * Adds an XML content to the list of nodes.
     *
     * The libxml errors are disabled when the content is parsed.
     *
     * If you want to get parsing errors, be sure to enable
     * internal errors via libxml_use_internal_errors(true)
     * and then, get the errors via libxml_get_errors(). Be
     * sure to clear errors with libxml_clear_errors() afterward.
     *
     * @param string $content The XML content
     * @param string $charset The charset
     * @param int    $options Bitwise OR of the libxml option constants
     *                        LIBXML_PARSEHUGE is dangerous, see
     *                        http://symfony.com/blog/security-release-symfony-2-0-17-released
     */
    public function addXmlContent($content, $charset = 'UTF-8', $options = LIBXML_NONET)
    {
        // remove the default namespace if it's the only namespace to make XPath expressions simpler
        if (!preg_match('/xmlns:/', $content)) {
            $content = str_replace('xmlns', 'ns', $content);
        }

        $internalErrors = libxml_use_internal_errors(true);
        if (LIBXML_VERSION < 20900) {
            $disableEntities = libxml_disable_entity_loader(true);
        }

        $dom = new \DOMDocument('1.0', $charset);
        $dom->validateOnParse = true;

        if ('' !== trim($content)) {
            @$dom->loadXML($content, $options);
        }

        libxml_use_internal_errors($internalErrors);
        if (LIBXML_VERSION < 20900) {
            libxml_disable_entity_loader($disableEntities);
        }

        $this->addDocument($dom);

        $this->isHtml = false;
    }

    /**
     * Adds a \DOMDocument to the list of nodes.
     *
     * @param \DOMDocument $dom A \DOMDocument instance
     */
    public function addDocument(\DOMDocument $dom)
    {
        if ($dom->documentElement) {
            $this->addNode($dom->documentElement);
        }
    }

    /**
     * Adds a \DOMNodeList to the list of nodes.
     *
     * @param \DOMNodeList $nodes A \DOMNodeList instance
     */
    public function addNodeList(\DOMNodeList $nodes)
    {
        foreach ($nodes as $node) {
            if ($node instanceof \DOMNode) {
                $this->addNode($node);
            }
        }
    }

    /**
     * Adds an array of \DOMNode instances to the list of nodes.
     *
     * @param \DOMNode[] $nodes An array of \DOMNode instances
     */
    public function addNodes(array $nodes)
    {
        foreach ($nodes as $node) {
            $this->add($node);
        }
    }

    /**
     * Adds a \DOMNode instance to the list of nodes.
     *
     * @param \DOMNode $node A \DOMNode instance
     */
    public function addNode(\DOMNode $node)
    {
        if ($node instanceof \DOMDocument) {
            $node = $node->documentElement;
        }

        if (null !== $this->document && $this->document !== $node->ownerDocument) {
            throw new \InvalidArgumentException('Attaching DOM nodes from multiple documents in the same crawler is forbidden.');
        }

        if (null === $this->document) {
            $this->document = $node->ownerDocument;
        }

        // Don't add duplicate nodes in the Crawler
        if (\in_array($node, $this->nodes, true)) {
            return;
        }

        $this->nodes[] = $node;
    }

    /**
     * Returns a node given its position in the node list.
     *
     * @param int $position The position
     *
     * @return static
     */
    public function eq($position)
    {
        if (isset($this->nodes[$position])) {
            return $this->createSubCrawler($this->nodes[$position]);
        }

        return $this->createSubCrawler(null);
    }

    /**
     * Calls an anonymous function on each node of the list.
     *
     * The anonymous function receives the position and the node wrapped
     * in a Crawler instance as arguments.
     *
     * Example:
     *
     *     $crawler->filter('h1')->each(function ($node, $i) {
     *         return $node->text();
     *     });
     *
     * @param \Closure $closure An anonymous function
     *
     * @return array An array of values returned by the anonymous function
     */
    public function each(\Closure $closure)
    {
        $data = [];
        foreach ($this->nodes as $i => $node) {
            $data[] = $closure($this->createSubCrawler($node), $i);
        }

        return $data;
    }

    /**
     * Slices the list of nodes by $offset and $length.
     *
     * @param int $offset
     * @param int $length
     *
     * @return static
     */
    public function slice($offset = 0, $length = null)
    {
        return $this->createSubCrawler(\array_slice($this->nodes, $offset, $length));
    }

    /**
     * Reduces the list of nodes by calling an anonymous function.
     *
     * To remove a node from the list, the anonymous function must return false.
     *
     * @param \Closure $closure An anonymous function
     *
     * @return static
     */
    public function reduce(\Closure $closure)
    {
        $nodes = [];
        foreach ($this->nodes as $i => $node) {
            if (false !== $closure($this->createSubCrawler($node), $i)) {
                $nodes[] = $node;
            }
        }

        return $this->createSubCrawler($nodes);
    }

    /**
     * Returns the first node of the current selection.
     *
     * @return static
     */
    public function first()
    {
        return $this->eq(0);
    }

    /**
     * Returns the last node of the current selection.
     *
     * @return static
     */
    public function last()
    {
        return $this->eq(\count($this->nodes) - 1);
    }

    /**
     * Returns the siblings nodes of the current selection.
     *
     * @return static
     *
     * @throws \InvalidArgumentException When current node is empty
     */
    public function siblings()
    {
        if (!$this->nodes) {
            throw new \InvalidArgumentException('The current node list is empty.');
        }

        return $this->createSubCrawler($this->sibling($this->getNode(0)->parentNode->firstChild));
    }

    public function matches(string $selector): bool
    {
        if (!$this->nodes) {
            return false;
        }

        $converter = $this->createCssSelectorConverter();
        $xpath = $converter->toXPath($selector, 'self::');

        return 0 !== $this->filterRelativeXPath($xpath)->count();
    }

    /**
     * Return first parents (heading toward the document root) of the Element that matches the provided selector.
     *
     * @see https://developer.mozilla.org/en-US/docs/Web/API/Element/closest#Polyfill
     *
     * @throws \InvalidArgumentException When current node is empty
     */
    public function closest(string $selector): ?self
    {
        if (!$this->nodes) {
            throw new \InvalidArgumentException('The current node list is empty.');
        }

        $domNode = $this->getNode(0);

        while (XML_ELEMENT_NODE === $domNode->nodeType) {
            $node = $this->createSubCrawler($domNode);
            if ($node->matches($selector)) {
                return $node;
            }

            $domNode = $node->getNode(0)->parentNode;
        }

        return null;
    }

    /**
     * Returns the next siblings nodes of the current selection.
     *
     * @return static
     *
     * @throws \InvalidArgumentException When current node is empty
     */
    public function nextAll()
    {
        if (!$this->nodes) {
            throw new \InvalidArgumentException('The current node list is empty.');
        }

        return $this->createSubCrawler($this->sibling($this->getNode(0)));
    }

    /**
     * Returns the previous sibling nodes of the current selection.
     *
     * @return static
     *
     * @throws \InvalidArgumentException
     */
    public function previousAll()
    {
        if (!$this->nodes) {
            throw new \InvalidArgumentException('The current node list is empty.');
        }

        return $this->createSubCrawler($this->sibling($this->getNode(0), 'previousSibling'));
    }

    /**
     * Returns the parents nodes of the current selection.
     *
     * @return static
     *
     * @throws \InvalidArgumentException When current node is empty
     */
    public function parents()
    {
        if (!$this->nodes) {
            throw new \InvalidArgumentException('The current node list is empty.');
        }

        $node = $this->getNode(0);
        $nodes = [];

        while ($node = $node->parentNode) {
            if (XML_ELEMENT_NODE === $node->nodeType) {
                $nodes[] = $node;
            }
        }

        return $this->createSubCrawler($nodes);
    }

    /**
     * Returns the children nodes of the current selection.
     *
     * @param string|null $selector An optional CSS selector to filter children
     *
     * @return static
     *
     * @throws \InvalidArgumentException When current node is empty
     * @throws \RuntimeException         If the CssSelector Component is not available and $selector is provided
     */
    public function children(/* string $selector = null */)
    {
        if (\func_num_args() < 1 && __CLASS__ !== static::class && __CLASS__ !== (new \ReflectionMethod($this, __FUNCTION__))->getDeclaringClass()->getName() && !$this instanceof \PHPUnit\Framework\MockObject\MockObject && !$this instanceof \Prophecy\Prophecy\ProphecySubjectInterface) {
            @trigger_error(sprintf('The "%s()" method will have a new "string $selector = null" argument in version 5.0, not defining it is deprecated since Symfony 4.2.', __METHOD__), E_USER_DEPRECATED);
        }
        $selector = 0 < \func_num_args() ? func_get_arg(0) : null;

        if (!$this->nodes) {
            throw new \InvalidArgumentException('The current node list is empty.');
        }

        if (null !== $selector) {
            $converter = $this->createCssSelectorConverter();
            $xpath = $converter->toXPath($selector, 'child::');

            return $this->filterRelativeXPath($xpath);
        }

        $node = $this->getNode(0)->firstChild;

        return $this->createSubCrawler($node ? $this->sibling($node) : []);
    }

    /**
     * Returns the attribute value of the first node of the list.
     *
     * @param string $attribute The attribute name
     *
     * @return string|null The attribute value or null if the attribute does not exist
     *
     * @throws \InvalidArgumentException When current node is empty
     */
    public function attr($attribute)
    {
        if (!$this->nodes) {
            throw new \InvalidArgumentException('The current node list is empty.');
        }

        $node = $this->getNode(0);

        return $node->hasAttribute($attribute) ? $node->getAttribute($attribute) : null;
    }

    /**
     * Returns the node name of the first node of the list.
     *
     * @return string The node name
     *
     * @throws \InvalidArgumentException When current node is empty
     */
    public function nodeName()
    {
        if (!$this->nodes) {
            throw new \InvalidArgumentException('The current node list is empty.');
        }

        return $this->getNode(0)->nodeName;
    }

    /**
     * Returns the text of the first node of the list.
     *
     * Pass true as the second argument to normalize whitespaces.
     *
     * @param string|null $default             When not null: the value to return when the current node is empty
     * @param bool        $normalizeWhitespace Whether whitespaces should be trimmed and normalized to single spaces
     *
     * @return string The node value
     *
     * @throws \InvalidArgumentException When current node is empty
     */
    public function text(/* string $default = null, bool $normalizeWhitespace = true */)
    {
        if (!$this->nodes) {
            if (0 < \func_num_args() && null !== func_get_arg(0)) {
                return (string) func_get_arg(0);
            }

            throw new \InvalidArgumentException('The current node list is empty.');
        }

        $text = $this->getNode(0)->nodeValue;

        if (\func_num_args() <= 1) {
            if (trim(preg_replace('/(?:\s{2,}+|[^\S ])/', ' ', $text)) !== $text) {
                @trigger_error(sprintf('"%s()" will normalize whitespaces by default in Symfony 5.0, set the second "$normalizeWhitespace" argument to false to retrieve the non-normalized version of the text.', __METHOD__), E_USER_DEPRECATED);
            }

            return $text;
        }

        if (\func_num_args() > 1 && func_get_arg(1)) {
            return trim(preg_replace('/(?:\s{2,}+|[^\S ])/', ' ', $text));
        }

        return $text;
    }

    /**
     * Returns the first node of the list as HTML.
     *
     * @param string|null $default When not null: the value to return when the current node is empty
     *
     * @return string The node html
     *
     * @throws \InvalidArgumentException When current node is empty
     */
    public function html(/* string $default = null */)
    {
        if (!$this->nodes) {
            if (0 < \func_num_args() && null !== func_get_arg(0)) {
                return (string) func_get_arg(0);
            }

            throw new \InvalidArgumentException('The current node list is empty.');
        }

        $node = $this->getNode(0);
        $owner = $node->ownerDocument;

        if (null !== $this->html5Parser && '<!DOCTYPE html>' === $owner->saveXML($owner->childNodes[0])) {
            $owner = $this->html5Parser;
        }

        $html = '';
        foreach ($node->childNodes as $child) {
            $html .= $owner->saveHTML($child);
        }

        return $html;
    }

    public function outerHtml(): string
    {
        if (!\count($this)) {
            throw new \InvalidArgumentException('The current node list is empty.');
        }

        $node = $this->getNode(0);
        $owner = $node->ownerDocument;

        if (null !== $this->html5Parser && '<!DOCTYPE html>' === $owner->saveXML($owner->childNodes[0])) {
            $owner = $this->html5Parser;
        }

        return $owner->saveHTML($node);
    }

    /**
     * Evaluates an XPath expression.
     *
     * Since an XPath expression might evaluate to either a simple type or a \DOMNodeList,
     * this method will return either an array of simple types or a new Crawler instance.
     *
     * @param string $xpath An XPath expression
     *
     * @return array|Crawler An array of evaluation results or a new Crawler instance
     */
    public function evaluate($xpath)
    {
        if (null === $this->document) {
            throw new \LogicException('Cannot evaluate the expression on an uninitialized crawler.');
        }

        $data = [];
        $domxpath = $this->createDOMXPath($this->document, $this->findNamespacePrefixes($xpath));

        foreach ($this->nodes as $node) {
            $data[] = $domxpath->evaluate($xpath, $node);
        }

        if (isset($data[0]) && $data[0] instanceof \DOMNodeList) {
            return $this->createSubCrawler($data);
        }

        return $data;
    }

    /**
     * Extracts information from the list of nodes.
     *
     * You can extract attributes or/and the node value (_text).
     *
     * Example:
     *
     *     $crawler->filter('h1 a')->extract(['_text', 'href']);
     *
     * @param array $attributes An array of attributes
     *
     * @return array An array of extracted values
     */
    public function extract($attributes)
    {
        $attributes = (array) $attributes;
        $count = \count($attributes);

        $data = [];
        foreach ($this->nodes as $node) {
            $elements = [];
            foreach ($attributes as $attribute) {
                if ('_text' === $attribute) {
                    $elements[] = $node->nodeValue;
                } elseif ('_name' === $attribute) {
                    $elements[] = $node->nodeName;
                } else {
                    $elements[] = $node->getAttribute($attribute);
                }
            }

            $data[] = 1 === $count ? $elements[0] : $elements;
        }

        return $data;
    }

    /**
     * Filters the list of nodes with an XPath expression.
     *
     * The XPath expression is evaluated in the context of the crawler, which
     * is considered as a fake parent of the elements inside it.
     * This means that a child selector "div" or "./div" will match only
     * the div elements of the current crawler, not their children.
     *
     * @param string $xpath An XPath expression
     *
     * @return static
     */
    public function filterXPath($xpath)
    {
        $xpath = $this->relativize($xpath);

        // If we dropped all expressions in the XPath while preparing it, there would be no match
        if ('' === $xpath) {
            return $this->createSubCrawler(null);
        }

        return $this->filterRelativeXPath($xpath);
    }

    /**
     * Filters the list of nodes with a CSS selector.
     *
     * This method only works if you have installed the CssSelector Symfony Component.
     *
     * @param string $selector A CSS selector
     *
     * @return static
     *
     * @throws \RuntimeException if the CssSelector Component is not available
     */
    public function filter($selector)
    {
        $converter = $this->createCssSelectorConverter();

        // The CssSelector already prefixes the selector with descendant-or-self::
        return $this->filterRelativeXPath($converter->toXPath($selector));
    }

    /**
     * Selects links by name or alt value for clickable images.
     *
     * @param string $value The link text
     *
     * @return static
     */
    public function selectLink($value)
    {
        return $this->filterRelativeXPath(
            sprintf('descendant-or-self::a[contains(concat(\' \', normalize-space(string(.)), \' \'), %1$s) or ./img[contains(concat(\' \', normalize-space(string(@alt)), \' \'), %1$s)]]', static::xpathLiteral(' '.$value.' '))
        );
    }

    /**
     * Selects images by alt value.
     *
     * @param string $value The image alt
     *
     * @return static A new instance of Crawler with the filtered list of nodes
     */
    public function selectImage($value)
    {
        $xpath = sprintf('descendant-or-self::img[contains(normalize-space(string(@alt)), %s)]', static::xpathLiteral($value));

        return $this->filterRelativeXPath($xpath);
    }

    /**
     * Selects a button by name or alt value for images.
     *
     * @param string $value The button text
     *
     * @return static
     */
    public function selectButton($value)
    {
        return $this->filterRelativeXPath(
            sprintf('descendant-or-self::input[((contains(%1$s, "submit") or contains(%1$s, "button")) and contains(concat(\' \', normalize-space(string(@value)), \' \'), %2$s)) or (contains(%1$s, "image") and contains(concat(\' \', normalize-space(string(@alt)), \' \'), %2$s)) or @id=%3$s or @name=%3$s] | descendant-or-self::button[contains(concat(\' \', normalize-space(string(.)), \' \'), %2$s) or @id=%3$s or @name=%3$s]', 'translate(@type, "ABCDEFGHIJKLMNOPQRSTUVWXYZ", "abcdefghijklmnopqrstuvwxyz")', static::xpathLiteral(' '.$value.' '), static::xpathLiteral($value))
        );
    }

    /**
     * Returns a Link object for the first node in the list.
     *
     * @param string $method The method for the link (get by default)
     *
     * @return Link A Link instance
     *
     * @throws \InvalidArgumentException If the current node list is empty or the selected node is not instance of DOMElement
     */
    public function link($method = 'get')
    {
        if (!$this->nodes) {
            throw new \InvalidArgumentException('The current node list is empty.');
        }

        $node = $this->getNode(0);

        if (!$node instanceof \DOMElement) {
            throw new \InvalidArgumentException(sprintf('The selected node should be instance of DOMElement, got "%s".', \get_class($node)));
        }

        return new Link($node, $this->baseHref, $method);
    }

    /**
     * Returns an array of Link objects for the nodes in the list.
     *
     * @return Link[] An array of Link instances
     *
     * @throws \InvalidArgumentException If the current node list contains non-DOMElement instances
     */
    public function links()
    {
        $links = [];
        foreach ($this->nodes as $node) {
            if (!$node instanceof \DOMElement) {
                throw new \InvalidArgumentException(sprintf('The current node list should contain only DOMElement instances, "%s" found.', \get_class($node)));
            }

            $links[] = new Link($node, $this->baseHref, 'get');
        }

        return $links;
    }

    /**
     * Returns an Image object for the first node in the list.
     *
     * @return Image An Image instance
     *
     * @throws \InvalidArgumentException If the current node list is empty
     */
    public function image()
    {
        if (!\count($this)) {
            throw new \InvalidArgumentException('The current node list is empty.');
        }

        $node = $this->getNode(0);

        if (!$node instanceof \DOMElement) {
            throw new \InvalidArgumentException(sprintf('The selected node should be instance of DOMElement, got "%s".', \get_class($node)));
        }

        return new Image($node, $this->baseHref);
    }

    /**
     * Returns an array of Image objects for the nodes in the list.
     *
     * @return Image[] An array of Image instances
     */
    public function images()
    {
        $images = [];
        foreach ($this as $node) {
            if (!$node instanceof \DOMElement) {
                throw new \InvalidArgumentException(sprintf('The current node list should contain only DOMElement instances, "%s" found.', \get_class($node)));
            }

            $images[] = new Image($node, $this->baseHref);
        }

        return $images;
    }

    /**
     * Returns a Form object for the first node in the list.
     *
     * @param array  $values An array of values for the form fields
     * @param string $method The method for the form
     *
     * @return Form A Form instance
     *
     * @throws \InvalidArgumentException If the current node list is empty or the selected node is not instance of DOMElement
     */
    public function form(array $values = null, $method = null)
    {
        if (!$this->nodes) {
            throw new \InvalidArgumentException('The current node list is empty.');
        }

        $node = $this->getNode(0);

        if (!$node instanceof \DOMElement) {
            throw new \InvalidArgumentException(sprintf('The selected node should be instance of DOMElement, got "%s".', \get_class($node)));
        }

        $form = new Form($node, $this->uri, $method, $this->baseHref);

        if (null !== $values) {
            $form->setValues($values);
        }

        return $form;
    }

    /**
     * Overloads a default namespace prefix to be used with XPath and CSS expressions.
     *
     * @param string $prefix
     */
    public function setDefaultNamespacePrefix($prefix)
    {
        $this->defaultNamespacePrefix = $prefix;
    }

    /**
     * @param string $prefix
     * @param string $namespace
     */
    public function registerNamespace($prefix, $namespace)
    {
        $this->namespaces[$prefix] = $namespace;
    }

    /**
     * Converts string for XPath expressions.
     *
     * Escaped characters are: quotes (") and apostrophe (').
     *
     *  Examples:
     *
     *     echo Crawler::xpathLiteral('foo " bar');
     *     //prints 'foo " bar'
     *
     *     echo Crawler::xpathLiteral("foo ' bar");
     *     //prints "foo ' bar"
     *
     *     echo Crawler::xpathLiteral('a\'b"c');
     *     //prints concat('a', "'", 'b"c')
     *
     * @param string $s String to be escaped
     *
     * @return string Converted string
     */
    public static function xpathLiteral($s)
    {
        if (false === strpos($s, "'")) {
            return sprintf("'%s'", $s);
        }

        if (false === strpos($s, '"')) {
            return sprintf('"%s"', $s);
        }

        $string = $s;
        $parts = [];
        while (true) {
            if (false !== $pos = strpos($string, "'")) {
                $parts[] = sprintf("'%s'", substr($string, 0, $pos));
                $parts[] = "\"'\"";
                $string = substr($string, $pos + 1);
            } else {
                $parts[] = "'$string'";
                break;
            }
        }

        return sprintf('concat(%s)', implode(', ', $parts));
    }

    /**
     * Filters the list of nodes with an XPath expression.
     *
     * The XPath expression should already be processed to apply it in the context of each node.
     *
     * @return static
     */
    private function filterRelativeXPath(string $xpath)
    {
        $prefixes = $this->findNamespacePrefixes($xpath);

        $crawler = $this->createSubCrawler(null);

        foreach ($this->nodes as $node) {
            $domxpath = $this->createDOMXPath($node->ownerDocument, $prefixes);
            $crawler->add($domxpath->query($xpath, $node));
        }

        return $crawler;
    }

    /**
     * Make the XPath relative to the current context.
     *
     * The returned XPath will match elements matching the XPath inside the current crawler
     * when running in the context of a node of the crawler.
     */
    private function relativize(string $xpath): string
    {
        $expressions = [];

        // An expression which will never match to replace expressions which cannot match in the crawler
        // We cannot drop
        $nonMatchingExpression = 'a[name() = "b"]';

        $xpathLen = \strlen($xpath);
        $openedBrackets = 0;
        $startPosition = strspn($xpath, " \t\n\r\0\x0B");

        for ($i = $startPosition; $i <= $xpathLen; ++$i) {
            $i += strcspn($xpath, '"\'[]|', $i);

            if ($i < $xpathLen) {
                switch ($xpath[$i]) {
                    case '"':
                    case "'":
                        if (false === $i = strpos($xpath, $xpath[$i], $i + 1)) {
                            return $xpath; // The XPath expression is invalid
                        }
                        continue 2;
                    case '[':
                        ++$openedBrackets;
                        continue 2;
                    case ']':
                        --$openedBrackets;
                        continue 2;
                }
            }
            if ($openedBrackets) {
                continue;
            }

            if ($startPosition < $xpathLen && '(' === $xpath[$startPosition]) {
                // If the union is inside some braces, we need to preserve the opening braces and apply
                // the change only inside it.
                $j = 1 + strspn($xpath, "( \t\n\r\0\x0B", $startPosition + 1);
                $parenthesis = substr($xpath, $startPosition, $j);
                $startPosition += $j;
            } else {
                $parenthesis = '';
            }
            $expression = rtrim(substr($xpath, $startPosition, $i - $startPosition));

            if (0 === strpos($expression, 'self::*/')) {
                $expression = './'.substr($expression, 8);
            }

            // add prefix before absolute element selector
            if ('' === $expression) {
                $expression = $nonMatchingExpression;
            } elseif (0 === strpos($expression, '//')) {
                $expression = 'descendant-or-self::'.substr($expression, 2);
            } elseif (0 === strpos($expression, './/')) {
                $expression = 'descendant-or-self::'.substr($expression, 3);
            } elseif (0 === strpos($expression, './')) {
                $expression = 'self::'.substr($expression, 2);
            } elseif (0 === strpos($expression, 'child::')) {
                $expression = 'self::'.substr($expression, 7);
            } elseif ('/' === $expression[0] || '.' === $expression[0] || 0 === strpos($expression, 'self::')) {
                $expression = $nonMatchingExpression;
            } elseif (0 === strpos($expression, 'descendant::')) {
                $expression = 'descendant-or-self::'.substr($expression, 12);
            } elseif (preg_match('/^(ancestor|ancestor-or-self|attribute|following|following-sibling|namespace|parent|preceding|preceding-sibling)::/', $expression)) {
                // the fake root has no parent, preceding or following nodes and also no attributes (even no namespace attributes)
                $expression = $nonMatchingExpression;
            } elseif (0 !== strpos($expression, 'descendant-or-self::')) {
                $expression = 'self::'.$expression;
            }
            $expressions[] = $parenthesis.$expression;

            if ($i === $xpathLen) {
                return implode(' | ', $expressions);
            }

            $i += strspn($xpath, " \t\n\r\0\x0B", $i + 1);
            $startPosition = $i + 1;
        }

        return $xpath; // The XPath expression is invalid
    }

    /**
     * @param int $position
     *
     * @return \DOMNode|null
     */
    public function getNode($position)
    {
        return isset($this->nodes[$position]) ? $this->nodes[$position] : null;
    }

    /**
     * @return int
     */
    public function count()
    {
        return \count($this->nodes);
    }

    /**
     * @return \ArrayIterator|\DOMNode[]
     */
    public function getIterator()
    {
        return new \ArrayIterator($this->nodes);
    }

    /**
     * @param \DOMElement $node
     * @param string      $siblingDir
     *
     * @return array
     */
    protected function sibling($node, $siblingDir = 'nextSibling')
    {
        $nodes = [];

        $currentNode = $this->getNode(0);
        do {
            if ($node !== $currentNode && XML_ELEMENT_NODE === $node->nodeType) {
                $nodes[] = $node;
            }
        } while ($node = $node->$siblingDir);

        return $nodes;
    }

    private function parseHtml5(string $htmlContent, string $charset = 'UTF-8'): \DOMDocument
    {
        return $this->html5Parser->parse($this->convertToHtmlEntities($htmlContent, $charset), [], $charset);
    }

    private function parseXhtml(string $htmlContent, string $charset = 'UTF-8'): \DOMDocument
    {
        $htmlContent = $this->convertToHtmlEntities($htmlContent, $charset);

        $internalErrors = libxml_use_internal_errors(true);
        $disableEntities = libxml_disable_entity_loader(true);

        $dom = new \DOMDocument('1.0', $charset);
        $dom->validateOnParse = true;

        if ('' !== trim($htmlContent)) {
            @$dom->loadHTML($htmlContent);
        }

        libxml_use_internal_errors($internalErrors);
        libxml_disable_entity_loader($disableEntities);

        return $dom;
    }

    /**
     * Converts charset to HTML-entities to ensure valid parsing.
     */
    private function convertToHtmlEntities(string $htmlContent, string $charset = 'UTF-8'): string
    {
        set_error_handler(function () { throw new \Exception(); });

        try {
            return mb_convert_encoding($htmlContent, 'HTML-ENTITIES', $charset);
        } catch (\Exception | \ValueError $e) {
            try {
                $htmlContent = iconv($charset, 'UTF-8', $htmlContent);
                $htmlContent = mb_convert_encoding($htmlContent, 'HTML-ENTITIES', 'UTF-8');
            } catch (\Exception | \ValueError $e) {
            }

            return $htmlContent;
        } finally {
            restore_error_handler();
        }
    }

    /**
     * @throws \InvalidArgumentException
     */
    private function createDOMXPath(\DOMDocument $document, array $prefixes = []): \DOMXPath
    {
        $domxpath = new \DOMXPath($document);

        foreach ($prefixes as $prefix) {
            $namespace = $this->discoverNamespace($domxpath, $prefix);
            if (null !== $namespace) {
                $domxpath->registerNamespace($prefix, $namespace);
            }
        }

        return $domxpath;
    }

    /**
     * @throws \InvalidArgumentException
     */
    private function discoverNamespace(\DOMXPath $domxpath, string $prefix): ?string
    {
        if (isset($this->namespaces[$prefix])) {
            return $this->namespaces[$prefix];
        }

        // ask for one namespace, otherwise we'd get a collection with an item for each node
        $namespaces = $domxpath->query(sprintf('(//namespace::*[name()="%s"])[last()]', $this->defaultNamespacePrefix === $prefix ? '' : $prefix));

        return ($node = $namespaces->item(0)) ? $node->nodeValue : null;
    }

    private function findNamespacePrefixes(string $xpath): array
    {
        if (preg_match_all('/(?P<prefix>[a-z_][a-z_0-9\-\.]*+):[^"\/:]/i', $xpath, $matches)) {
            return array_unique($matches['prefix']);
        }

        return [];
    }

    /**
     * Creates a crawler for some subnodes.
     *
     * @param \DOMNodeList|\DOMNode|\DOMNode[]|string|null $nodes
     *
     * @return static
     */
    private function createSubCrawler($nodes)
    {
        $crawler = new static($nodes, $this->uri, $this->baseHref);
        $crawler->isHtml = $this->isHtml;
        $crawler->document = $this->document;
        $crawler->namespaces = $this->namespaces;
        $crawler->html5Parser = $this->html5Parser;

        return $crawler;
    }

    /**
     * @throws \LogicException If the CssSelector Component is not available
     */
    private function createCssSelectorConverter(): CssSelectorConverter
    {
        if (!class_exists(CssSelectorConverter::class)) {
            throw new \LogicException('To filter with a CSS selector, install the CssSelector component ("composer require symfony/css-selector"). Or use filterXpath instead.');
        }

        return new CssSelectorConverter($this->isHtml);
    }
}<|MERGE_RESOLUTION|>--- conflicted
+++ resolved
@@ -188,39 +188,8 @@
      */
     public function addHtmlContent($content, $charset = 'UTF-8')
     {
-<<<<<<< HEAD
         // Use HTML5 parser if the content is HTML5 and the library is available
         $dom = null !== $this->html5Parser && strspn($content, " \t\r\n") === stripos($content, '<!doctype html>') ? $this->parseHtml5($content, $charset) : $this->parseXhtml($content, $charset);
-=======
-        $internalErrors = libxml_use_internal_errors(true);
-        if (LIBXML_VERSION < 20900) {
-            $disableEntities = libxml_disable_entity_loader(true);
-        }
-
-        $dom = new \DOMDocument('1.0', $charset);
-        $dom->validateOnParse = true;
-
-        set_error_handler(function () { throw new \Exception(); });
-
-        try {
-            // Convert charset to HTML-entities to work around bugs in DOMDocument::loadHTML()
-            $content = mb_convert_encoding($content, 'HTML-ENTITIES', $charset);
-        } catch (\Exception $e) {
-        } catch (\ValueError $e) {
-        } finally {
-            restore_error_handler();
-        }
-
-        if ('' !== trim($content)) {
-            @$dom->loadHTML($content);
-        }
-
-        libxml_use_internal_errors($internalErrors);
-        if (LIBXML_VERSION < 20900) {
-            libxml_disable_entity_loader($disableEntities);
-        }
-
->>>>>>> f0778ce3
         $this->addDocument($dom);
 
         $base = $this->filterRelativeXPath('descendant-or-self::base')->extract(['href']);
