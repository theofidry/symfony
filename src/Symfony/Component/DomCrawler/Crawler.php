--- conflicted
+++ resolved
@@ -599,21 +599,14 @@
      */
     public function filterXPath($xpath)
     {
-<<<<<<< HEAD
-        $crawler = new static(null, $this->uri);
-        $prefixes = $this->findNamespacePrefixes($xpath);
-        foreach ($this as $node) {
-            $domxpath = $this->createDOMXPath($node->ownerDocument, $prefixes);
-            $crawler->add($domxpath->query($xpath, $node));
-=======
         $document = new \DOMDocument('1.0', 'UTF-8');
         $root = $document->appendChild($document->createElement('_root'));
         foreach ($this as $node) {
             $root->appendChild($document->importNode($node, true));
->>>>>>> 8f379217
-        }
-
-        $domxpath = new \DOMXPath($document);
+        }
+
+        $prefixes = $this->findNamespacePrefixes($xpath);
+        $domxpath = $this->createDOMXPath($document, $prefixes);
 
         return new static($domxpath->query($xpath), $this->uri);
     }
