--- conflicted
+++ resolved
@@ -82,12 +82,9 @@
         // news (news)
         ['swen', 4, true, true, 'news'],
 
-<<<<<<< HEAD
         // series (series)
         ['seires', 6, true, true, 'series'],
 
-=======
->>>>>>> 06920a79
         // babies (baby)
         ['sei', 3, false, true, 'y'],
 
