<?php

/*
 * This file is part of the Symfony package.
 *
 * (c) Fabien Potencier <fabien@symfony.com>
 *
 * For the full copyright and license information, please view the LICENSE
 * file that was distributed with this source code.
 */

namespace Symfony\Component\Notifier\Bridge\RocketChat\Tests;

use Symfony\Component\Notifier\Bridge\RocketChat\RocketChatTransport;
use Symfony\Component\Notifier\Message\ChatMessage;
use Symfony\Component\Notifier\Message\MessageInterface;
use Symfony\Component\Notifier\Message\SmsMessage;
use Symfony\Component\Notifier\Tests\TransportTestCase;
use Symfony\Component\Notifier\Transport\TransportInterface;
use Symfony\Contracts\HttpClient\HttpClientInterface;

/**
 * @author Oskar Stark <oskarstark@googlemail.com>
 */
final class RocketChatTransportTest extends TransportTestCase
{
    /**
     * @return RocketChatTransport
     */
    public function createTransport(?HttpClientInterface $client = null, string $channel = null): TransportInterface
    {
        return new RocketChatTransport('testAccessToken', $channel, $client ?: $this->createMock(HttpClientInterface::class));
    }

<<<<<<< HEAD
    public function testToStringContainsNoChannelBecauseItsOptional()
    {
        $transport = $this->createTransport(null);

        $this->assertSame('rocketchat://host.test', (string) $transport);
    }

    public function testSupportsChatMessage()
=======
    public function toStringProvider(): iterable
>>>>>>> 2a3708ef
    {
        yield ['rocketchat://rocketchat.com', $this->createTransport()];
        yield ['rocketchat://rocketchat.com?channel=testChannel', $this->createTransport(null, 'testChannel')];
    }

    public function supportedMessagesProvider(): iterable
    {
        yield [new ChatMessage('Hello!')];
    }

<<<<<<< HEAD
    private function createTransport(?string $channel = 'testChannel'): RocketChatTransport
    {
        return (new RocketChatTransport('testAccessToken', $channel, $this->createMock(HttpClientInterface::class)))->setHost('host.test');
=======
    public function unsupportedMessagesProvider(): iterable
    {
        yield [new SmsMessage('0611223344', 'Hello!')];
        yield [$this->createMock(MessageInterface::class)];
>>>>>>> 2a3708ef
    }
}<|MERGE_RESOLUTION|>--- conflicted
+++ resolved
@@ -32,18 +32,7 @@
         return new RocketChatTransport('testAccessToken', $channel, $client ?: $this->createMock(HttpClientInterface::class));
     }
 
-<<<<<<< HEAD
-    public function testToStringContainsNoChannelBecauseItsOptional()
-    {
-        $transport = $this->createTransport(null);
-
-        $this->assertSame('rocketchat://host.test', (string) $transport);
-    }
-
-    public function testSupportsChatMessage()
-=======
     public function toStringProvider(): iterable
->>>>>>> 2a3708ef
     {
         yield ['rocketchat://rocketchat.com', $this->createTransport()];
         yield ['rocketchat://rocketchat.com?channel=testChannel', $this->createTransport(null, 'testChannel')];
@@ -54,15 +43,9 @@
         yield [new ChatMessage('Hello!')];
     }
 
-<<<<<<< HEAD
-    private function createTransport(?string $channel = 'testChannel'): RocketChatTransport
-    {
-        return (new RocketChatTransport('testAccessToken', $channel, $this->createMock(HttpClientInterface::class)))->setHost('host.test');
-=======
     public function unsupportedMessagesProvider(): iterable
     {
         yield [new SmsMessage('0611223344', 'Hello!')];
         yield [$this->createMock(MessageInterface::class)];
->>>>>>> 2a3708ef
     }
 }