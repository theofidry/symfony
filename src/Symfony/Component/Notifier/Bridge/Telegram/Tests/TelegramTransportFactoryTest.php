--- conflicted
+++ resolved
@@ -22,33 +22,7 @@
      */
     public function createFactory(): TransportFactoryInterface
     {
-<<<<<<< HEAD
-        $factory = $this->createFactory();
-
-        $transport = $factory->create(Dsn::fromString('telegram://user:password@host.test?channel=testChannel'));
-
-        $this->assertSame('telegram://host.test?channel=testChannel', (string) $transport);
-    }
-
-    public function testCreateWithNoPasswordThrowsIncompleteDsnException()
-    {
-        $factory = $this->createFactory();
-
-        $this->expectException(IncompleteDsnException::class);
-
-        $factory->create(Dsn::fromString('telegram://simpleToken@host.test?channel=testChannel'));
-    }
-
-    public function testCreateWithNoTokenThrowsIncompleteDsnException()
-    {
-        $factory = $this->createFactory();
-
-        $this->expectException(IncompleteDsnException::class);
-
-        $factory->create(Dsn::fromString('telegram://host.test?channel=testChannel'));
-=======
         return new TelegramTransportFactory();
->>>>>>> 2a3708ef
     }
 
     public function createProvider(): iterable
