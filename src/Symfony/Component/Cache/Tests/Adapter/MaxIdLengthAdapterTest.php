<?php

/*
 * This file is part of the Symfony package.
 *
 * (c) Fabien Potencier <fabien@symfony.com>
 *
 * For the full copyright and license information, please view the LICENSE
 * file that was distributed with this source code.
 */

namespace Symfony\Component\Cache\Tests\Adapter;

use PHPUnit\Framework\TestCase;
use Symfony\Component\Cache\Adapter\AbstractAdapter;

class MaxIdLengthAdapterTest extends TestCase
{
    public function testLongKey()
    {
        $cache = $this->getMockBuilder(MaxIdLengthAdapter::class)
            ->setConstructorArgs(array(str_repeat('-', 10)))
            ->setMethods(array('doHave', 'doFetch', 'doDelete', 'doSave', 'doClear'))
            ->getMock();

        $cache->expects($this->exactly(2))
            ->method('doHave')
            ->withConsecutive(
                array($this->equalTo('----------:nWfzGiCgLczv3SSUzXL3kg:')),
                array($this->equalTo('----------:---------------------------------------'))
            );

        $cache->hasItem(str_repeat('-', 40));
        $cache->hasItem(str_repeat('-', 39));
    }

    public function testLongKeyVersioning()
    {
        $cache = $this->getMockBuilder(MaxIdLengthAdapter::class)
            ->setConstructorArgs(array(str_repeat('-', 26)))
            ->getMock();

        $reflectionClass = new \ReflectionClass(AbstractAdapter::class);

        $reflectionMethod = $reflectionClass->getMethod('getId');
        $reflectionMethod->setAccessible(true);

        // No versioning enabled
        $this->assertEquals('--------------------------:------------', $reflectionMethod->invokeArgs($cache, array(str_repeat('-', 12))));
        $this->assertLessThanOrEqual(50, \strlen($reflectionMethod->invokeArgs($cache, array(str_repeat('-', 12)))));
        $this->assertLessThanOrEqual(50, \strlen($reflectionMethod->invokeArgs($cache, array(str_repeat('-', 23)))));
        $this->assertLessThanOrEqual(50, \strlen($reflectionMethod->invokeArgs($cache, array(str_repeat('-', 40)))));

        $reflectionProperty = $reflectionClass->getProperty('versioningIsEnabled');
        $reflectionProperty->setAccessible(true);
        $reflectionProperty->setValue($cache, true);

        // Versioning enabled
<<<<<<< HEAD
        $this->assertEquals('--------------------------:1/------------', $reflectionMethod->invokeArgs($cache, array(str_repeat('-', 12))));
        $this->assertLessThanOrEqual(50, strlen($reflectionMethod->invokeArgs($cache, array(str_repeat('-', 12)))));
        $this->assertLessThanOrEqual(50, strlen($reflectionMethod->invokeArgs($cache, array(str_repeat('-', 23)))));
        $this->assertLessThanOrEqual(50, strlen($reflectionMethod->invokeArgs($cache, array(str_repeat('-', 40)))));
=======
        $this->assertEquals('--------------------------:1:------------', $reflectionMethod->invokeArgs($cache, array(str_repeat('-', 12))));
        $this->assertLessThanOrEqual(50, \strlen($reflectionMethod->invokeArgs($cache, array(str_repeat('-', 12)))));
        $this->assertLessThanOrEqual(50, \strlen($reflectionMethod->invokeArgs($cache, array(str_repeat('-', 23)))));
        $this->assertLessThanOrEqual(50, \strlen($reflectionMethod->invokeArgs($cache, array(str_repeat('-', 40)))));
>>>>>>> 933b7748
    }

    /**
     * @expectedException \Symfony\Component\Cache\Exception\InvalidArgumentException
     * @expectedExceptionMessage Namespace must be 26 chars max, 40 given ("----------------------------------------")
     */
    public function testTooLongNamespace()
    {
        $cache = $this->getMockBuilder(MaxIdLengthAdapter::class)
            ->setConstructorArgs(array(str_repeat('-', 40)))
            ->getMock();
    }
}

abstract class MaxIdLengthAdapter extends AbstractAdapter
{
    protected $maxIdLength = 50;

    public function __construct($ns)
    {
        parent::__construct($ns);
    }
}<|MERGE_RESOLUTION|>--- conflicted
+++ resolved
@@ -56,17 +56,10 @@
         $reflectionProperty->setValue($cache, true);
 
         // Versioning enabled
-<<<<<<< HEAD
         $this->assertEquals('--------------------------:1/------------', $reflectionMethod->invokeArgs($cache, array(str_repeat('-', 12))));
-        $this->assertLessThanOrEqual(50, strlen($reflectionMethod->invokeArgs($cache, array(str_repeat('-', 12)))));
-        $this->assertLessThanOrEqual(50, strlen($reflectionMethod->invokeArgs($cache, array(str_repeat('-', 23)))));
-        $this->assertLessThanOrEqual(50, strlen($reflectionMethod->invokeArgs($cache, array(str_repeat('-', 40)))));
-=======
-        $this->assertEquals('--------------------------:1:------------', $reflectionMethod->invokeArgs($cache, array(str_repeat('-', 12))));
         $this->assertLessThanOrEqual(50, \strlen($reflectionMethod->invokeArgs($cache, array(str_repeat('-', 12)))));
         $this->assertLessThanOrEqual(50, \strlen($reflectionMethod->invokeArgs($cache, array(str_repeat('-', 23)))));
         $this->assertLessThanOrEqual(50, \strlen($reflectionMethod->invokeArgs($cache, array(str_repeat('-', 40)))));
->>>>>>> 933b7748
     }
 
     /**
