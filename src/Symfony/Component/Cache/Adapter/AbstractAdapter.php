<?php

/*
 * This file is part of the Symfony package.
 *
 * (c) Fabien Potencier <fabien@symfony.com>
 *
 * For the full copyright and license information, please view the LICENSE
 * file that was distributed with this source code.
 */

namespace Symfony\Component\Cache\Adapter;

use Psr\Log\LoggerAwareInterface;
use Psr\Log\LoggerInterface;
use Psr\Log\NullLogger;
use Symfony\Component\Cache\CacheItem;
use Symfony\Component\Cache\Exception\InvalidArgumentException;
use Symfony\Component\Cache\ResettableInterface;
use Symfony\Component\Cache\Traits\AbstractAdapterTrait;
use Symfony\Component\Cache\Traits\ContractsTrait;
use Symfony\Contracts\Cache\CacheInterface;

/**
 * @author Nicolas Grekas <p@tchwork.com>
 */
abstract class AbstractAdapter implements AdapterInterface, CacheInterface, LoggerAwareInterface, ResettableInterface
{
<<<<<<< HEAD
    use AbstractAdapterTrait;
=======
    /**
     * @internal
     */
    protected const NS_SEPARATOR = ':';

    use AbstractTrait;
>>>>>>> 6b61439f
    use ContractsTrait;

    private static $apcuSupported;
    private static $phpFilesSupported;

    protected function __construct(string $namespace = '', int $defaultLifetime = 0)
    {
        $this->namespace = '' === $namespace ? '' : CacheItem::validateKey($namespace).static::NS_SEPARATOR;
        if (null !== $this->maxIdLength && \strlen($namespace) > $this->maxIdLength - 24) {
            throw new InvalidArgumentException(sprintf('Namespace must be %d chars max, %d given ("%s")', $this->maxIdLength - 24, \strlen($namespace), $namespace));
        }
        $this->createCacheItem = \Closure::bind(
            function ($key, $value, $isHit) use ($defaultLifetime) {
                $item = new CacheItem();
                $item->key = $key;
                $item->value = $v = $value;
                $item->isHit = $isHit;
                $item->defaultLifetime = $defaultLifetime;
                // Detect wrapped values that encode for their expiry and creation duration
                // For compactness, these values are packed in the key of an array using
                // magic numbers in the form 9D-..-..-..-..-00-..-..-..-5F
                if (\is_array($v) && 1 === \count($v) && 10 === \strlen($k = key($v)) && "\x9D" === $k[0] && "\0" === $k[5] && "\x5F" === $k[9]) {
                    $item->value = $v[$k];
                    $v = unpack('Ve/Nc', substr($k, 1, -1));
                    $item->metadata[CacheItem::METADATA_EXPIRY] = $v['e'] + CacheItem::METADATA_EXPIRY_OFFSET;
                    $item->metadata[CacheItem::METADATA_CTIME] = $v['c'];
                }

                return $item;
            },
            null,
            CacheItem::class
        );
        $getId = \Closure::fromCallable([$this, 'getId']);
        $this->mergeByLifetime = \Closure::bind(
            function ($deferred, $namespace, &$expiredIds) use ($getId) {
                $byLifetime = [];
                $now = microtime(true);
                $expiredIds = [];

                foreach ($deferred as $key => $item) {
                    $key = (string) $key;
                    if (null === $item->expiry) {
                        $ttl = 0 < $item->defaultLifetime ? $item->defaultLifetime : 0;
                    } elseif (0 >= $ttl = (int) ($item->expiry - $now)) {
                        $expiredIds[] = $getId($key);
                        continue;
                    }
                    if (isset(($metadata = $item->newMetadata)[CacheItem::METADATA_TAGS])) {
                        unset($metadata[CacheItem::METADATA_TAGS]);
                    }
                    // For compactness, expiry and creation duration are packed in the key of an array, using magic numbers as separators
                    $byLifetime[$ttl][$getId($key)] = $metadata ? ["\x9D".pack('VN', (int) $metadata[CacheItem::METADATA_EXPIRY] - CacheItem::METADATA_EXPIRY_OFFSET, $metadata[CacheItem::METADATA_CTIME])."\x5F" => $item->value] : $item->value;
                }

                return $byLifetime;
            },
            null,
            CacheItem::class
        );
    }

    /**
     * Returns the best possible adapter that your runtime supports.
     *
     * Using ApcuAdapter makes system caches compatible with read-only filesystems.
     *
     * @param string               $namespace
     * @param int                  $defaultLifetime
     * @param string               $version
     * @param string               $directory
     * @param LoggerInterface|null $logger
     *
     * @return AdapterInterface
     */
    public static function createSystemCache($namespace, $defaultLifetime, $version, $directory, LoggerInterface $logger = null)
    {
        $opcache = new PhpFilesAdapter($namespace, $defaultLifetime, $directory, true);
        if (null !== $logger) {
            $opcache->setLogger($logger);
        }

        if (!self::$apcuSupported = self::$apcuSupported ?? ApcuAdapter::isSupported()) {
            return $opcache;
        }

        $apcu = new ApcuAdapter($namespace, (int) $defaultLifetime / 5, $version);
        if ('cli' === \PHP_SAPI && !filter_var(ini_get('apc.enable_cli'), FILTER_VALIDATE_BOOLEAN)) {
            $apcu->setLogger(new NullLogger());
        } elseif (null !== $logger) {
            $apcu->setLogger($logger);
        }

        return new ChainAdapter([$apcu, $opcache]);
    }

    public static function createConnection($dsn, array $options = [])
    {
        if (!\is_string($dsn)) {
            throw new InvalidArgumentException(sprintf('The %s() method expect argument #1 to be string, %s given.', __METHOD__, \gettype($dsn)));
        }
        if (0 === strpos($dsn, 'redis:') || 0 === strpos($dsn, 'rediss:')) {
            return RedisAdapter::createConnection($dsn, $options);
        }
        if (0 === strpos($dsn, 'memcached:')) {
            return MemcachedAdapter::createConnection($dsn, $options);
        }

        throw new InvalidArgumentException(sprintf('Unsupported DSN: %s.', $dsn));
    }

    /**
     * {@inheritdoc}
     */
    public function commit()
    {
        $ok = true;
        $byLifetime = $this->mergeByLifetime;
        $byLifetime = $byLifetime($this->deferred, $this->namespace, $expiredIds);
        $retry = $this->deferred = [];

        if ($expiredIds) {
            $this->doDelete($expiredIds);
        }
        foreach ($byLifetime as $lifetime => $values) {
            try {
                $e = $this->doSave($values, $lifetime);
            } catch (\Exception $e) {
            }
            if (true === $e || [] === $e) {
                continue;
            }
            if (\is_array($e) || 1 === \count($values)) {
                foreach (\is_array($e) ? $e : array_keys($values) as $id) {
                    $ok = false;
                    $v = $values[$id];
                    $type = \is_object($v) ? \get_class($v) : \gettype($v);
                    $message = sprintf('Failed to save key "{key}" of type %s%s', $type, $e instanceof \Exception ? ': '.$e->getMessage() : '.');
                    CacheItem::log($this->logger, $message, ['key' => substr($id, \strlen($this->namespace)), 'exception' => $e instanceof \Exception ? $e : null]);
                }
            } else {
                foreach ($values as $id => $v) {
                    $retry[$lifetime][] = $id;
                }
            }
        }

        // When bulk-save failed, retry each item individually
        foreach ($retry as $lifetime => $ids) {
            foreach ($ids as $id) {
                try {
                    $v = $byLifetime[$lifetime][$id];
                    $e = $this->doSave([$id => $v], $lifetime);
                } catch (\Exception $e) {
                }
                if (true === $e || [] === $e) {
                    continue;
                }
                $ok = false;
                $type = \is_object($v) ? \get_class($v) : \gettype($v);
                $message = sprintf('Failed to save key "{key}" of type %s%s', $type, $e instanceof \Exception ? ': '.$e->getMessage() : '.');
                CacheItem::log($this->logger, $message, ['key' => substr($id, \strlen($this->namespace)), 'exception' => $e instanceof \Exception ? $e : null]);
            }
        }

        return $ok;
    }
}<|MERGE_RESOLUTION|>--- conflicted
+++ resolved
@@ -26,16 +26,12 @@
  */
 abstract class AbstractAdapter implements AdapterInterface, CacheInterface, LoggerAwareInterface, ResettableInterface
 {
-<<<<<<< HEAD
-    use AbstractAdapterTrait;
-=======
     /**
      * @internal
      */
     protected const NS_SEPARATOR = ':';
 
-    use AbstractTrait;
->>>>>>> 6b61439f
+    use AbstractAdapterTrait;
     use ContractsTrait;
 
     private static $apcuSupported;
