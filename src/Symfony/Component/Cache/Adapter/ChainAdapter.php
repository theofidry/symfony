<?php

/*
 * This file is part of the Symfony package.
 *
 * (c) Fabien Potencier <fabien@symfony.com>
 *
 * For the full copyright and license information, please view the LICENSE
 * file that was distributed with this source code.
 */

namespace Symfony\Component\Cache\Adapter;

use Psr\Cache\CacheItemInterface;
use Psr\Cache\CacheItemPoolInterface;
use Symfony\Component\Cache\CacheItem;
use Symfony\Component\Cache\Exception\InvalidArgumentException;
use Symfony\Component\Cache\PruneableInterface;
use Symfony\Component\Cache\ResettableInterface;
use Symfony\Component\Cache\Traits\ContractsTrait;
use Symfony\Contracts\Cache\CacheInterface;
use Symfony\Contracts\Service\ResetInterface;

/**
 * Chains several adapters together.
 *
 * Cached items are fetched from the first adapter having them in its data store.
 * They are saved and deleted in all adapters at once.
 *
 * @author Kévin Dunglas <dunglas@gmail.com>
 */
class ChainAdapter implements AdapterInterface, CacheInterface, PruneableInterface, ResettableInterface
{
    use ContractsTrait;

    private $adapters = [];
    private $adapterCount;
    private $syncItem;

    /**
     * @param CacheItemPoolInterface[] $adapters        The ordered list of adapters used to fetch cached items
     * @param int                      $defaultLifetime The default lifetime of items propagated from lower adapters to upper ones
     */
    public function __construct(array $adapters, int $defaultLifetime = 0)
    {
        if (!$adapters) {
            throw new InvalidArgumentException('At least one adapter must be specified.');
        }

        foreach ($adapters as $adapter) {
            if (!$adapter instanceof CacheItemPoolInterface) {
                throw new InvalidArgumentException(sprintf('The class "%s" does not implement the "%s" interface.', \get_class($adapter), CacheItemPoolInterface::class));
            }

            if ($adapter instanceof AdapterInterface) {
                $this->adapters[] = $adapter;
            } else {
                $this->adapters[] = new ProxyAdapter($adapter);
            }
        }
        $this->adapterCount = \count($this->adapters);

        $this->syncItem = \Closure::bind(
            static function ($sourceItem, $item) use ($defaultLifetime) {
                $item->value = $sourceItem->value;
                $item->expiry = $sourceItem->expiry;
                $item->isHit = $sourceItem->isHit;
                $item->metadata = $sourceItem->metadata;

                $sourceItem->isTaggable = false;
                unset($sourceItem->metadata[CacheItem::METADATA_TAGS]);

                if (0 < $sourceItem->defaultLifetime && $sourceItem->defaultLifetime < $defaultLifetime) {
                    $defaultLifetime = $sourceItem->defaultLifetime;
                }
                if (0 < $defaultLifetime && ($item->defaultLifetime <= 0 || $defaultLifetime < $item->defaultLifetime)) {
                    $item->defaultLifetime = $defaultLifetime;
                }

                return $item;
            },
            null,
            CacheItem::class
        );
    }

    /**
     * {@inheritdoc}
     */
    public function get(string $key, callable $callback, float $beta = null, array &$metadata = null)
    {
        $lastItem = null;
        $i = 0;
        $wrap = function (CacheItem $item = null) use ($key, $callback, $beta, &$wrap, &$i, &$lastItem, &$metadata) {
            $adapter = $this->adapters[$i];
            if (isset($this->adapters[++$i])) {
                $callback = $wrap;
                $beta = INF === $beta ? INF : 0;
            }
            if ($adapter instanceof CacheInterface) {
                $value = $adapter->get($key, $callback, $beta, $metadata);
            } else {
                $value = $this->doGet($adapter, $key, $callback, $beta, $metadata);
            }
            if (null !== $item) {
                ($this->syncItem)($lastItem = $lastItem ?? $item, $item);
            }

            return $value;
        };

        return $wrap();
    }

    /**
     * {@inheritdoc}
     */
    public function getItem($key)
    {
        $syncItem = $this->syncItem;
        $misses = [];

        foreach ($this->adapters as $i => $adapter) {
            $item = $adapter->getItem($key);

            if ($item->isHit()) {
                while (0 <= --$i) {
                    $this->adapters[$i]->save($syncItem($item, $misses[$i]));
                }

                return $item;
            }

            $misses[$i] = $item;
        }

        return $item;
    }

    /**
     * {@inheritdoc}
     */
    public function getItems(array $keys = [])
    {
        return $this->generateItems($this->adapters[0]->getItems($keys), 0);
    }

    private function generateItems(iterable $items, int $adapterIndex)
    {
        $missing = [];
        $misses = [];
        $nextAdapterIndex = $adapterIndex + 1;
        $nextAdapter = isset($this->adapters[$nextAdapterIndex]) ? $this->adapters[$nextAdapterIndex] : null;

        foreach ($items as $k => $item) {
            if (!$nextAdapter || $item->isHit()) {
                yield $k => $item;
            } else {
                $missing[] = $k;
                $misses[$k] = $item;
            }
        }

        if ($missing) {
            $syncItem = $this->syncItem;
            $adapter = $this->adapters[$adapterIndex];
            $items = $this->generateItems($nextAdapter->getItems($missing), $nextAdapterIndex);

            foreach ($items as $k => $item) {
                if ($item->isHit()) {
                    $adapter->save($syncItem($item, $misses[$k]));
                }

                yield $k => $item;
            }
        }
    }

    /**
     * {@inheritdoc}
     *
     * @return bool
     */
    public function hasItem($key)
    {
        foreach ($this->adapters as $adapter) {
            if ($adapter->hasItem($key)) {
                return true;
            }
        }

        return false;
    }

    /**
     * {@inheritdoc}
<<<<<<< HEAD
=======
     *
     * @param string $prefix
     *
     * @return bool
>>>>>>> 320e4957
     */
    public function clear(string $prefix = '')
    {
        $cleared = true;
        $i = $this->adapterCount;

        while ($i--) {
            if ($this->adapters[$i] instanceof AdapterInterface) {
                $cleared = $this->adapters[$i]->clear($prefix) && $cleared;
            } else {
                $cleared = $this->adapters[$i]->clear() && $cleared;
            }
        }

        return $cleared;
    }

    /**
     * {@inheritdoc}
     *
     * @return bool
     */
    public function deleteItem($key)
    {
        $deleted = true;
        $i = $this->adapterCount;

        while ($i--) {
            $deleted = $this->adapters[$i]->deleteItem($key) && $deleted;
        }

        return $deleted;
    }

    /**
     * {@inheritdoc}
     *
     * @return bool
     */
    public function deleteItems(array $keys)
    {
        $deleted = true;
        $i = $this->adapterCount;

        while ($i--) {
            $deleted = $this->adapters[$i]->deleteItems($keys) && $deleted;
        }

        return $deleted;
    }

    /**
     * {@inheritdoc}
     *
     * @return bool
     */
    public function save(CacheItemInterface $item)
    {
        $saved = true;
        $i = $this->adapterCount;

        while ($i--) {
            $saved = $this->adapters[$i]->save($item) && $saved;
        }

        return $saved;
    }

    /**
     * {@inheritdoc}
     *
     * @return bool
     */
    public function saveDeferred(CacheItemInterface $item)
    {
        $saved = true;
        $i = $this->adapterCount;

        while ($i--) {
            $saved = $this->adapters[$i]->saveDeferred($item) && $saved;
        }

        return $saved;
    }

    /**
     * {@inheritdoc}
     *
     * @return bool
     */
    public function commit()
    {
        $committed = true;
        $i = $this->adapterCount;

        while ($i--) {
            $committed = $this->adapters[$i]->commit() && $committed;
        }

        return $committed;
    }

    /**
     * {@inheritdoc}
     */
    public function prune()
    {
        $pruned = true;

        foreach ($this->adapters as $adapter) {
            if ($adapter instanceof PruneableInterface) {
                $pruned = $adapter->prune() && $pruned;
            }
        }

        return $pruned;
    }

    /**
     * {@inheritdoc}
     */
    public function reset()
    {
        foreach ($this->adapters as $adapter) {
            if ($adapter instanceof ResetInterface) {
                $adapter->reset();
            }
        }
    }
}<|MERGE_RESOLUTION|>--- conflicted
+++ resolved
@@ -194,13 +194,8 @@
 
     /**
      * {@inheritdoc}
-<<<<<<< HEAD
-=======
-     *
-     * @param string $prefix
-     *
-     * @return bool
->>>>>>> 320e4957
+     *
+     * @return bool
      */
     public function clear(string $prefix = '')
     {
