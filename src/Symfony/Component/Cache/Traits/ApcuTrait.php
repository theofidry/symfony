--- conflicted
+++ resolved
@@ -104,18 +104,12 @@
 
             return array_keys($failures);
         } catch (\Throwable $e) {
-            if (1 === count($values)) {
+            if (1 === \count($values)) {
                 // Workaround https://github.com/krakjoe/apcu/issues/170
                 apcu_delete(key($values));
             }
 
-<<<<<<< HEAD
             throw $e;
-=======
-        if (1 === \count($values)) {
-            // Workaround https://github.com/krakjoe/apcu/issues/170
-            apcu_delete(key($values));
->>>>>>> f5939a83
         }
     }
 }