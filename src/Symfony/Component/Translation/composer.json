--- conflicted
+++ resolved
@@ -19,8 +19,6 @@
         "php": ">=5.3.9"
     },
     "require-dev": {
-<<<<<<< HEAD
-        "symfony/phpunit-bridge": "~2.7",
         "symfony/config": "~2.7",
         "symfony/intl": "~2.4",
         "symfony/yaml": "~2.2",
@@ -28,11 +26,6 @@
     },
     "conflict": {
         "symfony/config": "<2.7"
-=======
-        "symfony/config": "~2.3,>=2.3.12",
-        "symfony/intl": "~2.3",
-        "symfony/yaml": "~2.2"
->>>>>>> 4c431d6c
     },
     "suggest": {
         "symfony/config": "",
