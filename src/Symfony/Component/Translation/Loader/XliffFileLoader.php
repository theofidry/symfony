<?php

/*
 * This file is part of the Symfony package.
 *
 * (c) Fabien Potencier <fabien@symfony.com>
 *
 * For the full copyright and license information, please view the LICENSE
 * file that was distributed with this source code.
 */

namespace Symfony\Component\Translation\Loader;

use Symfony\Component\Config\Util\XmlUtils;
use Symfony\Component\Translation\MessageCatalogue;
use Symfony\Component\Translation\Exception\InvalidResourceException;
use Symfony\Component\Translation\Exception\NotFoundResourceException;
use Symfony\Component\Translation\Exception\InvalidArgumentException;
use Symfony\Component\Config\Resource\FileResource;

/**
 * XliffFileLoader loads translations from XLIFF files.
 *
 * @author Fabien Potencier <fabien@symfony.com>
 */
class XliffFileLoader implements LoaderInterface
{
    /**
     * {@inheritdoc}
     */
    public function load($resource, $locale, $domain = 'messages')
    {
        if (!stream_is_local($resource)) {
            throw new InvalidResourceException(sprintf('This is not a local file "%s".', $resource));
        }

        if (!file_exists($resource)) {
            throw new NotFoundResourceException(sprintf('File "%s" not found.', $resource));
        }

        $catalogue = new MessageCatalogue($locale);
        $this->extract($resource, $catalogue, $domain);

        if (class_exists('Symfony\Component\Config\Resource\FileResource')) {
            $catalogue->addResource(new FileResource($resource));
        }

        return $catalogue;
    }

    private function extract($resource, MessageCatalogue $catalogue, $domain)
    {
        try {
            $dom = XmlUtils::loadFile($resource);
        } catch (\InvalidArgumentException $e) {
            throw new InvalidResourceException(sprintf('Unable to load "%s": %s', $resource, $e->getMessage()), $e->getCode(), $e);
        }

        $xliffVersion = $this->getVersionNumber($dom);
        $this->validateSchema($xliffVersion, $dom, $this->getSchema($xliffVersion));

        if ('1.2' === $xliffVersion) {
            $this->extractXliff1($dom, $catalogue, $domain);
        }

        if ('2.0' === $xliffVersion) {
            $this->extractXliff2($dom, $catalogue, $domain);
        }
    }

    /**
     * Extract messages and metadata from DOMDocument into a MessageCatalogue.
     *
     * @param \DOMDocument     $dom       Source to extract messages and metadata
     * @param MessageCatalogue $catalogue Catalogue where we'll collect messages and metadata
     * @param string           $domain    The domain
     */
    private function extractXliff1(\DOMDocument $dom, MessageCatalogue $catalogue, $domain)
    {
        $xml = simplexml_import_dom($dom);
        $encoding = strtoupper($dom->encoding);

        $xml->registerXPathNamespace('xliff', 'urn:oasis:names:tc:xliff:document:1.2');
        foreach ($xml->xpath('//xliff:trans-unit') as $translation) {
            $attributes = $translation->attributes();

            if (!(isset($attributes['resname']) || isset($translation->source))) {
                continue;
            }

            $source = isset($attributes['resname']) && $attributes['resname'] ? $attributes['resname'] : $translation->source;
            // If the xlf file has another encoding specified, try to convert it because
            // simple_xml will always return utf-8 encoded values
            $target = $this->utf8ToCharset((string) (isset($translation->target) ? $translation->target : $source), $encoding);

            $catalogue->set((string) $source, $target, $domain);

            $metadata = array();
            if ($notes = $this->parseNotesMetadata($translation->note, $encoding)) {
                $metadata['notes'] = $notes;
            }

            if (isset($translation->target) && $translation->target->attributes()) {
                $metadata['target-attributes'] = array();
                foreach ($translation->target->attributes() as $key => $value) {
                    $metadata['target-attributes'][$key] = (string) $value;
                }
            }

            if (isset($attributes['id'])) {
                $metadata['id'] = (string) $attributes['id'];
            }

            $catalogue->setMetadata((string) $source, $metadata, $domain);
        }
    }

    /**
     * @param \DOMDocument     $dom
     * @param MessageCatalogue $catalogue
     * @param string           $domain
     */
    private function extractXliff2(\DOMDocument $dom, MessageCatalogue $catalogue, $domain)
    {
        $xml = simplexml_import_dom($dom);
        $encoding = strtoupper($dom->encoding);

        $xml->registerXPathNamespace('xliff', 'urn:oasis:names:tc:xliff:document:2.0');

        foreach ($xml->xpath('//xliff:unit/xliff:segment') as $segment) {
            $source = $segment->source;

            // If the xlf file has another encoding specified, try to convert it because
            // simple_xml will always return utf-8 encoded values
            $target = $this->utf8ToCharset((string) (isset($segment->target) ? $segment->target : $source), $encoding);

            $catalogue->set((string) $source, $target, $domain);

            $metadata = array();
            if (isset($segment->target) && $segment->target->attributes()) {
                $metadata['target-attributes'] = array();
                foreach ($segment->target->attributes() as $key => $value) {
                    $metadata['target-attributes'][$key] = (string) $value;
                }
            }

            $catalogue->setMetadata((string) $source, $metadata, $domain);
        }
    }

    /**
     * Convert a UTF8 string to the specified encoding.
     *
     * @param string $content  String to decode
     * @param string $encoding Target encoding
     *
     * @return string
     */
    private function utf8ToCharset($content, $encoding = null)
    {
        if ('UTF-8' !== $encoding && !empty($encoding)) {
            return mb_convert_encoding($content, $encoding, 'UTF-8');
        }

        return $content;
    }

    /**
     * Validates and parses the given file into a DOMDocument.
     *
     * @param string       $file
     * @param \DOMDocument $dom
     * @param string       $schema source of the schema
     *
     * @throws InvalidResourceException
     */
    private function validateSchema($file, \DOMDocument $dom, $schema)
    {
        $internalErrors = libxml_use_internal_errors(true);

        $disableEntities = libxml_disable_entity_loader(false);

        if (!@$dom->schemaValidateSource($schema)) {
            libxml_disable_entity_loader($disableEntities);

            throw new InvalidResourceException(sprintf('Invalid resource provided: "%s"; Errors: %s', $file, implode("\n", $this->getXmlErrors($internalErrors))));
        }

        libxml_disable_entity_loader($disableEntities);

        $dom->normalizeDocument();

        libxml_clear_errors();
        libxml_use_internal_errors($internalErrors);
    }

    private function getSchema($xliffVersion)
    {
        if ('1.2' === $xliffVersion) {
            $schemaSource = file_get_contents(__DIR__.'/schema/dic/xliff-core/xliff-core-1.2-strict.xsd');
            $xmlUri = 'http://www.w3.org/2001/xml.xsd';
        } elseif ('2.0' === $xliffVersion) {
            $schemaSource = file_get_contents(__DIR__.'/schema/dic/xliff-core/xliff-core-2.0.xsd');
            $xmlUri = 'informativeCopiesOf3rdPartySchemas/w3c/xml.xsd';
        } else {
            throw new InvalidArgumentException(sprintf('No support implemented for loading XLIFF version "%s".', $xliffVersion));
        }

        return $this->fixXmlLocation($schemaSource, $xmlUri);
    }

    /**
     * Internally changes the URI of a dependent xsd to be loaded locally.
     *
     * @param string $schemaSource Current content of schema file
     * @param string $xmlUri       External URI of XML to convert to local
     *
     * @return string
     */
    private function fixXmlLocation($schemaSource, $xmlUri)
    {
        $newPath = str_replace('\\', '/', __DIR__).'/schema/dic/xliff-core/xml.xsd';
        $parts = explode('/', $newPath);
        if (0 === stripos($newPath, 'phar://')) {
            $tmpfile = tempnam(sys_get_temp_dir(), 'sf2');
            if ($tmpfile) {
                copy($newPath, $tmpfile);
                $parts = explode('/', str_replace('\\', '/', $tmpfile));
            }
        }

        $drive = '\\' === DIRECTORY_SEPARATOR ? array_shift($parts).'/' : '';
        $newPath = 'file:///'.$drive.implode('/', array_map('rawurlencode', $parts));

        return str_replace($xmlUri, $newPath, $schemaSource);
    }

    /**
     * Returns the XML errors of the internal XML parser.
     *
     * @param bool $internalErrors
     *
     * @return array An array of errors
     */
    private function getXmlErrors($internalErrors)
    {
        $errors = array();
        foreach (libxml_get_errors() as $error) {
            $errors[] = sprintf('[%s %s] %s (in %s - line %d, column %d)',
                LIBXML_ERR_WARNING == $error->level ? 'WARNING' : 'ERROR',
                $error->code,
                trim($error->message),
                $error->file ?: 'n/a',
                $error->line,
                $error->column
            );
        }

        libxml_clear_errors();
        libxml_use_internal_errors($internalErrors);

        return $errors;
    }

    /**
     * Gets xliff file version based on the root "version" attribute.
     * Defaults to 1.2 for backwards compatibility.
     *
     * @param \DOMDocument $dom
     *
     * @throws InvalidArgumentException
     *
     * @return string
     */
    private function getVersionNumber(\DOMDocument $dom)
    {
        /** @var \DOMNode $xliff */
        foreach ($dom->getElementsByTagName('xliff') as $xliff) {
            $version = $xliff->attributes->getNamedItem('version');
            if ($version) {
                return $version->nodeValue;
            }

            $namespace = $xliff->attributes->getNamedItem('xmlns');
            if ($namespace) {
<<<<<<< HEAD
                if (substr_compare('urn:oasis:names:tc:xliff:document:', $namespace->nodeValue, 0, 34) !== 0) {
                    throw new InvalidArgumentException(sprintf('Not a valid XLIFF namespace "%s"', $namespace));
=======
                if (0 !== substr_compare('urn:oasis:names:tc:xliff:document:', $namespace->nodeValue, 0, 34)) {
                    throw new \InvalidArgumentException(sprintf('Not a valid XLIFF namespace "%s"', $namespace));
>>>>>>> 6f924755
                }

                return substr($namespace, 34);
            }
        }

        // Falls back to v1.2
        return '1.2';
    }

    /**
     * @param \SimpleXMLElement|null $noteElement
     * @param string|null            $encoding
     *
     * @return array
     */
    private function parseNotesMetadata(\SimpleXMLElement $noteElement = null, $encoding = null)
    {
        $notes = array();

        if (null === $noteElement) {
            return $notes;
        }

        /** @var \SimpleXMLElement $xmlNote */
        foreach ($noteElement as $xmlNote) {
            $noteAttributes = $xmlNote->attributes();
            $note = array('content' => $this->utf8ToCharset((string) $xmlNote, $encoding));
            if (isset($noteAttributes['priority'])) {
                $note['priority'] = (int) $noteAttributes['priority'];
            }

            if (isset($noteAttributes['from'])) {
                $note['from'] = (string) $noteAttributes['from'];
            }

            $notes[] = $note;
        }

        return $notes;
    }
}<|MERGE_RESOLUTION|>--- conflicted
+++ resolved
@@ -283,13 +283,8 @@
 
             $namespace = $xliff->attributes->getNamedItem('xmlns');
             if ($namespace) {
-<<<<<<< HEAD
-                if (substr_compare('urn:oasis:names:tc:xliff:document:', $namespace->nodeValue, 0, 34) !== 0) {
+                if (0 !== substr_compare('urn:oasis:names:tc:xliff:document:', $namespace->nodeValue, 0, 34)) {
                     throw new InvalidArgumentException(sprintf('Not a valid XLIFF namespace "%s"', $namespace));
-=======
-                if (0 !== substr_compare('urn:oasis:names:tc:xliff:document:', $namespace->nodeValue, 0, 34)) {
-                    throw new \InvalidArgumentException(sprintf('Not a valid XLIFF namespace "%s"', $namespace));
->>>>>>> 6f924755
                 }
 
                 return substr($namespace, 34);
