--- conflicted
+++ resolved
@@ -24,11 +24,7 @@
      */
     public function testConstructorInvalidLocale($locale)
     {
-<<<<<<< HEAD
-        $translator = new Translator($locale);
-=======
-        new Translator($locale, new MessageSelector());
->>>>>>> 17b48ede
+        new Translator($locale);
     }
 
     /**
