--- conflicted
+++ resolved
@@ -16,12 +16,8 @@
         }
     ],
     "require": {
-<<<<<<< HEAD
-        "php": "^7.2.5",
+        "php": ">=7.2.5",
         "symfony/polyfill-php80": "^1.15"
-=======
-        "php": ">=7.2.5"
->>>>>>> b429b15e
     },
     "require-dev": {
         "symfony/var-dumper": "^4.4.9|^5.0.9"
