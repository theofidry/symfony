<?php

/*
 * This file is part of the Symfony package.
 *
 * (c) Fabien Potencier <fabien@symfony.com>
 *
 * For the full copyright and license information, please view the LICENSE
 * file that was distributed with this source code.
 */

namespace Symfony\Component\HttpKernel;

use Symfony\Bridge\ProxyManager\LazyProxy\Instantiator\RuntimeInstantiator;
use Symfony\Bridge\ProxyManager\LazyProxy\PhpDumper\ProxyDumper;
use Symfony\Component\DependencyInjection\ContainerInterface;
use Symfony\Component\DependencyInjection\ContainerBuilder;
use Symfony\Component\DependencyInjection\Dumper\PhpDumper;
use Symfony\Component\DependencyInjection\ParameterBag\ParameterBag;
use Symfony\Component\DependencyInjection\Loader\XmlFileLoader;
use Symfony\Component\DependencyInjection\Loader\YamlFileLoader;
use Symfony\Component\DependencyInjection\Loader\IniFileLoader;
use Symfony\Component\DependencyInjection\Loader\PhpFileLoader;
use Symfony\Component\DependencyInjection\Loader\ClosureLoader;
use Symfony\Component\HttpFoundation\Request;
use Symfony\Component\HttpFoundation\Response;
use Symfony\Component\HttpKernel\HttpKernelInterface;
use Symfony\Component\HttpKernel\Bundle\BundleInterface;
use Symfony\Component\HttpKernel\Config\FileLocator;
use Symfony\Component\HttpKernel\DependencyInjection\MergeExtensionConfigurationPass;
use Symfony\Component\HttpKernel\DependencyInjection\AddClassesToCachePass;
use Symfony\Component\Config\Loader\LoaderResolver;
use Symfony\Component\Config\Loader\DelegatingLoader;
use Symfony\Component\Config\ConfigCache;
use Symfony\Component\ClassLoader\ClassCollectionLoader;

/**
 * The Kernel is the heart of the Symfony system.
 *
 * It manages an environment made of bundles.
 *
 * @author Fabien Potencier <fabien@symfony.com>
 *
 * @api
 */
abstract class Kernel implements KernelInterface, TerminableInterface
{
    /**
     * @var BundleInterface[]
     */
    protected $bundles;

    protected $bundleMap;
    protected $container;
    protected $rootDir;
    protected $environment;
    protected $debug;
    protected $booted;
    protected $name;
    protected $startTime;
    protected $loadClassCache;

<<<<<<< HEAD
    const VERSION         = '2.3.8-DEV';
    const VERSION_ID      = '20308';
    const MAJOR_VERSION   = '2';
    const MINOR_VERSION   = '3';
    const RELEASE_VERSION = '8';
    const EXTRA_VERSION   = 'DEV';
=======
    const VERSION         = '2.2.11';
    const VERSION_ID      = '20211';
    const MAJOR_VERSION   = '2';
    const MINOR_VERSION   = '2';
    const RELEASE_VERSION = '11';
    const EXTRA_VERSION   = '';
>>>>>>> 6a9c223b

    /**
     * Constructor.
     *
     * @param string  $environment The environment
     * @param Boolean $debug       Whether to enable debugging or not
     *
     * @api
     */
    public function __construct($environment, $debug)
    {
        $this->environment = $environment;
        $this->debug = (Boolean) $debug;
        $this->booted = false;
        $this->rootDir = $this->getRootDir();
        $this->name = $this->getName();
        $this->bundles = array();

        if ($this->debug) {
            $this->startTime = microtime(true);
        }

        $this->init();
    }

    /**
     * @deprecated Deprecated since version 2.3, to be removed in 3.0. Move your logic in the constructor instead.
     */
    public function init()
    {
    }

    public function __clone()
    {
        if ($this->debug) {
            $this->startTime = microtime(true);
        }

        $this->booted = false;
        $this->container = null;
    }

    /**
     * Boots the current kernel.
     *
     * @api
     */
    public function boot()
    {
        if (true === $this->booted) {
            return;
        }

        if ($this->loadClassCache) {
            $this->doLoadClassCache($this->loadClassCache[0], $this->loadClassCache[1]);
        }

        // init bundles
        $this->initializeBundles();

        // init container
        $this->initializeContainer();

        foreach ($this->getBundles() as $bundle) {
            $bundle->setContainer($this->container);
            $bundle->boot();
        }

        $this->booted = true;
    }

    /**
     * {@inheritdoc}
     *
     * @api
     */
    public function terminate(Request $request, Response $response)
    {
        if (false === $this->booted) {
            return;
        }

        if ($this->getHttpKernel() instanceof TerminableInterface) {
            $this->getHttpKernel()->terminate($request, $response);
        }
    }

    /**
     * {@inheritdoc}
     *
     * @api
     */
    public function shutdown()
    {
        if (false === $this->booted) {
            return;
        }

        $this->booted = false;

        foreach ($this->getBundles() as $bundle) {
            $bundle->shutdown();
            $bundle->setContainer(null);
        }

        $this->container = null;
    }

    /**
     * {@inheritdoc}
     *
     * @api
     */
    public function handle(Request $request, $type = HttpKernelInterface::MASTER_REQUEST, $catch = true)
    {
        if (false === $this->booted) {
            $this->boot();
        }

        return $this->getHttpKernel()->handle($request, $type, $catch);
    }

    /**
     * Gets a http kernel from the container
     *
     * @return HttpKernel
     */
    protected function getHttpKernel()
    {
        return $this->container->get('http_kernel');
    }

    /**
     * {@inheritdoc}
     *
     * @api
     */
    public function getBundles()
    {
        return $this->bundles;
    }

    /**
     * {@inheritdoc}
     *
     * @api
     */
    public function isClassInActiveBundle($class)
    {
        foreach ($this->getBundles() as $bundle) {
            if (0 === strpos($class, $bundle->getNamespace())) {
                return true;
            }
        }

        return false;
    }

    /**
     * {@inheritdoc}
     *
     * @api
     */
    public function getBundle($name, $first = true)
    {
        if (!isset($this->bundleMap[$name])) {
            throw new \InvalidArgumentException(sprintf('Bundle "%s" does not exist or it is not enabled. Maybe you forgot to add it in the registerBundles() method of your %s.php file?', $name, get_class($this)));
        }

        if (true === $first) {
            return $this->bundleMap[$name][0];
        }

        return $this->bundleMap[$name];
    }

    /**
     * Returns the file path for a given resource.
     *
     * A Resource can be a file or a directory.
     *
     * The resource name must follow the following pattern:
     *
     *     @<BundleName>/path/to/a/file.something
     *
     * where BundleName is the name of the bundle
     * and the remaining part is the relative path in the bundle.
     *
     * If $dir is passed, and the first segment of the path is "Resources",
     * this method will look for a file named:
     *
     *     $dir/<BundleName>/path/without/Resources
     *
     * before looking in the bundle resource folder.
     *
     * @param string  $name  A resource name to locate
     * @param string  $dir   A directory where to look for the resource first
     * @param Boolean $first Whether to return the first path or paths for all matching bundles
     *
     * @return string|array The absolute path of the resource or an array if $first is false
     *
     * @throws \InvalidArgumentException if the file cannot be found or the name is not valid
     * @throws \RuntimeException         if the name contains invalid/unsafe
     * @throws \RuntimeException         if a custom resource is hidden by a resource in a derived bundle
     *
     * @api
     */
    public function locateResource($name, $dir = null, $first = true)
    {
        if ('@' !== $name[0]) {
            throw new \InvalidArgumentException(sprintf('A resource name must start with @ ("%s" given).', $name));
        }

        if (false !== strpos($name, '..')) {
            throw new \RuntimeException(sprintf('File name "%s" contains invalid characters (..).', $name));
        }

        $bundleName = substr($name, 1);
        $path = '';
        if (false !== strpos($bundleName, '/')) {
            list($bundleName, $path) = explode('/', $bundleName, 2);
        }

        $isResource = 0 === strpos($path, 'Resources') && null !== $dir;
        $overridePath = substr($path, 9);
        $resourceBundle = null;
        $bundles = $this->getBundle($bundleName, false);
        $files = array();

        foreach ($bundles as $bundle) {
            if ($isResource && file_exists($file = $dir.'/'.$bundle->getName().$overridePath)) {
                if (null !== $resourceBundle) {
                    throw new \RuntimeException(sprintf('"%s" resource is hidden by a resource from the "%s" derived bundle. Create a "%s" file to override the bundle resource.',
                        $file,
                        $resourceBundle,
                        $dir.'/'.$bundles[0]->getName().$overridePath
                    ));
                }

                if ($first) {
                    return $file;
                }
                $files[] = $file;
            }

            if (file_exists($file = $bundle->getPath().'/'.$path)) {
                if ($first && !$isResource) {
                    return $file;
                }
                $files[] = $file;
                $resourceBundle = $bundle->getName();
            }
        }

        if (count($files) > 0) {
            return $first && $isResource ? $files[0] : $files;
        }

        throw new \InvalidArgumentException(sprintf('Unable to find file "%s".', $name));
    }

    /**
     * {@inheritdoc}
     *
     * @api
     */
    public function getName()
    {
        if (null === $this->name) {
            $this->name = preg_replace('/[^a-zA-Z0-9_]+/', '', basename($this->rootDir));
        }

        return $this->name;
    }

    /**
     * {@inheritdoc}
     *
     * @api
     */
    public function getEnvironment()
    {
        return $this->environment;
    }

    /**
     * {@inheritdoc}
     *
     * @api
     */
    public function isDebug()
    {
        return $this->debug;
    }

    /**
     * {@inheritdoc}
     *
     * @api
     */
    public function getRootDir()
    {
        if (null === $this->rootDir) {
            $r = new \ReflectionObject($this);
            $this->rootDir = str_replace('\\', '/', dirname($r->getFileName()));
        }

        return $this->rootDir;
    }

    /**
     * {@inheritdoc}
     *
     * @api
     */
    public function getContainer()
    {
        return $this->container;
    }

    /**
     * Loads the PHP class cache.
     *
     * This methods only registers the fact that you want to load the cache classes.
     * The cache will actually only be loaded when the Kernel is booted.
     *
     * That optimization is mainly useful when using the HttpCache class in which
     * case the class cache is not loaded if the Response is in the cache.
     *
     * @param string $name      The cache name prefix
     * @param string $extension File extension of the resulting file
     */
    public function loadClassCache($name = 'classes', $extension = '.php')
    {
        $this->loadClassCache = array($name, $extension);
    }

    /**
     * Used internally.
     */
    public function setClassCache(array $classes)
    {
        file_put_contents($this->getCacheDir().'/classes.map', sprintf('<?php return %s;', var_export($classes, true)));
    }

    /**
     * {@inheritdoc}
     *
     * @api
     */
    public function getStartTime()
    {
        return $this->debug ? $this->startTime : -INF;
    }

    /**
     * {@inheritdoc}
     *
     * @api
     */
    public function getCacheDir()
    {
        return $this->rootDir.'/cache/'.$this->environment;
    }

    /**
     * {@inheritdoc}
     *
     * @api
     */
    public function getLogDir()
    {
        return $this->rootDir.'/logs';
    }

    /**
     * {@inheritdoc}
     *
     * @api
     */
    public function getCharset()
    {
        return 'UTF-8';
    }

    protected function doLoadClassCache($name, $extension)
    {
        if (!$this->booted && is_file($this->getCacheDir().'/classes.map')) {
            ClassCollectionLoader::load(include($this->getCacheDir().'/classes.map'), $this->getCacheDir(), $name, $this->debug, false, $extension);
        }
    }

    /**
     * Initializes the data structures related to the bundle management.
     *
     *  - the bundles property maps a bundle name to the bundle instance,
     *  - the bundleMap property maps a bundle name to the bundle inheritance hierarchy (most derived bundle first).
     *
     * @throws \LogicException if two bundles share a common name
     * @throws \LogicException if a bundle tries to extend a non-registered bundle
     * @throws \LogicException if a bundle tries to extend itself
     * @throws \LogicException if two bundles extend the same ancestor
     */
    protected function initializeBundles()
    {
        // init bundles
        $this->bundles = array();
        $topMostBundles = array();
        $directChildren = array();

        foreach ($this->registerBundles() as $bundle) {
            $name = $bundle->getName();
            if (isset($this->bundles[$name])) {
                throw new \LogicException(sprintf('Trying to register two bundles with the same name "%s"', $name));
            }
            $this->bundles[$name] = $bundle;

            if ($parentName = $bundle->getParent()) {
                if (isset($directChildren[$parentName])) {
                    throw new \LogicException(sprintf('Bundle "%s" is directly extended by two bundles "%s" and "%s".', $parentName, $name, $directChildren[$parentName]));
                }
                if ($parentName == $name) {
                    throw new \LogicException(sprintf('Bundle "%s" can not extend itself.', $name));
                }
                $directChildren[$parentName] = $name;
            } else {
                $topMostBundles[$name] = $bundle;
            }
        }

        // look for orphans
        if (!empty($directChildren) && count($diff = array_diff_key($directChildren, $this->bundles))) {
            $diff = array_keys($diff);

            throw new \LogicException(sprintf('Bundle "%s" extends bundle "%s", which is not registered.', $directChildren[$diff[0]], $diff[0]));
        }

        // inheritance
        $this->bundleMap = array();
        foreach ($topMostBundles as $name => $bundle) {
            $bundleMap = array($bundle);
            $hierarchy = array($name);

            while (isset($directChildren[$name])) {
                $name = $directChildren[$name];
                array_unshift($bundleMap, $this->bundles[$name]);
                $hierarchy[] = $name;
            }

            foreach ($hierarchy as $bundle) {
                $this->bundleMap[$bundle] = $bundleMap;
                array_pop($bundleMap);
            }
        }

    }

    /**
     * Gets the container class.
     *
     * @return string The container class
     */
    protected function getContainerClass()
    {
        return $this->name.ucfirst($this->environment).($this->debug ? 'Debug' : '').'ProjectContainer';
    }

    /**
     * Gets the container's base class.
     *
     * All names except Container must be fully qualified.
     *
     * @return string
     */
    protected function getContainerBaseClass()
    {
        return 'Container';
    }

    /**
     * Initializes the service container.
     *
     * The cached version of the service container is used when fresh, otherwise the
     * container is built.
     */
    protected function initializeContainer()
    {
        $class = $this->getContainerClass();
        $cache = new ConfigCache($this->getCacheDir().'/'.$class.'.php', $this->debug);
        $fresh = true;
        if (!$cache->isFresh()) {
            $container = $this->buildContainer();
            $container->compile();
            $this->dumpContainer($cache, $container, $class, $this->getContainerBaseClass());

            $fresh = false;
        }

        require_once $cache;

        $this->container = new $class();
        $this->container->set('kernel', $this);

        if (!$fresh && $this->container->has('cache_warmer')) {
            $this->container->get('cache_warmer')->warmUp($this->container->getParameter('kernel.cache_dir'));
        }
    }

    /**
     * Returns the kernel parameters.
     *
     * @return array An array of kernel parameters
     */
    protected function getKernelParameters()
    {
        $bundles = array();
        foreach ($this->bundles as $name => $bundle) {
            $bundles[$name] = get_class($bundle);
        }

        return array_merge(
            array(
                'kernel.root_dir'        => $this->rootDir,
                'kernel.environment'     => $this->environment,
                'kernel.debug'           => $this->debug,
                'kernel.name'            => $this->name,
                'kernel.cache_dir'       => $this->getCacheDir(),
                'kernel.logs_dir'        => $this->getLogDir(),
                'kernel.bundles'         => $bundles,
                'kernel.charset'         => $this->getCharset(),
                'kernel.container_class' => $this->getContainerClass(),
            ),
            $this->getEnvParameters()
        );
    }

    /**
     * Gets the environment parameters.
     *
     * Only the parameters starting with "SYMFONY__" are considered.
     *
     * @return array An array of parameters
     */
    protected function getEnvParameters()
    {
        $parameters = array();
        foreach ($_SERVER as $key => $value) {
            if (0 === strpos($key, 'SYMFONY__')) {
                $parameters[strtolower(str_replace('__', '.', substr($key, 9)))] = $value;
            }
        }

        return $parameters;
    }

    /**
     * Builds the service container.
     *
     * @return ContainerBuilder The compiled service container
     *
     * @throws \RuntimeException
     */
    protected function buildContainer()
    {
        foreach (array('cache' => $this->getCacheDir(), 'logs' => $this->getLogDir()) as $name => $dir) {
            if (!is_dir($dir)) {
                if (false === @mkdir($dir, 0777, true)) {
                    throw new \RuntimeException(sprintf("Unable to create the %s directory (%s)\n", $name, $dir));
                }
            } elseif (!is_writable($dir)) {
                throw new \RuntimeException(sprintf("Unable to write in the %s directory (%s)\n", $name, $dir));
            }
        }

        $container = $this->getContainerBuilder();
        $container->addObjectResource($this);
        $this->prepareContainer($container);

        if (null !== $cont = $this->registerContainerConfiguration($this->getContainerLoader($container))) {
            $container->merge($cont);
        }

        $container->addCompilerPass(new AddClassesToCachePass($this));

        return $container;
    }

    /**
     * Prepares the ContainerBuilder before it is compiled.
     *
     * @param ContainerBuilder $container A ContainerBuilder instance
     */
    protected function prepareContainer(ContainerBuilder $container)
    {
        $extensions = array();
        foreach ($this->bundles as $bundle) {
            if ($extension = $bundle->getContainerExtension()) {
                $container->registerExtension($extension);
                $extensions[] = $extension->getAlias();
            }

            if ($this->debug) {
                $container->addObjectResource($bundle);
            }
        }
        foreach ($this->bundles as $bundle) {
            $bundle->build($container);
        }

        // ensure these extensions are implicitly loaded
        $container->getCompilerPassConfig()->setMergePass(new MergeExtensionConfigurationPass($extensions));
    }

    /**
     * Gets a new ContainerBuilder instance used to build the service container.
     *
     * @return ContainerBuilder
     */
    protected function getContainerBuilder()
    {
        $container = new ContainerBuilder(new ParameterBag($this->getKernelParameters()));

        if (class_exists('ProxyManager\Configuration')) {
            $container->setProxyInstantiator(new RuntimeInstantiator());
        }

        return $container;
    }

    /**
     * Dumps the service container to PHP code in the cache.
     *
     * @param ConfigCache      $cache     The config cache
     * @param ContainerBuilder $container The service container
     * @param string           $class     The name of the class to generate
     * @param string           $baseClass The name of the container's base class
     */
    protected function dumpContainer(ConfigCache $cache, ContainerBuilder $container, $class, $baseClass)
    {
        // cache the container
        $dumper = new PhpDumper($container);

        if (class_exists('ProxyManager\Configuration')) {
            $dumper->setProxyDumper(new ProxyDumper());
        }

        $content = $dumper->dump(array('class' => $class, 'base_class' => $baseClass));
        if (!$this->debug) {
            $content = self::stripComments($content);
        }

        $cache->write($content, $container->getResources());
    }

    /**
     * Returns a loader for the container.
     *
     * @param ContainerInterface $container The service container
     *
     * @return DelegatingLoader The loader
     */
    protected function getContainerLoader(ContainerInterface $container)
    {
        $locator = new FileLocator($this);
        $resolver = new LoaderResolver(array(
            new XmlFileLoader($container, $locator),
            new YamlFileLoader($container, $locator),
            new IniFileLoader($container, $locator),
            new PhpFileLoader($container, $locator),
            new ClosureLoader($container),
        ));

        return new DelegatingLoader($resolver);
    }

    /**
     * Removes comments from a PHP source string.
     *
     * We don't use the PHP php_strip_whitespace() function
     * as we want the content to be readable and well-formatted.
     *
     * @param string $source A PHP string
     *
     * @return string The PHP string with the comments removed
     */
    public static function stripComments($source)
    {
        if (!function_exists('token_get_all')) {
            return $source;
        }

        $rawChunk = '';
        $output = '';
        $tokens = token_get_all($source);
        for (reset($tokens); false !== $token = current($tokens); next($tokens)) {
            if (is_string($token)) {
                $rawChunk .= $token;
            } elseif (T_START_HEREDOC === $token[0]) {
                $output .= preg_replace(array('/\s+$/Sm', '/\n+/S'), "\n", $rawChunk).$token[1];
                do {
                    $token = next($tokens);
                    $output .= $token[1];
                } while ($token[0] !== T_END_HEREDOC);
                $rawChunk = '';
            } elseif (!in_array($token[0], array(T_COMMENT, T_DOC_COMMENT))) {
                $rawChunk .= $token[1];
            }
        }

        // replace multiple new lines with a single newline
        $output .= preg_replace(array('/\s+$/Sm', '/\n+/S'), "\n", $rawChunk);

        return $output;
    }

    public function serialize()
    {
        return serialize(array($this->environment, $this->debug));
    }

    public function unserialize($data)
    {
        list($environment, $debug) = unserialize($data);

        $this->__construct($environment, $debug);
    }
}<|MERGE_RESOLUTION|>--- conflicted
+++ resolved
@@ -60,21 +60,12 @@
     protected $startTime;
     protected $loadClassCache;
 
-<<<<<<< HEAD
     const VERSION         = '2.3.8-DEV';
     const VERSION_ID      = '20308';
     const MAJOR_VERSION   = '2';
     const MINOR_VERSION   = '3';
     const RELEASE_VERSION = '8';
     const EXTRA_VERSION   = 'DEV';
-=======
-    const VERSION         = '2.2.11';
-    const VERSION_ID      = '20211';
-    const MAJOR_VERSION   = '2';
-    const MINOR_VERSION   = '2';
-    const RELEASE_VERSION = '11';
-    const EXTRA_VERSION   = '';
->>>>>>> 6a9c223b
 
     /**
      * Constructor.
