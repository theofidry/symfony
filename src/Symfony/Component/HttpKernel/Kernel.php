<?php

/*
 * This file is part of the Symfony package.
 *
 * (c) Fabien Potencier <fabien@symfony.com>
 *
 * For the full copyright and license information, please view the LICENSE
 * file that was distributed with this source code.
 */

namespace Symfony\Component\HttpKernel;

use Symfony\Bridge\ProxyManager\LazyProxy\Instantiator\RuntimeInstantiator;
use Symfony\Bridge\ProxyManager\LazyProxy\PhpDumper\ProxyDumper;
use Symfony\Component\Config\ConfigCache;
use Symfony\Component\Config\Loader\DelegatingLoader;
use Symfony\Component\Config\Loader\LoaderResolver;
use Symfony\Component\Debug\DebugClassLoader as LegacyDebugClassLoader;
use Symfony\Component\DependencyInjection\Compiler\CompilerPassInterface;
use Symfony\Component\DependencyInjection\Compiler\PassConfig;
use Symfony\Component\DependencyInjection\ContainerBuilder;
use Symfony\Component\DependencyInjection\ContainerInterface;
use Symfony\Component\DependencyInjection\Dumper\PhpDumper;
use Symfony\Component\DependencyInjection\Dumper\Preloader;
use Symfony\Component\DependencyInjection\Loader\ClosureLoader;
use Symfony\Component\DependencyInjection\Loader\DirectoryLoader;
use Symfony\Component\DependencyInjection\Loader\GlobFileLoader;
use Symfony\Component\DependencyInjection\Loader\IniFileLoader;
use Symfony\Component\DependencyInjection\Loader\PhpFileLoader;
use Symfony\Component\DependencyInjection\Loader\XmlFileLoader;
use Symfony\Component\DependencyInjection\Loader\YamlFileLoader;
use Symfony\Component\ErrorHandler\DebugClassLoader;
use Symfony\Component\Filesystem\Filesystem;
use Symfony\Component\HttpFoundation\Request;
use Symfony\Component\HttpFoundation\Response;
use Symfony\Component\HttpKernel\Bundle\BundleInterface;
use Symfony\Component\HttpKernel\CacheWarmer\WarmableInterface;
use Symfony\Component\HttpKernel\Config\FileLocator;
use Symfony\Component\HttpKernel\DependencyInjection\AddAnnotatedClassesToCachePass;
use Symfony\Component\HttpKernel\DependencyInjection\MergeExtensionConfigurationPass;

// Help opcache.preload discover always-needed symbols
class_exists(ConfigCache::class);

/**
 * The Kernel is the heart of the Symfony system.
 *
 * It manages an environment made of bundles.
 *
 * Environment names must always start with a letter and
 * they must only contain letters and numbers.
 *
 * @author Fabien Potencier <fabien@symfony.com>
 */
abstract class Kernel implements KernelInterface, RebootableInterface, TerminableInterface
{
    /**
     * @var BundleInterface[]
     */
    protected $bundles = [];

    protected $container;
    protected $environment;
    protected $debug;
    protected $booted = false;
    protected $startTime;

    private $projectDir;
    private $warmupDir;
    private $requestStackSize = 0;
    private $resetServices = false;

    private static $freshCache = [];

    const VERSION = '5.1.0-DEV';
    const VERSION_ID = 50100;
    const MAJOR_VERSION = 5;
    const MINOR_VERSION = 1;
    const RELEASE_VERSION = 0;
    const EXTRA_VERSION = 'DEV';

    const END_OF_MAINTENANCE = '01/2021';
    const END_OF_LIFE = '01/2021';

    public function __construct(string $environment, bool $debug)
    {
        $this->environment = $environment;
        $this->debug = $debug;
    }

    public function __clone()
    {
        $this->booted = false;
        $this->container = null;
        $this->requestStackSize = 0;
        $this->resetServices = false;
    }

    /**
     * {@inheritdoc}
     */
    public function boot()
    {
        if (true === $this->booted) {
            if (!$this->requestStackSize && $this->resetServices) {
                if ($this->container->has('services_resetter')) {
                    $this->container->get('services_resetter')->reset();
                }
                $this->resetServices = false;
                if ($this->debug) {
                    $this->startTime = microtime(true);
                }
            }

            return;
        }
        if ($this->debug) {
            $this->startTime = microtime(true);
        }
        if ($this->debug && !isset($_ENV['SHELL_VERBOSITY']) && !isset($_SERVER['SHELL_VERBOSITY'])) {
            putenv('SHELL_VERBOSITY=3');
            $_ENV['SHELL_VERBOSITY'] = 3;
            $_SERVER['SHELL_VERBOSITY'] = 3;
        }

        // init bundles
        $this->initializeBundles();

        // init container
        $this->initializeContainer();

        foreach ($this->getBundles() as $bundle) {
            $bundle->setContainer($this->container);
            $bundle->boot();
        }

        $this->booted = true;
    }

    /**
     * {@inheritdoc}
     */
    public function reboot(?string $warmupDir)
    {
        $this->shutdown();
        $this->warmupDir = $warmupDir;
        $this->boot();
    }

    /**
     * {@inheritdoc}
     */
    public function terminate(Request $request, Response $response)
    {
        if (false === $this->booted) {
            return;
        }

        if ($this->getHttpKernel() instanceof TerminableInterface) {
            $this->getHttpKernel()->terminate($request, $response);
        }
    }

    /**
     * {@inheritdoc}
     */
    public function shutdown()
    {
        if (false === $this->booted) {
            return;
        }

        $this->booted = false;

        foreach ($this->getBundles() as $bundle) {
            $bundle->shutdown();
            $bundle->setContainer(null);
        }

        $this->container = null;
        $this->requestStackSize = 0;
        $this->resetServices = false;
    }

    /**
     * {@inheritdoc}
     */
    public function handle(Request $request, int $type = HttpKernelInterface::MASTER_REQUEST, bool $catch = true)
    {
        $this->boot();
        ++$this->requestStackSize;
        $this->resetServices = true;

        try {
            return $this->getHttpKernel()->handle($request, $type, $catch);
        } finally {
            --$this->requestStackSize;
        }
    }

    /**
     * Gets a HTTP kernel from the container.
     *
     * @return HttpKernelInterface
     */
    protected function getHttpKernel()
    {
        return $this->container->get('http_kernel');
    }

    /**
     * {@inheritdoc}
     */
    public function getBundles()
    {
        return $this->bundles;
    }

    /**
     * {@inheritdoc}
     */
    public function getBundle(string $name)
    {
        if (!isset($this->bundles[$name])) {
<<<<<<< HEAD
            $class = get_debug_type($this);

            throw new \InvalidArgumentException(sprintf('Bundle "%s" does not exist or it is not enabled. Maybe you forgot to add it in the "registerBundles()" method of your "%s.php" file?', $name, $class));
=======
            throw new \InvalidArgumentException(sprintf('Bundle "%s" does not exist or it is not enabled. Maybe you forgot to add it in the "registerBundles()" method of your "%s.php" file?', $name, get_debug_type($this)));
>>>>>>> 49eb5c9c
        }

        return $this->bundles[$name];
    }

    /**
     * {@inheritdoc}
     */
    public function locateResource(string $name)
    {
        if ('@' !== $name[0]) {
            throw new \InvalidArgumentException(sprintf('A resource name must start with @ ("%s" given).', $name));
        }

        if (false !== strpos($name, '..')) {
            throw new \RuntimeException(sprintf('File name "%s" contains invalid characters (..).', $name));
        }

        $bundleName = substr($name, 1);
        $path = '';
        if (false !== strpos($bundleName, '/')) {
            list($bundleName, $path) = explode('/', $bundleName, 2);
        }

        $bundle = $this->getBundle($bundleName);
        if (file_exists($file = $bundle->getPath().'/'.$path)) {
            return $file;
        }

        throw new \InvalidArgumentException(sprintf('Unable to find file "%s".', $name));
    }

    /**
     * {@inheritdoc}
     */
    public function getEnvironment()
    {
        return $this->environment;
    }

    /**
     * {@inheritdoc}
     */
    public function isDebug()
    {
        return $this->debug;
    }

    /**
     * Gets the application root dir (path of the project's composer file).
     *
     * @return string The project root dir
     */
    public function getProjectDir()
    {
        if (null === $this->projectDir) {
            $r = new \ReflectionObject($this);

            if (!is_file($dir = $r->getFileName())) {
                throw new \LogicException(sprintf('Cannot auto-detect project dir for kernel of class "%s".', $r->name));
            }

            $dir = $rootDir = \dirname($dir);
            while (!is_file($dir.'/composer.json')) {
                if ($dir === \dirname($dir)) {
                    return $this->projectDir = $rootDir;
                }
                $dir = \dirname($dir);
            }
            $this->projectDir = $dir;
        }

        return $this->projectDir;
    }

    /**
     * {@inheritdoc}
     */
    public function getContainer()
    {
        if (!$this->container) {
            throw new \LogicException('Cannot retrieve the container from a non-booted kernel.');
        }

        return $this->container;
    }

    /**
     * @internal
     */
    public function setAnnotatedClassCache(array $annotatedClasses)
    {
        file_put_contents(($this->warmupDir ?: $this->getCacheDir()).'/annotations.map', sprintf('<?php return %s;', var_export($annotatedClasses, true)));
    }

    /**
     * {@inheritdoc}
     */
    public function getStartTime()
    {
        return $this->debug && null !== $this->startTime ? $this->startTime : -INF;
    }

    /**
     * {@inheritdoc}
     */
    public function getCacheDir()
    {
        return $this->getProjectDir().'/var/cache/'.$this->environment;
    }

    /**
     * {@inheritdoc}
     */
    public function getLogDir()
    {
        return $this->getProjectDir().'/var/log';
    }

    /**
     * {@inheritdoc}
     */
    public function getCharset()
    {
        return 'UTF-8';
    }

    /**
     * Gets the patterns defining the classes to parse and cache for annotations.
     */
    public function getAnnotatedClassesToCompile(): array
    {
        return [];
    }

    /**
     * Initializes bundles.
     *
     * @throws \LogicException if two bundles share a common name
     */
    protected function initializeBundles()
    {
        // init bundles
        $this->bundles = [];
        foreach ($this->registerBundles() as $bundle) {
            $name = $bundle->getName();
            if (isset($this->bundles[$name])) {
                throw new \LogicException(sprintf('Trying to register two bundles with the same name "%s".', $name));
            }
            $this->bundles[$name] = $bundle;
        }
    }

    /**
     * The extension point similar to the Bundle::build() method.
     *
     * Use this method to register compiler passes and manipulate the container during the building process.
     */
    protected function build(ContainerBuilder $container)
    {
    }

    /**
     * Gets the container class.
     *
     * @throws \InvalidArgumentException If the generated classname is invalid
     *
     * @return string The container class
     */
    protected function getContainerClass()
    {
        $class = static::class;
        $class = false !== strpos($class, "@anonymous\0") ? get_parent_class($class).str_replace('.', '_', ContainerBuilder::hash($class)) : $class;
        $class = str_replace('\\', '_', $class).ucfirst($this->environment).($this->debug ? 'Debug' : '').'Container';

        if (!preg_match('/^[a-zA-Z_\x7f-\xff][a-zA-Z0-9_\x7f-\xff]*$/', $class)) {
            throw new \InvalidArgumentException(sprintf('The environment "%s" contains invalid characters, it can only contain characters allowed in PHP class names.', $this->environment));
        }

        return $class;
    }

    /**
     * Gets the container's base class.
     *
     * All names except Container must be fully qualified.
     *
     * @return string
     */
    protected function getContainerBaseClass()
    {
        return 'Container';
    }

    /**
     * Initializes the service container.
     *
     * The cached version of the service container is used when fresh, otherwise the
     * container is built.
     */
    protected function initializeContainer()
    {
        $class = $this->getContainerClass();
        $cacheDir = $this->warmupDir ?: $this->getCacheDir();
        $cache = new ConfigCache($cacheDir.'/'.$class.'.php', $this->debug);
        $cachePath = $cache->getPath();

        // Silence E_WARNING to ignore "include" failures - don't use "@" to prevent silencing fatal errors
        $errorLevel = error_reporting(E_ALL ^ E_WARNING);

        try {
            if (is_file($cachePath) && \is_object($this->container = include $cachePath)
                && (!$this->debug || (self::$freshCache[$cachePath] ?? $cache->isFresh()))
            ) {
                self::$freshCache[$cachePath] = true;
                $this->container->set('kernel', $this);
                error_reporting($errorLevel);

                return;
            }
        } catch (\Throwable $e) {
        }

        $oldContainer = \is_object($this->container) ? new \ReflectionClass($this->container) : $this->container = null;

        try {
            is_dir($cacheDir) ?: mkdir($cacheDir, 0777, true);

            if ($lock = fopen($cachePath.'.lock', 'w')) {
                flock($lock, LOCK_EX | LOCK_NB, $wouldBlock);

                if (!flock($lock, $wouldBlock ? LOCK_SH : LOCK_EX)) {
                    fclose($lock);
                    $lock = null;
                } elseif (!\is_object($this->container = include $cachePath)) {
                    $this->container = null;
                } elseif (!$oldContainer || \get_class($this->container) !== $oldContainer->name) {
                    flock($lock, LOCK_UN);
                    fclose($lock);
                    $this->container->set('kernel', $this);

                    return;
                }
            }
        } catch (\Throwable $e) {
        } finally {
            error_reporting($errorLevel);
        }

        if ($collectDeprecations = $this->debug && !\defined('PHPUNIT_COMPOSER_INSTALL')) {
            $collectedLogs = [];
            $previousHandler = set_error_handler(function ($type, $message, $file, $line) use (&$collectedLogs, &$previousHandler) {
                if (E_USER_DEPRECATED !== $type && E_DEPRECATED !== $type) {
                    return $previousHandler ? $previousHandler($type, $message, $file, $line) : false;
                }

                if (isset($collectedLogs[$message])) {
                    ++$collectedLogs[$message]['count'];

                    return null;
                }

                $backtrace = debug_backtrace(DEBUG_BACKTRACE_IGNORE_ARGS, 5);
                // Clean the trace by removing first frames added by the error handler itself.
                for ($i = 0; isset($backtrace[$i]); ++$i) {
                    if (isset($backtrace[$i]['file'], $backtrace[$i]['line']) && $backtrace[$i]['line'] === $line && $backtrace[$i]['file'] === $file) {
                        $backtrace = \array_slice($backtrace, 1 + $i);
                        break;
                    }
                }
                for ($i = 0; isset($backtrace[$i]); ++$i) {
                    if (!isset($backtrace[$i]['file'], $backtrace[$i]['line'], $backtrace[$i]['function'])) {
                        continue;
                    }
                    if (!isset($backtrace[$i]['class']) && 'trigger_deprecation' === $backtrace[$i]['function']) {
                        $file = $backtrace[$i]['file'];
                        $line = $backtrace[$i]['line'];
                        $backtrace = \array_slice($backtrace, 1 + $i);
                        break;
                    }
                }

                // Remove frames added by DebugClassLoader.
                for ($i = \count($backtrace) - 2; 0 < $i; --$i) {
                    if (\in_array($backtrace[$i]['class'] ?? null, [DebugClassLoader::class, LegacyDebugClassLoader::class], true)) {
                        $backtrace = [$backtrace[$i + 1]];
                        break;
                    }
                }

                $collectedLogs[$message] = [
                    'type' => $type,
                    'message' => $message,
                    'file' => $file,
                    'line' => $line,
                    'trace' => [$backtrace[0]],
                    'count' => 1,
                ];

                return null;
            });
        }

        try {
            $container = null;
            $container = $this->buildContainer();
            $container->compile();
        } finally {
            if ($collectDeprecations) {
                restore_error_handler();

                file_put_contents($cacheDir.'/'.$class.'Deprecations.log', serialize(array_values($collectedLogs)));
                file_put_contents($cacheDir.'/'.$class.'Compiler.log', null !== $container ? implode("\n", $container->getCompiler()->getLog()) : '');
            }
        }

        $this->dumpContainer($cache, $container, $class, $this->getContainerBaseClass());

        if ($lock) {
            flock($lock, LOCK_UN);
            fclose($lock);
        }

        $this->container = require $cachePath;
        $this->container->set('kernel', $this);

        if ($oldContainer && \get_class($this->container) !== $oldContainer->name) {
            // Because concurrent requests might still be using them,
            // old container files are not removed immediately,
            // but on a next dump of the container.
            static $legacyContainers = [];
            $oldContainerDir = \dirname($oldContainer->getFileName());
            $legacyContainers[$oldContainerDir.'.legacy'] = true;
            foreach (glob(\dirname($oldContainerDir).\DIRECTORY_SEPARATOR.'*.legacy', GLOB_NOSORT) as $legacyContainer) {
                if (!isset($legacyContainers[$legacyContainer]) && @unlink($legacyContainer)) {
                    (new Filesystem())->remove(substr($legacyContainer, 0, -7));
                }
            }

            touch($oldContainerDir.'.legacy');
        }

        $preload = $this instanceof WarmableInterface ? (array) $this->warmUp($this->container->getParameter('kernel.cache_dir')) : [];

        if ($this->container->has('cache_warmer')) {
            $preload = array_merge($preload, (array) $this->container->get('cache_warmer')->warmUp($this->container->getParameter('kernel.cache_dir')));
        }

        if ($preload && method_exists(Preloader::class, 'append') && file_exists($preloadFile = $cacheDir.'/'.$class.'.preload.php')) {
            Preloader::append($preloadFile, $preload);
        }
    }

    /**
     * Returns the kernel parameters.
     *
     * @return array An array of kernel parameters
     */
    protected function getKernelParameters()
    {
        $bundles = [];
        $bundlesMetadata = [];

        foreach ($this->bundles as $name => $bundle) {
            $bundles[$name] = \get_class($bundle);
            $bundlesMetadata[$name] = [
                'path' => $bundle->getPath(),
                'namespace' => $bundle->getNamespace(),
            ];
        }

        return [
            'kernel.project_dir' => realpath($this->getProjectDir()) ?: $this->getProjectDir(),
            'kernel.environment' => $this->environment,
            'kernel.debug' => $this->debug,
            'kernel.cache_dir' => realpath($cacheDir = $this->warmupDir ?: $this->getCacheDir()) ?: $cacheDir,
            'kernel.logs_dir' => realpath($this->getLogDir()) ?: $this->getLogDir(),
            'kernel.bundles' => $bundles,
            'kernel.bundles_metadata' => $bundlesMetadata,
            'kernel.charset' => $this->getCharset(),
            'kernel.container_class' => $this->getContainerClass(),
        ];
    }

    /**
     * Builds the service container.
     *
     * @return ContainerBuilder The compiled service container
     *
     * @throws \RuntimeException
     */
    protected function buildContainer()
    {
        foreach (['cache' => $this->warmupDir ?: $this->getCacheDir(), 'logs' => $this->getLogDir()] as $name => $dir) {
            if (!is_dir($dir)) {
                if (false === @mkdir($dir, 0777, true) && !is_dir($dir)) {
                    throw new \RuntimeException(sprintf('Unable to create the "%s" directory (%s).', $name, $dir));
                }
            } elseif (!is_writable($dir)) {
                throw new \RuntimeException(sprintf('Unable to write in the "%s" directory (%s).', $name, $dir));
            }
        }

        $container = $this->getContainerBuilder();
        $container->addObjectResource($this);
        $this->prepareContainer($container);

        if (null !== $cont = $this->registerContainerConfiguration($this->getContainerLoader($container))) {
            $container->merge($cont);
        }

        $container->addCompilerPass(new AddAnnotatedClassesToCachePass($this));

        return $container;
    }

    /**
     * Prepares the ContainerBuilder before it is compiled.
     */
    protected function prepareContainer(ContainerBuilder $container)
    {
        $extensions = [];
        foreach ($this->bundles as $bundle) {
            if ($extension = $bundle->getContainerExtension()) {
                $container->registerExtension($extension);
            }

            if ($this->debug) {
                $container->addObjectResource($bundle);
            }
        }

        foreach ($this->bundles as $bundle) {
            $bundle->build($container);
        }

        $this->build($container);

        foreach ($container->getExtensions() as $extension) {
            $extensions[] = $extension->getAlias();
        }

        // ensure these extensions are implicitly loaded
        $container->getCompilerPassConfig()->setMergePass(new MergeExtensionConfigurationPass($extensions));
    }

    /**
     * Gets a new ContainerBuilder instance used to build the service container.
     *
     * @return ContainerBuilder
     */
    protected function getContainerBuilder()
    {
        $container = new ContainerBuilder();
        $container->getParameterBag()->add($this->getKernelParameters());

        if ($this instanceof CompilerPassInterface) {
            $container->addCompilerPass($this, PassConfig::TYPE_BEFORE_OPTIMIZATION, -10000);
        }
        if (class_exists('ProxyManager\Configuration') && class_exists('Symfony\Bridge\ProxyManager\LazyProxy\Instantiator\RuntimeInstantiator')) {
            $container->setProxyInstantiator(new RuntimeInstantiator());
        }

        return $container;
    }

    /**
     * Dumps the service container to PHP code in the cache.
     *
     * @param string $class     The name of the class to generate
     * @param string $baseClass The name of the container's base class
     */
    protected function dumpContainer(ConfigCache $cache, ContainerBuilder $container, string $class, string $baseClass)
    {
        // cache the container
        $dumper = new PhpDumper($container);

        if (class_exists('ProxyManager\Configuration') && class_exists('Symfony\Bridge\ProxyManager\LazyProxy\PhpDumper\ProxyDumper')) {
            $dumper->setProxyDumper(new ProxyDumper());
        }

        $content = $dumper->dump([
            'class' => $class,
            'base_class' => $baseClass,
            'file' => $cache->getPath(),
            'as_files' => true,
            'debug' => $this->debug,
            'build_time' => $container->hasParameter('kernel.container_build_time') ? $container->getParameter('kernel.container_build_time') : time(),
            'preload_classes' => array_map('get_class', $this->bundles),
        ]);

        $rootCode = array_pop($content);
        $dir = \dirname($cache->getPath()).'/';
        $fs = new Filesystem();

        foreach ($content as $file => $code) {
            $fs->dumpFile($dir.$file, $code);
            @chmod($dir.$file, 0666 & ~umask());
        }
        $legacyFile = \dirname($dir.key($content)).'.legacy';
        if (file_exists($legacyFile)) {
            @unlink($legacyFile);
        }

        $cache->write($rootCode, $container->getResources());
    }

    /**
     * Returns a loader for the container.
     *
     * @return DelegatingLoader The loader
     */
    protected function getContainerLoader(ContainerInterface $container)
    {
        $locator = new FileLocator($this);
        $resolver = new LoaderResolver([
            new XmlFileLoader($container, $locator),
            new YamlFileLoader($container, $locator),
            new IniFileLoader($container, $locator),
            new PhpFileLoader($container, $locator),
            new GlobFileLoader($container, $locator),
            new DirectoryLoader($container, $locator),
            new ClosureLoader($container),
        ]);

        return new DelegatingLoader($resolver);
    }

    /**
     * Removes comments from a PHP source string.
     *
     * We don't use the PHP php_strip_whitespace() function
     * as we want the content to be readable and well-formatted.
     *
     * @return string The PHP string with the comments removed
     */
    public static function stripComments(string $source)
    {
        if (!\function_exists('token_get_all')) {
            return $source;
        }

        $rawChunk = '';
        $output = '';
        $tokens = token_get_all($source);
        $ignoreSpace = false;
        for ($i = 0; isset($tokens[$i]); ++$i) {
            $token = $tokens[$i];
            if (!isset($token[1]) || 'b"' === $token) {
                $rawChunk .= $token;
            } elseif (T_START_HEREDOC === $token[0]) {
                $output .= $rawChunk.$token[1];
                do {
                    $token = $tokens[++$i];
                    $output .= isset($token[1]) && 'b"' !== $token ? $token[1] : $token;
                } while (T_END_HEREDOC !== $token[0]);
                $rawChunk = '';
            } elseif (T_WHITESPACE === $token[0]) {
                if ($ignoreSpace) {
                    $ignoreSpace = false;

                    continue;
                }

                // replace multiple new lines with a single newline
                $rawChunk .= preg_replace(['/\n{2,}/S'], "\n", $token[1]);
            } elseif (\in_array($token[0], [T_COMMENT, T_DOC_COMMENT])) {
                $ignoreSpace = true;
            } else {
                $rawChunk .= $token[1];

                // The PHP-open tag already has a new-line
                if (T_OPEN_TAG === $token[0]) {
                    $ignoreSpace = true;
                }
            }
        }

        $output .= $rawChunk;

        unset($tokens, $rawChunk);
        gc_mem_caches();

        return $output;
    }

    /**
     * @return array
     */
    public function __sleep()
    {
        return ['environment', 'debug'];
    }

    public function __wakeup()
    {
        $this->__construct($this->environment, $this->debug);
    }
}<|MERGE_RESOLUTION|>--- conflicted
+++ resolved
@@ -223,13 +223,7 @@
     public function getBundle(string $name)
     {
         if (!isset($this->bundles[$name])) {
-<<<<<<< HEAD
-            $class = get_debug_type($this);
-
-            throw new \InvalidArgumentException(sprintf('Bundle "%s" does not exist or it is not enabled. Maybe you forgot to add it in the "registerBundles()" method of your "%s.php" file?', $name, $class));
-=======
             throw new \InvalidArgumentException(sprintf('Bundle "%s" does not exist or it is not enabled. Maybe you forgot to add it in the "registerBundles()" method of your "%s.php" file?', $name, get_debug_type($this)));
->>>>>>> 49eb5c9c
         }
 
         return $this->bundles[$name];
