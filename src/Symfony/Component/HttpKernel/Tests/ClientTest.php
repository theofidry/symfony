<?php

/*
 * This file is part of the Symfony package.
 *
 * (c) Fabien Potencier <fabien@symfony.com>
 *
 * For the full copyright and license information, please view the LICENSE
 * file that was distributed with this source code.
 */

namespace Symfony\Component\HttpKernel\Tests;

use Symfony\Component\HttpKernel\Client;
use Symfony\Component\HttpFoundation\Response;
use Symfony\Component\HttpFoundation\StreamedResponse;
use Symfony\Component\HttpFoundation\Cookie;
use Symfony\Component\HttpFoundation\File\UploadedFile;
use Symfony\Component\HttpKernel\Tests\Fixtures\TestClient;

/**
 * @group time-sensitive
 */
class ClientTest extends \PHPUnit_Framework_TestCase
{
    public function testDoRequest()
    {
        $client = new Client(new TestHttpKernel());

        $client->request('GET', '/');
        $this->assertEquals('Request: /', $client->getResponse()->getContent(), '->doRequest() uses the request handler to make the request');
        $this->assertInstanceOf('Symfony\Component\BrowserKit\Request', $client->getInternalRequest());
        $this->assertInstanceOf('Symfony\Component\HttpFoundation\Request', $client->getRequest());
        $this->assertInstanceOf('Symfony\Component\BrowserKit\Response', $client->getInternalResponse());
        $this->assertInstanceOf('Symfony\Component\HttpFoundation\Response', $client->getResponse());

        $client->request('GET', 'http://www.example.com/');
        $this->assertEquals('Request: /', $client->getResponse()->getContent(), '->doRequest() uses the request handler to make the request');
        $this->assertEquals('www.example.com', $client->getRequest()->getHost(), '->doRequest() uses the request handler to make the request');

        $client->request('GET', 'http://www.example.com/?parameter=http://google.com');
        $this->assertEquals('http://www.example.com/?parameter='.urlencode('http://google.com'), $client->getRequest()->getUri(), '->doRequest() uses the request handler to make the request');
    }

    public function testGetScript()
    {
        $client = new TestClient(new TestHttpKernel());
        $client->insulate();
        $client->request('GET', '/');

        $this->assertEquals('Request: /', $client->getResponse()->getContent(), '->getScript() returns a script that uses the request handler to make the request');
    }

    public function testFilterResponseConvertsCookies()
    {
        $client = new Client(new TestHttpKernel());

        $r = new \ReflectionObject($client);
        $m = $r->getMethod('filterResponse');
        $m->setAccessible(true);

<<<<<<< HEAD
        $expected = array(
            'foo=bar; expires=Sun, 15-Feb-2009 20:00:00 GMT; max-age='.(strtotime('Sun, 15-Feb-2009 20:00:00 GMT') - time()).'; path=/foo; domain=http://example.com; secure; httponly',
            'foo1=bar1; expires=Sun, 15-Feb-2009 20:00:00 GMT; max-age='.(strtotime('Sun, 15-Feb-2009 20:00:00 GMT') - time()).'; path=/foo; domain=http://example.com; secure; httponly',
=======
        $expected31 = array(
            'foo=bar; expires=Sun, 15 Feb 2009 20:00:00 GMT; domain=http://example.com; path=/foo; secure; httponly',
            'foo1=bar1; expires=Sun, 15 Feb 2009 20:00:00 GMT; domain=http://example.com; path=/foo; secure; httponly',
>>>>>>> 6ba0414c
        );
        $expected33 = array(
            'foo=bar; expires=Sun, 15-Feb-2009 20:00:00 GMT; max-age='.(strtotime('Sun, 15-Feb-2009 20:00:00 GMT') - time()).'; path=/foo; domain=http://example.com; secure; httponly',
            'foo1=bar1; expires=Sun, 15-Feb-2009 20:00:00 GMT; max-age='.(strtotime('Sun, 15-Feb-2009 20:00:00 GMT') - time()).'; path=/foo; domain=http://example.com; secure; httponly',
        );

        $response = new Response();
        $response->headers->setCookie(new Cookie('foo', 'bar', \DateTime::createFromFormat('j-M-Y H:i:s T', '15-Feb-2009 20:00:00 GMT')->format('U'), '/foo', 'http://example.com', true, true));
        $domResponse = $m->invoke($client, $response);
        try {
            $this->assertEquals($expected31[0], $domResponse->getHeader('Set-Cookie'));
        } catch (\PHPUnit_Framework_ExpectationFailedException $e) {
            $this->assertEquals($expected33[0], $domResponse->getHeader('Set-Cookie'));
        }

        $response = new Response();
        $response->headers->setCookie(new Cookie('foo', 'bar', \DateTime::createFromFormat('j-M-Y H:i:s T', '15-Feb-2009 20:00:00 GMT')->format('U'), '/foo', 'http://example.com', true, true));
        $response->headers->setCookie(new Cookie('foo1', 'bar1', \DateTime::createFromFormat('j-M-Y H:i:s T', '15-Feb-2009 20:00:00 GMT')->format('U'), '/foo', 'http://example.com', true, true));
        $domResponse = $m->invoke($client, $response);
        try {
            $this->assertEquals($expected31[0], $domResponse->getHeader('Set-Cookie'));
        } catch (\PHPUnit_Framework_ExpectationFailedException $e) {
            $this->assertEquals($expected33[0], $domResponse->getHeader('Set-Cookie'));
        }
        try {
            $this->assertEquals($expected31, $domResponse->getHeader('Set-Cookie', false));
        } catch (\PHPUnit_Framework_ExpectationFailedException $e) {
            $this->assertEquals($expected33, $domResponse->getHeader('Set-Cookie', false));
        }
    }

    public function testFilterResponseSupportsStreamedResponses()
    {
        $client = new Client(new TestHttpKernel());

        $r = new \ReflectionObject($client);
        $m = $r->getMethod('filterResponse');
        $m->setAccessible(true);

        $response = new StreamedResponse(function () {
            echo 'foo';
        });

        $domResponse = $m->invoke($client, $response);
        $this->assertEquals('foo', $domResponse->getContent());
    }

    public function testUploadedFile()
    {
        $source = tempnam(sys_get_temp_dir(), 'source');
        $target = sys_get_temp_dir().'/sf.moved.file';
        @unlink($target);

        $kernel = new TestHttpKernel();
        $client = new Client($kernel);

        $files = array(
            array('tmp_name' => $source, 'name' => 'original', 'type' => 'mime/original', 'size' => 123, 'error' => UPLOAD_ERR_OK),
            new UploadedFile($source, 'original', 'mime/original', 123, UPLOAD_ERR_OK, true),
        );

        $file = null;
        foreach ($files as $file) {
            $client->request('POST', '/', array(), array('foo' => $file));

            $files = $client->getRequest()->files->all();

            $this->assertCount(1, $files);

            $file = $files['foo'];

            $this->assertEquals('original', $file->getClientOriginalName());
            $this->assertEquals('mime/original', $file->getClientMimeType());
            $this->assertEquals('123', $file->getClientSize());
            $this->assertTrue($file->isValid());
        }

        $file->move(dirname($target), basename($target));

        $this->assertFileExists($target);
        unlink($target);
    }

    public function testUploadedFileWhenNoFileSelected()
    {
        $kernel = new TestHttpKernel();
        $client = new Client($kernel);

        $file = array('tmp_name' => '', 'name' => '', 'type' => '', 'size' => 0, 'error' => UPLOAD_ERR_NO_FILE);

        $client->request('POST', '/', array(), array('foo' => $file));

        $files = $client->getRequest()->files->all();

        $this->assertCount(1, $files);
        $this->assertNull($files['foo']);
    }

    public function testUploadedFileWhenSizeExceedsUploadMaxFileSize()
    {
        $source = tempnam(sys_get_temp_dir(), 'source');

        $kernel = new TestHttpKernel();
        $client = new Client($kernel);

        $file = $this
            ->getMockBuilder('Symfony\Component\HttpFoundation\File\UploadedFile')
            ->setConstructorArgs(array($source, 'original', 'mime/original', 123, UPLOAD_ERR_OK, true))
            ->setMethods(array('getSize'))
            ->getMock()
        ;

        $file->expects($this->once())
            ->method('getSize')
            ->will($this->returnValue(INF))
        ;

        $client->request('POST', '/', array(), array($file));

        $files = $client->getRequest()->files->all();

        $this->assertCount(1, $files);

        $file = $files[0];

        $this->assertFalse($file->isValid());
        $this->assertEquals(UPLOAD_ERR_INI_SIZE, $file->getError());
        $this->assertEquals('mime/original', $file->getClientMimeType());
        $this->assertEquals('original', $file->getClientOriginalName());
        $this->assertEquals(0, $file->getClientSize());

        unlink($source);
    }
}<|MERGE_RESOLUTION|>--- conflicted
+++ resolved
@@ -59,17 +59,7 @@
         $m = $r->getMethod('filterResponse');
         $m->setAccessible(true);
 
-<<<<<<< HEAD
         $expected = array(
-            'foo=bar; expires=Sun, 15-Feb-2009 20:00:00 GMT; max-age='.(strtotime('Sun, 15-Feb-2009 20:00:00 GMT') - time()).'; path=/foo; domain=http://example.com; secure; httponly',
-            'foo1=bar1; expires=Sun, 15-Feb-2009 20:00:00 GMT; max-age='.(strtotime('Sun, 15-Feb-2009 20:00:00 GMT') - time()).'; path=/foo; domain=http://example.com; secure; httponly',
-=======
-        $expected31 = array(
-            'foo=bar; expires=Sun, 15 Feb 2009 20:00:00 GMT; domain=http://example.com; path=/foo; secure; httponly',
-            'foo1=bar1; expires=Sun, 15 Feb 2009 20:00:00 GMT; domain=http://example.com; path=/foo; secure; httponly',
->>>>>>> 6ba0414c
-        );
-        $expected33 = array(
             'foo=bar; expires=Sun, 15-Feb-2009 20:00:00 GMT; max-age='.(strtotime('Sun, 15-Feb-2009 20:00:00 GMT') - time()).'; path=/foo; domain=http://example.com; secure; httponly',
             'foo1=bar1; expires=Sun, 15-Feb-2009 20:00:00 GMT; max-age='.(strtotime('Sun, 15-Feb-2009 20:00:00 GMT') - time()).'; path=/foo; domain=http://example.com; secure; httponly',
         );
@@ -77,26 +67,14 @@
         $response = new Response();
         $response->headers->setCookie(new Cookie('foo', 'bar', \DateTime::createFromFormat('j-M-Y H:i:s T', '15-Feb-2009 20:00:00 GMT')->format('U'), '/foo', 'http://example.com', true, true));
         $domResponse = $m->invoke($client, $response);
-        try {
-            $this->assertEquals($expected31[0], $domResponse->getHeader('Set-Cookie'));
-        } catch (\PHPUnit_Framework_ExpectationFailedException $e) {
-            $this->assertEquals($expected33[0], $domResponse->getHeader('Set-Cookie'));
-        }
+        $this->assertEquals($expected[0], $domResponse->getHeader('Set-Cookie'));
 
         $response = new Response();
         $response->headers->setCookie(new Cookie('foo', 'bar', \DateTime::createFromFormat('j-M-Y H:i:s T', '15-Feb-2009 20:00:00 GMT')->format('U'), '/foo', 'http://example.com', true, true));
         $response->headers->setCookie(new Cookie('foo1', 'bar1', \DateTime::createFromFormat('j-M-Y H:i:s T', '15-Feb-2009 20:00:00 GMT')->format('U'), '/foo', 'http://example.com', true, true));
         $domResponse = $m->invoke($client, $response);
-        try {
-            $this->assertEquals($expected31[0], $domResponse->getHeader('Set-Cookie'));
-        } catch (\PHPUnit_Framework_ExpectationFailedException $e) {
-            $this->assertEquals($expected33[0], $domResponse->getHeader('Set-Cookie'));
-        }
-        try {
-            $this->assertEquals($expected31, $domResponse->getHeader('Set-Cookie', false));
-        } catch (\PHPUnit_Framework_ExpectationFailedException $e) {
-            $this->assertEquals($expected33, $domResponse->getHeader('Set-Cookie', false));
-        }
+        $this->assertEquals($expected[0], $domResponse->getHeader('Set-Cookie'));
+        $this->assertEquals($expected, $domResponse->getHeader('Set-Cookie', false));
     }
 
     public function testFilterResponseSupportsStreamedResponses()
