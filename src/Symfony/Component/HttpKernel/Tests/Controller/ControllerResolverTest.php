--- conflicted
+++ resolved
@@ -115,41 +115,6 @@
     public function testGetControllerWithClosure()
     {
         $resolver = $this->createControllerResolver();
-<<<<<<< HEAD
-=======
-        $this->expectException($exceptionName);
-        $this->expectExceptionMessage($exceptionMessage);
-
-        $request = Request::create('/');
-        $request->attributes->set('_controller', $controller);
-        $resolver->getController($request);
-    }
-
-    public function getUndefinedControllers()
-    {
-        return [
-            [1, 'InvalidArgumentException', 'Unable to find controller "1".'],
-            ['foo', 'InvalidArgumentException', 'Unable to find controller "foo".'],
-            ['oof::bar', 'InvalidArgumentException', 'Class "oof" does not exist.'],
-            ['stdClass', 'InvalidArgumentException', 'Unable to find controller "stdClass".'],
-            ['Symfony\Component\HttpKernel\Tests\Controller\ControllerTest::staticsAction', 'InvalidArgumentException', 'The controller for URI "/" is not callable: Expected method "staticsAction" on class "Symfony\Component\HttpKernel\Tests\Controller\ControllerTest", did you mean "staticAction"?'],
-            ['Symfony\Component\HttpKernel\Tests\Controller\ControllerTest::privateAction', 'InvalidArgumentException', 'The controller for URI "/" is not callable: Method "privateAction" on class "Symfony\Component\HttpKernel\Tests\Controller\ControllerTest" should be public and non-abstract'],
-            ['Symfony\Component\HttpKernel\Tests\Controller\ControllerTest::protectedAction', 'InvalidArgumentException', 'The controller for URI "/" is not callable: Method "protectedAction" on class "Symfony\Component\HttpKernel\Tests\Controller\ControllerTest" should be public and non-abstract'],
-            ['Symfony\Component\HttpKernel\Tests\Controller\ControllerTest::undefinedAction', 'InvalidArgumentException', 'The controller for URI "/" is not callable: Expected method "undefinedAction" on class "Symfony\Component\HttpKernel\Tests\Controller\ControllerTest". Available methods: "publicAction", "staticAction"'],
-        ];
-    }
-
-    /**
-     * @group legacy
-     */
-    public function testGetArguments()
-    {
-        $resolver = $this->createControllerResolver();
-
-        $request = Request::create('/');
-        $controller = [new self(), 'testGetArguments'];
-        $this->assertEquals([], $resolver->getArguments($request, $controller), '->getArguments() returns an empty array if the method takes no arguments');
->>>>>>> e4d4428b
 
         $closure = function () {
             return 'test';
@@ -208,17 +173,17 @@
             ['foo', \Error::class, 'Class \'foo\' not found'],
             ['oof::bar', \Error::class, 'Class \'oof\' not found'],
             [['oof', 'bar'], \Error::class, 'Class \'oof\' not found'],
-            ['Symfony\Component\HttpKernel\Tests\Controller\ControllerTest::staticsAction', \InvalidArgumentException::class, 'The controller for URI "/" is not callable. Expected method "staticsAction" on class "Symfony\Component\HttpKernel\Tests\Controller\ControllerTest", did you mean "staticAction"?'],
-            ['Symfony\Component\HttpKernel\Tests\Controller\ControllerTest::privateAction', \InvalidArgumentException::class, 'The controller for URI "/" is not callable. Method "privateAction" on class "Symfony\Component\HttpKernel\Tests\Controller\ControllerTest" should be public and non-abstract'],
-            ['Symfony\Component\HttpKernel\Tests\Controller\ControllerTest::protectedAction', \InvalidArgumentException::class, 'The controller for URI "/" is not callable. Method "protectedAction" on class "Symfony\Component\HttpKernel\Tests\Controller\ControllerTest" should be public and non-abstract'],
-            ['Symfony\Component\HttpKernel\Tests\Controller\ControllerTest::undefinedAction', \InvalidArgumentException::class, 'The controller for URI "/" is not callable. Expected method "undefinedAction" on class "Symfony\Component\HttpKernel\Tests\Controller\ControllerTest". Available methods: "publicAction", "staticAction"'],
-            ['Symfony\Component\HttpKernel\Tests\Controller\ControllerTest', \InvalidArgumentException::class, 'The controller for URI "/" is not callable. Controller class "Symfony\Component\HttpKernel\Tests\Controller\ControllerTest" cannot be called without a method name. You need to implement "__invoke" or use one of the available methods: "publicAction", "staticAction".'],
-            [[$controller, 'staticsAction'], \InvalidArgumentException::class, 'The controller for URI "/" is not callable. Expected method "staticsAction" on class "Symfony\Component\HttpKernel\Tests\Controller\ControllerTest", did you mean "staticAction"?'],
-            [[$controller, 'privateAction'], \InvalidArgumentException::class, 'The controller for URI "/" is not callable. Method "privateAction" on class "Symfony\Component\HttpKernel\Tests\Controller\ControllerTest" should be public and non-abstract'],
-            [[$controller, 'protectedAction'], \InvalidArgumentException::class, 'The controller for URI "/" is not callable. Method "protectedAction" on class "Symfony\Component\HttpKernel\Tests\Controller\ControllerTest" should be public and non-abstract'],
-            [[$controller, 'undefinedAction'], \InvalidArgumentException::class, 'The controller for URI "/" is not callable. Expected method "undefinedAction" on class "Symfony\Component\HttpKernel\Tests\Controller\ControllerTest". Available methods: "publicAction", "staticAction"'],
-            [$controller, \InvalidArgumentException::class, 'The controller for URI "/" is not callable. Controller class "Symfony\Component\HttpKernel\Tests\Controller\ControllerTest" cannot be called without a method name. You need to implement "__invoke" or use one of the available methods: "publicAction", "staticAction".'],
-            [['a' => 'foo', 'b' => 'bar'], \InvalidArgumentException::class, 'The controller for URI "/" is not callable. Invalid array callable, expected [controller, method].'],
+            ['Symfony\Component\HttpKernel\Tests\Controller\ControllerTest::staticsAction', \InvalidArgumentException::class, 'The controller for URI "/" is not callable: Expected method "staticsAction" on class "Symfony\Component\HttpKernel\Tests\Controller\ControllerTest", did you mean "staticAction"?'],
+            ['Symfony\Component\HttpKernel\Tests\Controller\ControllerTest::privateAction', \InvalidArgumentException::class, 'The controller for URI "/" is not callable: Method "privateAction" on class "Symfony\Component\HttpKernel\Tests\Controller\ControllerTest" should be public and non-abstract'],
+            ['Symfony\Component\HttpKernel\Tests\Controller\ControllerTest::protectedAction', \InvalidArgumentException::class, 'The controller for URI "/" is not callable: Method "protectedAction" on class "Symfony\Component\HttpKernel\Tests\Controller\ControllerTest" should be public and non-abstract'],
+            ['Symfony\Component\HttpKernel\Tests\Controller\ControllerTest::undefinedAction', \InvalidArgumentException::class, 'The controller for URI "/" is not callable: Expected method "undefinedAction" on class "Symfony\Component\HttpKernel\Tests\Controller\ControllerTest". Available methods: "publicAction", "staticAction"'],
+            ['Symfony\Component\HttpKernel\Tests\Controller\ControllerTest', \InvalidArgumentException::class, 'The controller for URI "/" is not callable: Controller class "Symfony\Component\HttpKernel\Tests\Controller\ControllerTest" cannot be called without a method name. You need to implement "__invoke" or use one of the available methods: "publicAction", "staticAction".'],
+            [[$controller, 'staticsAction'], \InvalidArgumentException::class, 'The controller for URI "/" is not callable: Expected method "staticsAction" on class "Symfony\Component\HttpKernel\Tests\Controller\ControllerTest", did you mean "staticAction"?'],
+            [[$controller, 'privateAction'], \InvalidArgumentException::class, 'The controller for URI "/" is not callable: Method "privateAction" on class "Symfony\Component\HttpKernel\Tests\Controller\ControllerTest" should be public and non-abstract'],
+            [[$controller, 'protectedAction'], \InvalidArgumentException::class, 'The controller for URI "/" is not callable: Method "protectedAction" on class "Symfony\Component\HttpKernel\Tests\Controller\ControllerTest" should be public and non-abstract'],
+            [[$controller, 'undefinedAction'], \InvalidArgumentException::class, 'The controller for URI "/" is not callable: Expected method "undefinedAction" on class "Symfony\Component\HttpKernel\Tests\Controller\ControllerTest". Available methods: "publicAction", "staticAction"'],
+            [$controller, \InvalidArgumentException::class, 'The controller for URI "/" is not callable: Controller class "Symfony\Component\HttpKernel\Tests\Controller\ControllerTest" cannot be called without a method name. You need to implement "__invoke" or use one of the available methods: "publicAction", "staticAction".'],
+            [['a' => 'foo', 'b' => 'bar'], \InvalidArgumentException::class, 'The controller for URI "/" is not callable: Invalid array callable, expected [controller, method].'],
         ];
     }
 
