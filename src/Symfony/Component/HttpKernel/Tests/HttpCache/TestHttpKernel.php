<?php

/*
 * This file is part of the Symfony package.
 *
 * (c) Fabien Potencier <fabien@symfony.com>
 *
 * For the full copyright and license information, please view the LICENSE
 * file that was distributed with this source code.
 */

namespace Symfony\Component\HttpKernel\Tests\HttpCache;

use Symfony\Component\EventDispatcher\EventDispatcher;
use Symfony\Component\HttpFoundation\Request;
use Symfony\Component\HttpFoundation\Response;
use Symfony\Component\HttpKernel\Controller\ArgumentResolverInterface;
use Symfony\Component\HttpKernel\Controller\ControllerResolverInterface;
use Symfony\Component\HttpKernel\HttpKernel;
use Symfony\Component\HttpKernel\HttpKernelInterface;

class TestHttpKernel extends HttpKernel implements ControllerResolverInterface, ArgumentResolverInterface
{
    protected $body;
    protected $status;
    protected $headers;
    protected $called = false;
    protected $customizer;
    protected $catch = false;
    protected $backendRequest;

    public function __construct($body, $status, $headers, \Closure $customizer = null)
    {
        $this->body = $body;
        $this->status = $status;
        $this->headers = $headers;
        $this->customizer = $customizer;

        parent::__construct(new EventDispatcher(), $this, null, $this);
    }

    public function assert(\Closure $callback)
    {
        $trustedConfig = [Request::getTrustedProxies(), Request::getTrustedHeaderSet()];

        list($trustedProxies, $trustedHeaderSet, $backendRequest) = $this->backendRequest;
        Request::setTrustedProxies($trustedProxies, $trustedHeaderSet);

        try {
            $callback($backendRequest);
        } finally {
            list($trustedProxies, $trustedHeaderSet) = $trustedConfig;
            Request::setTrustedProxies($trustedProxies, $trustedHeaderSet);
        }
    }

    public function handle(Request $request, $type = HttpKernelInterface::MASTER_REQUEST, $catch = false): Response
    {
        $this->catch = $catch;
        $this->backendRequest = [Request::getTrustedProxies(), Request::getTrustedHeaderSet(), $request];

        return parent::handle($request, $type, $catch);
    }

    public function isCatchingExceptions()
    {
        return $this->catch;
    }

    public function getController(Request $request)
    {
        return [$this, 'callController'];
    }

<<<<<<< HEAD
    public function getArguments(Request $request, callable $controller)
=======
    public function getArguments(Request $request, $controller): array
>>>>>>> 55cd8d6f
    {
        return [$request];
    }

    public function callController(Request $request)
    {
        $this->called = true;

        $response = new Response($this->body, $this->status, $this->headers);

        if (null !== $customizer = $this->customizer) {
            $customizer($request, $response);
        }

        return $response;
    }

    public function hasBeenCalled()
    {
        return $this->called;
    }

    public function reset()
    {
        $this->called = false;
    }
}<|MERGE_RESOLUTION|>--- conflicted
+++ resolved
@@ -72,11 +72,7 @@
         return [$this, 'callController'];
     }
 
-<<<<<<< HEAD
-    public function getArguments(Request $request, callable $controller)
-=======
-    public function getArguments(Request $request, $controller): array
->>>>>>> 55cd8d6f
+    public function getArguments(Request $request, callable $controller): array
     {
         return [$request];
     }
