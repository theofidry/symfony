<?php

/*
 * This file is part of the Symfony package.
 *
 * (c) Fabien Potencier <fabien@symfony.com>
 *
 * For the full copyright and license information, please view the LICENSE
 * file that was distributed with this source code.
 */

namespace Symfony\Component\HttpKernel\Tests;

use Symfony\Component\EventDispatcher\EventDispatcherInterface;
use Symfony\Component\HttpFoundation\RequestStack;
use Symfony\Component\HttpKernel\Controller\ArgumentResolverInterface;
use Symfony\Component\HttpKernel\Controller\ControllerResolverInterface;
use Symfony\Component\HttpKernel\Event\FilterControllerArgumentsEvent;
use Symfony\Component\HttpKernel\HttpKernel;
use Symfony\Component\HttpKernel\HttpKernelInterface;
use Symfony\Component\HttpKernel\KernelEvents;
use Symfony\Component\HttpKernel\Exception\MethodNotAllowedHttpException;
use Symfony\Component\HttpKernel\Exception\AccessDeniedHttpException;
use Symfony\Component\HttpFoundation\Request;
use Symfony\Component\HttpFoundation\Response;
use Symfony\Component\HttpFoundation\RedirectResponse;
use Symfony\Component\EventDispatcher\EventDispatcher;

class HttpKernelTest extends \PHPUnit_Framework_TestCase
{
    /**
     * @expectedException \RuntimeException
     */
    public function testHandleWhenControllerThrowsAnExceptionAndCatchIsTrue()
    {
        $kernel = $this->getHttpKernel(new EventDispatcher(), function () { throw new \RuntimeException(); });

        $kernel->handle(new Request(), HttpKernelInterface::MASTER_REQUEST, true);
    }

    /**
     * @expectedException \RuntimeException
     */
    public function testHandleWhenControllerThrowsAnExceptionAndCatchIsFalseAndNoListenerIsRegistered()
    {
        $kernel = $this->getHttpKernel(new EventDispatcher(), function () { throw new \RuntimeException(); });

        $kernel->handle(new Request(), HttpKernelInterface::MASTER_REQUEST, false);
    }

    public function testHandleWhenControllerThrowsAnExceptionAndCatchIsTrueWithAHandlingListener()
    {
        $dispatcher = new EventDispatcher();
        $dispatcher->addListener(KernelEvents::EXCEPTION, function ($event) {
            $event->setResponse(new Response($event->getException()->getMessage()));
        });

        $kernel = $this->getHttpKernel($dispatcher, function () { throw new \RuntimeException('foo'); });
        $response = $kernel->handle(new Request(), HttpKernelInterface::MASTER_REQUEST, true);

        $this->assertEquals('500', $response->getStatusCode());
        $this->assertEquals('foo', $response->getContent());
    }

    public function testHandleWhenControllerThrowsAnExceptionAndCatchIsTrueWithANonHandlingListener()
    {
        $exception = new \RuntimeException();

        $dispatcher = new EventDispatcher();
        $dispatcher->addListener(KernelEvents::EXCEPTION, function ($event) {
            // should set a response, but does not
        });

        $kernel = $this->getHttpKernel($dispatcher, function () use ($exception) { throw $exception; });

        try {
            $kernel->handle(new Request(), HttpKernelInterface::MASTER_REQUEST, true);
            $this->fail('LogicException expected');
        } catch (\RuntimeException $e) {
            $this->assertSame($exception, $e);
        }
    }

    public function testHandleExceptionWithARedirectionResponse()
    {
        $dispatcher = new EventDispatcher();
        $dispatcher->addListener(KernelEvents::EXCEPTION, function ($event) {
            $event->setResponse(new RedirectResponse('/login', 301));
        });

        $kernel = $this->getHttpKernel($dispatcher, function () { throw new AccessDeniedHttpException(); });
        $response = $kernel->handle(new Request());

        $this->assertEquals('301', $response->getStatusCode());
        $this->assertEquals('/login', $response->headers->get('Location'));
    }

    public function testHandleHttpException()
    {
        $dispatcher = new EventDispatcher();
        $dispatcher->addListener(KernelEvents::EXCEPTION, function ($event) {
            $event->setResponse(new Response($event->getException()->getMessage()));
        });

        $kernel = $this->getHttpKernel($dispatcher, function () { throw new MethodNotAllowedHttpException(array('POST')); });
        $response = $kernel->handle(new Request());

        $this->assertEquals('405', $response->getStatusCode());
        $this->assertEquals('POST', $response->headers->get('Allow'));
    }

    /**
     * @dataProvider getStatusCodes
     */
    public function testHandleWhenAnExceptionIsHandledWithASpecificStatusCode($responseStatusCode, $expectedStatusCode)
    {
        $dispatcher = new EventDispatcher();
        $dispatcher->addListener(KernelEvents::EXCEPTION, function ($event) use ($responseStatusCode, $expectedStatusCode) {
            $event->setResponse(new Response('', $responseStatusCode, array('X-Status-Code' => $expectedStatusCode)));
        });

        $kernel = $this->getHttpKernel($dispatcher, function () { throw new \RuntimeException(); });
        $response = $kernel->handle(new Request());

        $this->assertEquals($expectedStatusCode, $response->getStatusCode());
        $this->assertFalse($response->headers->has('X-Status-Code'));
    }

    public function getStatusCodes()
    {
        return array(
            array(200, 404),
            array(404, 200),
            array(301, 200),
            array(500, 200),
        );
    }

    public function testHandleWhenAListenerReturnsAResponse()
    {
        $dispatcher = new EventDispatcher();
        $dispatcher->addListener(KernelEvents::REQUEST, function ($event) {
            $event->setResponse(new Response('hello'));
        });

        $kernel = $this->getHttpKernel($dispatcher);

        $this->assertEquals('hello', $kernel->handle(new Request())->getContent());
    }

    /**
     * @expectedException \Symfony\Component\HttpKernel\Exception\NotFoundHttpException
     */
    public function testHandleWhenNoControllerIsFound()
    {
        $dispatcher = new EventDispatcher();
        $kernel = $this->getHttpKernel($dispatcher, false);

        $kernel->handle(new Request());
    }

    public function testHandleWhenTheControllerIsAClosure()
    {
        $response = new Response('foo');
        $dispatcher = new EventDispatcher();
        $kernel = $this->getHttpKernel($dispatcher, function () use ($response) { return $response; });

        $this->assertSame($response, $kernel->handle(new Request()));
    }

    public function testHandleWhenTheControllerIsAnObjectWithInvoke()
    {
        $dispatcher = new EventDispatcher();
        $kernel = $this->getHttpKernel($dispatcher, new Controller());

        $this->assertResponseEquals(new Response('foo'), $kernel->handle(new Request()));
    }

    public function testHandleWhenTheControllerIsAFunction()
    {
        $dispatcher = new EventDispatcher();
        $kernel = $this->getHttpKernel($dispatcher, 'Symfony\Component\HttpKernel\Tests\controller_func');

        $this->assertResponseEquals(new Response('foo'), $kernel->handle(new Request()));
    }

    public function testHandleWhenTheControllerIsAnArray()
    {
        $dispatcher = new EventDispatcher();
        $kernel = $this->getHttpKernel($dispatcher, array(new Controller(), 'controller'));

        $this->assertResponseEquals(new Response('foo'), $kernel->handle(new Request()));
    }

    public function testHandleWhenTheControllerIsAStaticArray()
    {
        $dispatcher = new EventDispatcher();
        $kernel = $this->getHttpKernel($dispatcher, array('Symfony\Component\HttpKernel\Tests\Controller', 'staticcontroller'));

        $this->assertResponseEquals(new Response('foo'), $kernel->handle(new Request()));
    }

    /**
     * @expectedException \LogicException
     */
    public function testHandleWhenTheControllerDoesNotReturnAResponse()
    {
        $dispatcher = new EventDispatcher();
        $kernel = $this->getHttpKernel($dispatcher, function () { return 'foo'; });

        $kernel->handle(new Request());
    }

    public function testHandleWhenTheControllerDoesNotReturnAResponseButAViewIsRegistered()
    {
        $dispatcher = new EventDispatcher();
        $dispatcher->addListener(KernelEvents::VIEW, function ($event) {
            $event->setResponse(new Response($event->getControllerResult()));
        });

        $kernel = $this->getHttpKernel($dispatcher, function () { return 'foo'; });

        $this->assertEquals('foo', $kernel->handle(new Request())->getContent());
    }

    public function testHandleWithAResponseListener()
    {
        $dispatcher = new EventDispatcher();
        $dispatcher->addListener(KernelEvents::RESPONSE, function ($event) {
            $event->setResponse(new Response('foo'));
        });
        $kernel = $this->getHttpKernel($dispatcher);

        $this->assertEquals('foo', $kernel->handle(new Request())->getContent());
    }

    public function testHandleAllowChangingControllerArguments()
    {
        $dispatcher = new EventDispatcher();
        $dispatcher->addListener(KernelEvents::CONTROLLER_ARGUMENTS, function (FilterControllerArgumentsEvent $event) {
            $event->setArguments(array('foo'));
        });

        $kernel = $this->getHttpKernel($dispatcher, function ($content) { return new Response($content); });

        $this->assertResponseEquals(new Response('foo'), $kernel->handle(new Request()));
    }

    public function testHandleAllowChangingControllerAndArguments()
    {
        $dispatcher = new EventDispatcher();
        $dispatcher->addListener(KernelEvents::CONTROLLER_ARGUMENTS, function (FilterControllerArgumentsEvent $event) {
            $oldController = $event->getController();
            $oldArguments = $event->getArguments();

            $newController = function ($id) use ($oldController, $oldArguments) {
                $response = call_user_func_array($oldController, $oldArguments);

                $response->headers->set('X-Id', $id);

                return $response;
            };

            $event->setController($newController);
            $event->setArguments(array('bar'));
        });

        $kernel = $this->getHttpKernel($dispatcher, function ($content) { return new Response($content); }, null, array('foo'));

        $this->assertResponseEquals(new Response('foo', 200, array('X-Id' => 'bar')), $kernel->handle(new Request()));
    }

    public function testTerminate()
    {
        $dispatcher = new EventDispatcher();
        $kernel = $this->getHttpKernel($dispatcher);
        $dispatcher->addListener(KernelEvents::TERMINATE, function ($event) use (&$called, &$capturedKernel, &$capturedRequest, &$capturedResponse) {
            $called = true;
            $capturedKernel = $event->getKernel();
            $capturedRequest = $event->getRequest();
            $capturedResponse = $event->getResponse();
        });

        $kernel->terminate($request = Request::create('/'), $response = new Response());
        $this->assertTrue($called);
        $this->assertEquals($kernel, $capturedKernel);
        $this->assertEquals($request, $capturedRequest);
        $this->assertEquals($response, $capturedResponse);
    }

    public function testVerifyRequestStackPushPopDuringHandle()
    {
        $request = new Request();

        $stack = $this->getMock('Symfony\Component\HttpFoundation\RequestStack', array('push', 'pop'));
        $stack->expects($this->at(0))->method('push')->with($this->equalTo($request));
        $stack->expects($this->at(1))->method('pop');

        $dispatcher = new EventDispatcher();
        $kernel = $this->getHttpKernel($dispatcher, null, $stack);

        $kernel->handle($request, HttpKernelInterface::MASTER_REQUEST);
    }

<<<<<<< HEAD
    private function getHttpKernel(EventDispatcherInterface $eventDispatcher, $controller = null, RequestStack $requestStack = null, array $arguments = array())
=======
    /**
     * @expectedException Symfony\Component\HttpKernel\Exception\BadRequestHttpException
     */
    public function testInconsistentClientIpsOnMasterRequests()
    {
        $kernel = new HttpKernel(new EventDispatcher(), $this->getResolver());
        $request = new Request();
        $request->setTrustedProxies(array('1.1.1.1'));
        $request->server->set('REMOTE_ADDR', '1.1.1.1');
        $request->headers->set('FORWARDED', '2.2.2.2');
        $request->headers->set('X_FORWARDED_FOR', '3.3.3.3');

        $kernel->handle($request, $kernel::MASTER_REQUEST, false);
    }

    public function testInconsistentClientIpsOnSubRequests()
    {
        $kernel = new HttpKernel(new EventDispatcher(), $this->getResolver());
        $request = new Request();
        $request->setTrustedProxies(array('1.1.1.1'));
        $request->server->set('REMOTE_ADDR', '1.1.1.1');
        $request->headers->set('FORWARDED', '2.2.2.2');
        $request->headers->set('X_FORWARDED_FOR', '3.3.3.3');

        $this->assertInstanceOf('Symfony\Component\HttpFoundation\Response', $kernel->handle($request, $kernel::SUB_REQUEST, false));
    }

    protected function getResolver($controller = null)
>>>>>>> b4fbcb35
    {
        if (null === $controller) {
            $controller = function () { return new Response('Hello'); };
        }

        $controllerResolver = $this->getMock(ControllerResolverInterface::class);
        $controllerResolver
            ->expects($this->any())
            ->method('getController')
            ->will($this->returnValue($controller));

        $argumentResolver = $this->getMock(ArgumentResolverInterface::class);
        $argumentResolver
            ->expects($this->any())
            ->method('getArguments')
            ->will($this->returnValue($arguments));

        return new HttpKernel($eventDispatcher, $controllerResolver, $requestStack, $argumentResolver);
    }

    private function assertResponseEquals(Response $expected, Response $actual)
    {
        $expected->setDate($actual->getDate());
        $this->assertEquals($expected, $actual);
    }
}

class Controller
{
    public function __invoke()
    {
        return new Response('foo');
    }

    public function controller()
    {
        return new Response('foo');
    }

    public static function staticController()
    {
        return new Response('foo');
    }
}

function controller_func()
{
    return new Response('foo');
}<|MERGE_RESOLUTION|>--- conflicted
+++ resolved
@@ -302,15 +302,12 @@
         $kernel->handle($request, HttpKernelInterface::MASTER_REQUEST);
     }
 
-<<<<<<< HEAD
-    private function getHttpKernel(EventDispatcherInterface $eventDispatcher, $controller = null, RequestStack $requestStack = null, array $arguments = array())
-=======
     /**
      * @expectedException Symfony\Component\HttpKernel\Exception\BadRequestHttpException
      */
     public function testInconsistentClientIpsOnMasterRequests()
     {
-        $kernel = new HttpKernel(new EventDispatcher(), $this->getResolver());
+        $kernel = $this->getHttpKernel(new EventDispatcher());
         $request = new Request();
         $request->setTrustedProxies(array('1.1.1.1'));
         $request->server->set('REMOTE_ADDR', '1.1.1.1');
@@ -322,7 +319,7 @@
 
     public function testInconsistentClientIpsOnSubRequests()
     {
-        $kernel = new HttpKernel(new EventDispatcher(), $this->getResolver());
+        $kernel = $this->getHttpKernel(new EventDispatcher());
         $request = new Request();
         $request->setTrustedProxies(array('1.1.1.1'));
         $request->server->set('REMOTE_ADDR', '1.1.1.1');
@@ -332,8 +329,7 @@
         $this->assertInstanceOf('Symfony\Component\HttpFoundation\Response', $kernel->handle($request, $kernel::SUB_REQUEST, false));
     }
 
-    protected function getResolver($controller = null)
->>>>>>> b4fbcb35
+    private function getHttpKernel(EventDispatcherInterface $eventDispatcher, $controller = null, RequestStack $requestStack = null, array $arguments = array())
     {
         if (null === $controller) {
             $controller = function () { return new Response('Hello'); };
