<?php

/*
 * This file is part of the Symfony package.
 *
 * (c) Fabien Potencier <fabien@symfony.com>
 *
 * For the full copyright and license information, please view the LICENSE
 * file that was distributed with this source code.
 */

namespace Symfony\Component\HttpKernel\HttpCache;

use Symfony\Component\HttpFoundation\Response;
use Symfony\Component\HttpKernel\HttpKernelInterface;
use Symfony\Component\HttpKernel\Event\RequestEventArgs;

/**
 * EsiListener adds a Surrogate-Control HTTP header when the Response needs to be parsed for ESI.
 *
<<<<<<< HEAD
 * @author Fabien Potencier <fabien.potencier@symfony-project.com>
=======
 * The filter method must be connected to the core.response event.
 *
 * @author Fabien Potencier <fabien@symfony.com>
>>>>>>> b79fb28f
 */
class EsiListener
{
    protected $i;
    protected $esi;

    /**
     * Constructor.
     *
     * @param Esi $esi An ESI instance
     */
    public function __construct(Esi $esi = null)
    {
        $this->esi = $esi;
    }

    /**
     * Filters the Response.
     *
     * @param RequestEventArgs $eventArgs  A RequestEventArgs instance
     */
    public function filterCoreResponse(RequestEventArgs $eventArgs)
    {
        if (HttpKernelInterface::MASTER_REQUEST !== $eventArgs->getRequestType() || null === $this->esi) {
            return;
        }

        $this->esi->addSurrogateControl($eventArgs->getResponse());
    }
}<|MERGE_RESOLUTION|>--- conflicted
+++ resolved
@@ -18,13 +18,7 @@
 /**
  * EsiListener adds a Surrogate-Control HTTP header when the Response needs to be parsed for ESI.
  *
-<<<<<<< HEAD
- * @author Fabien Potencier <fabien.potencier@symfony-project.com>
-=======
- * The filter method must be connected to the core.response event.
- *
  * @author Fabien Potencier <fabien@symfony.com>
->>>>>>> b79fb28f
  */
 class EsiListener
 {
