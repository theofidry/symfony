--- conflicted
+++ resolved
@@ -58,20 +58,6 @@
     public function getBundles();
 
     /**
-<<<<<<< HEAD
-=======
-     * Checks if a given class name belongs to an active bundle.
-     *
-     * @param string $class A class name
-     *
-     * @return bool true if the class belongs to an active bundle, false otherwise
-     *
-     * @deprecated since version 2.6, to be removed in 3.0.
-     */
-    public function isClassInActiveBundle($class);
-
-    /**
->>>>>>> 00dffe73
      * Returns a bundle and optionally its descendants by its name.
      *
      * @param string $name  Bundle name
