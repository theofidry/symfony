{
    "name": "symfony/http-kernel",
    "type": "library",
    "description": "Symfony HttpKernel Component",
    "keywords": [],
    "homepage": "https://symfony.com",
    "license": "MIT",
    "authors": [
        {
            "name": "Fabien Potencier",
            "email": "fabien@symfony.com"
        },
        {
            "name": "Symfony Community",
            "homepage": "https://symfony.com/contributors"
        }
    ],
    "require": {
<<<<<<< HEAD
        "php": "^7.2.9",
        "symfony/event-dispatcher": "^4.4|^5.0",
        "symfony/error-handler": "^4.4|^5.0",
=======
        "php": "^7.1.3",
        "symfony/error-catcher": "^4.4|^5.0",
        "symfony/event-dispatcher": "^4.3",
>>>>>>> 45526a18
        "symfony/http-foundation": "^4.4|^5.0",
        "symfony/polyfill-ctype": "^1.8",
        "symfony/polyfill-php73": "^1.9",
        "psr/log": "~1.0"
    },
    "require-dev": {
        "symfony/browser-kit": "^4.4|^5.0",
        "symfony/config": "^4.4|^5.0",
        "symfony/console": "^4.4|^5.0",
        "symfony/css-selector": "^4.4|^5.0",
        "symfony/dependency-injection": "^4.4|^5.0",
        "symfony/dom-crawler": "^4.4|^5.0",
        "symfony/expression-language": "^4.4|^5.0",
        "symfony/finder": "^4.4|^5.0",
        "symfony/process": "^4.4|^5.0",
        "symfony/routing": "^4.4|^5.0",
        "symfony/stopwatch": "^4.4|^5.0",
        "symfony/translation": "^4.4|^5.0",
        "symfony/translation-contracts": "^1.1",
        "symfony/var-dumper": "^4.4|^5.0",
        "psr/cache": "~1.0",
        "twig/twig": "^1.34|^2.4"
    },
    "provide": {
        "psr/log-implementation": "1.0"
    },
    "conflict": {
        "symfony/browser-kit": "<4.4",
        "symfony/config": "<4.4",
        "symfony/dependency-injection": "<4.4",
        "symfony/translation": "<4.4",
        "symfony/var-dumper": "<4.4",
        "twig/twig": "<1.34|<2.4,>=2"
    },
    "suggest": {
        "symfony/browser-kit": "",
        "symfony/config": "",
        "symfony/console": "",
        "symfony/dependency-injection": "",
        "symfony/var-dumper": ""
    },
    "autoload": {
        "psr-4": { "Symfony\\Component\\HttpKernel\\": "" },
        "exclude-from-classmap": [
            "/Tests/"
        ]
    },
    "minimum-stability": "dev",
    "extra": {
        "branch-alias": {
            "dev-master": "5.0-dev"
        }
    }
}<|MERGE_RESOLUTION|>--- conflicted
+++ resolved
@@ -16,15 +16,9 @@
         }
     ],
     "require": {
-<<<<<<< HEAD
         "php": "^7.2.9",
         "symfony/event-dispatcher": "^4.4|^5.0",
-        "symfony/error-handler": "^4.4|^5.0",
-=======
-        "php": "^7.1.3",
         "symfony/error-catcher": "^4.4|^5.0",
-        "symfony/event-dispatcher": "^4.3",
->>>>>>> 45526a18
         "symfony/http-foundation": "^4.4|^5.0",
         "symfony/polyfill-ctype": "^1.8",
         "symfony/polyfill-php73": "^1.9",
