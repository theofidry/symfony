<?php

/*
 * This file is part of the Symfony package.
 *
 * (c) Fabien Potencier <fabien@symfony.com>
 *
 * For the full copyright and license information, please view the LICENSE
 * file that was distributed with this source code.
 */

namespace Symfony\Component\EventDispatcher;

use Symfony\Component\DependencyInjection\ContainerInterface;

/**
 * Lazily loads listeners and subscribers from the dependency injection
 * container.
 *
 * @author Fabien Potencier <fabien@symfony.com>
 * @author Bernhard Schussek <bschussek@gmail.com>
 * @author Jordan Alliot <jordan.alliot@gmail.com>
 *
 * @deprecated since 3.3, to be removed in 4.0. Use EventDispatcher with closure factories instead.
 */
class ContainerAwareEventDispatcher extends EventDispatcher
{
    private $container;

    /**
     * The service IDs of the event listeners and subscribers.
     */
    private $listenerIds = array();

    /**
     * The services registered as listeners.
     */
    private $listeners = array();

    public function __construct(ContainerInterface $container)
    {
        $this->container = $container;

        $class = get_class($this);
        if ($this instanceof \PHPUnit_Framework_MockObject_MockObject || $this instanceof \Prophecy\Doubler\DoubleInterface) {
            $class = get_parent_class($class);
        }
        if (__CLASS__ !== $class) {
            @trigger_error(sprintf('The %s class is deprecated since version 3.3 and will be removed in 4.0. Use EventDispatcher with closure factories instead.', __CLASS__), E_USER_DEPRECATED);
        }
    }

    /**
     * Adds a service as event listener.
     *
     * @param string $eventName Event for which the listener is added
     * @param array  $callback  The service ID of the listener service & the method
     *                          name that has to be called
     * @param int    $priority  The higher this value, the earlier an event listener
     *                          will be triggered in the chain.
     *                          Defaults to 0.
     *
     * @throws \InvalidArgumentException
     */
    public function addListenerService($eventName, $callback, $priority = 0)
    {
        @trigger_error(sprintf('The %s class is deprecated since version 3.3 and will be removed in 4.0. Use EventDispatcher with closure factories instead.', __CLASS__), E_USER_DEPRECATED);

        if (!is_array($callback) || 2 !== count($callback)) {
            throw new \InvalidArgumentException('Expected an array("service", "method") argument');
        }

        $this->listenerIds[$eventName][] = array($callback[0], $callback[1], $priority);
    }

    public function removeListener($eventName, $listener)
    {
        $this->lazyLoad($eventName);

        if (isset($this->listenerIds[$eventName])) {
<<<<<<< HEAD
            foreach ($this->listenerIds[$eventName] as $i => list($serviceId, $method, $priority)) {
=======
            foreach ($this->listenerIds[$eventName] as $i => $args) {
                list($serviceId, $method) = $args;
>>>>>>> af81bb5e
                $key = $serviceId.'.'.$method;
                if (isset($this->listeners[$eventName][$key]) && $listener === array($this->listeners[$eventName][$key], $method)) {
                    unset($this->listeners[$eventName][$key]);
                    if (empty($this->listeners[$eventName])) {
                        unset($this->listeners[$eventName]);
                    }
                    unset($this->listenerIds[$eventName][$i]);
                    if (empty($this->listenerIds[$eventName])) {
                        unset($this->listenerIds[$eventName]);
                    }
                }
            }
        }

        parent::removeListener($eventName, $listener);
    }

    /**
     * {@inheritdoc}
     */
    public function hasListeners($eventName = null)
    {
        if (null === $eventName) {
            return $this->listenerIds || $this->listeners || parent::hasListeners();
        }

        if (isset($this->listenerIds[$eventName])) {
            return true;
        }

        return parent::hasListeners($eventName);
    }

    /**
     * {@inheritdoc}
     */
    public function getListeners($eventName = null)
    {
        if (null === $eventName) {
            foreach ($this->listenerIds as $serviceEventName => $args) {
                $this->lazyLoad($serviceEventName);
            }
        } else {
            $this->lazyLoad($eventName);
        }

        return parent::getListeners($eventName);
    }

    /**
     * {@inheritdoc}
     */
    public function getListenerPriority($eventName, $listener)
    {
        $this->lazyLoad($eventName);

        return parent::getListenerPriority($eventName, $listener);
    }

    /**
     * Adds a service as event subscriber.
     *
     * @param string $serviceId The service ID of the subscriber service
     * @param string $class     The service's class name (which must implement EventSubscriberInterface)
     */
    public function addSubscriberService($serviceId, $class)
    {
        @trigger_error(sprintf('The %s class is deprecated since version 3.3 and will be removed in 4.0. Use EventDispatcher with closure factories instead.', __CLASS__), E_USER_DEPRECATED);

        foreach ($class::getSubscribedEvents() as $eventName => $params) {
            if (is_string($params)) {
                $this->listenerIds[$eventName][] = array($serviceId, $params, 0);
            } elseif (is_string($params[0])) {
                $this->listenerIds[$eventName][] = array($serviceId, $params[0], isset($params[1]) ? $params[1] : 0);
            } else {
                foreach ($params as $listener) {
                    $this->listenerIds[$eventName][] = array($serviceId, $listener[0], isset($listener[1]) ? $listener[1] : 0);
                }
            }
        }
    }

    public function getContainer()
    {
        @trigger_error('The '.__METHOD__.'() method is deprecated since version 3.3 as its class will be removed in 4.0. Inject the container or the services you need in your listeners/subscribers instead.', E_USER_DEPRECATED);

        return $this->container;
    }

    /**
     * Lazily loads listeners for this event from the dependency injection
     * container.
     *
     * @param string $eventName The name of the event to dispatch. The name of
     *                          the event is the name of the method that is
     *                          invoked on listeners.
     */
    protected function lazyLoad($eventName)
    {
        if (isset($this->listenerIds[$eventName])) {
            foreach ($this->listenerIds[$eventName] as list($serviceId, $method, $priority)) {
                $listener = $this->container->get($serviceId);

                $key = $serviceId.'.'.$method;
                if (!isset($this->listeners[$eventName][$key])) {
                    $this->addListener($eventName, array($listener, $method), $priority);
                } elseif ($this->listeners[$eventName][$key] !== $listener) {
                    parent::removeListener($eventName, array($this->listeners[$eventName][$key], $method));
                    $this->addListener($eventName, array($listener, $method), $priority);
                }

                $this->listeners[$eventName][$key] = $listener;
            }
        }
    }
}<|MERGE_RESOLUTION|>--- conflicted
+++ resolved
@@ -78,12 +78,7 @@
         $this->lazyLoad($eventName);
 
         if (isset($this->listenerIds[$eventName])) {
-<<<<<<< HEAD
-            foreach ($this->listenerIds[$eventName] as $i => list($serviceId, $method, $priority)) {
-=======
-            foreach ($this->listenerIds[$eventName] as $i => $args) {
-                list($serviceId, $method) = $args;
->>>>>>> af81bb5e
+            foreach ($this->listenerIds[$eventName] as $i => list($serviceId, $method)) {
                 $key = $serviceId.'.'.$method;
                 if (isset($this->listeners[$eventName][$key]) && $listener === array($this->listeners[$eventName][$key], $method)) {
                     unset($this->listeners[$eventName][$key]);
