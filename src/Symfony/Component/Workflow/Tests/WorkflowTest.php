<?php

namespace Symfony\Component\Workflow\Tests;

use PHPUnit\Framework\TestCase;
use Symfony\Component\EventDispatcher\EventDispatcher;
use Symfony\Component\Workflow\Definition;
use Symfony\Component\Workflow\Event\Event;
use Symfony\Component\Workflow\Event\GuardEvent;
use Symfony\Component\Workflow\Event\TransitionEvent;
use Symfony\Component\Workflow\Exception\NotEnabledTransitionException;
use Symfony\Component\Workflow\Marking;
use Symfony\Component\Workflow\MarkingStore\MarkingStoreInterface;
use Symfony\Component\Workflow\MarkingStore\MethodMarkingStore;
use Symfony\Component\Workflow\MarkingStore\MultipleStateMarkingStore;
use Symfony\Component\Workflow\Transition;
use Symfony\Component\Workflow\TransitionBlocker;
use Symfony\Component\Workflow\Workflow;

class WorkflowTest extends TestCase
{
    use WorkflowBuilderTrait;

    /**
     * @expectedException \Symfony\Component\Workflow\Exception\LogicException
     * @expectedExceptionMessage The value returned by the MarkingStore is not an instance of "Symfony\Component\Workflow\Marking" for workflow "unnamed".
     */
    public function testGetMarkingWithInvalidStoreReturn()
    {
        $subject = new Subject();
        $workflow = new Workflow(new Definition([], []), $this->getMockBuilder(MarkingStoreInterface::class)->getMock());

        $workflow->getMarking($subject);
    }

    /**
     * @expectedException \Symfony\Component\Workflow\Exception\LogicException
     * @expectedExceptionMessage The Marking is empty and there is no initial place for workflow "unnamed".
     */
    public function testGetMarkingWithEmptyDefinition()
    {
        $subject = new Subject();
        $workflow = new Workflow(new Definition([], []), new MultipleStateMarkingStore());

        $workflow->getMarking($subject);
    }

    /**
     * @expectedException \Symfony\Component\Workflow\Exception\LogicException
     * @expectedExceptionMessage Place "nope" is not valid for workflow "unnamed".
     */
    public function testGetMarkingWithImpossiblePlace()
    {
        $subject = new Subject();
        $subject->setMarking(['nope' => 1]);
        $workflow = new Workflow(new Definition([], []), new MultipleStateMarkingStore());

        $workflow->getMarking($subject);
    }

    public function testGetMarkingWithEmptyInitialMarking()
    {
        $definition = $this->createComplexWorkflowDefinition();
        $subject = new Subject();
        $workflow = new Workflow($definition, new MultipleStateMarkingStore());

        $marking = $workflow->getMarking($subject);

        $this->assertInstanceOf(Marking::class, $marking);
        $this->assertTrue($marking->has('a'));
        $this->assertSame(['a' => 1], $subject->getMarking());
    }

    public function testGetMarkingWithExistingMarking()
    {
        $definition = $this->createComplexWorkflowDefinition();
        $subject = new Subject();
        $subject->setMarking(['b' => 1, 'c' => 1]);
        $workflow = new Workflow($definition, new MultipleStateMarkingStore());

        $marking = $workflow->getMarking($subject);

        $this->assertInstanceOf(Marking::class, $marking);
        $this->assertTrue($marking->has('b'));
        $this->assertTrue($marking->has('c'));
    }

    public function testCanWithUnexistingTransition()
    {
        $definition = $this->createComplexWorkflowDefinition();
        $subject = new Subject();
        $workflow = new Workflow($definition, new MultipleStateMarkingStore());

        $this->assertFalse($workflow->can($subject, 'foobar'));
    }

    public function testCan()
    {
        $definition = $this->createComplexWorkflowDefinition();
        $subject = new Subject();
        $workflow = new Workflow($definition, new MultipleStateMarkingStore());

        $this->assertTrue($workflow->can($subject, 't1'));
        $this->assertFalse($workflow->can($subject, 't2'));

        $subject->setMarking(['b' => 1]);

        $this->assertFalse($workflow->can($subject, 't1'));
        // In a workflow net, all "from" places should contain a token to enable
        // the transition.
        $this->assertFalse($workflow->can($subject, 't2'));

        $subject->setMarking(['b' => 1, 'c' => 1]);

        $this->assertFalse($workflow->can($subject, 't1'));
        $this->assertTrue($workflow->can($subject, 't2'));

        $subject->setMarking(['f' => 1]);

        $this->assertFalse($workflow->can($subject, 't5'));
        $this->assertTrue($workflow->can($subject, 't6'));
    }

    public function testCanWithGuard()
    {
        $definition = $this->createComplexWorkflowDefinition();
        $subject = new Subject();
        $eventDispatcher = new EventDispatcher();
        $eventDispatcher->addListener('workflow.workflow_name.guard.t1', function (GuardEvent $event) {
            $event->setBlocked(true);
        });
        $workflow = new Workflow($definition, new MultipleStateMarkingStore(), $eventDispatcher, 'workflow_name');

        $this->assertFalse($workflow->can($subject, 't1'));
    }

    public function testCanDoesNotTriggerGuardEventsForNotEnabledTransitions()
    {
        $definition = $this->createComplexWorkflowDefinition();
        $subject = new Subject();

        $dispatchedEvents = [];
        $eventDispatcher = new EventDispatcher();

        $workflow = new Workflow($definition, new MultipleStateMarkingStore(), $eventDispatcher, 'workflow_name');
        $workflow->apply($subject, 't1');
        $workflow->apply($subject, 't2');

        $eventDispatcher->addListener('workflow.workflow_name.guard.t3', function () use (&$dispatchedEvents) {
            $dispatchedEvents[] = 'workflow_name.guard.t3';
        });
        $eventDispatcher->addListener('workflow.workflow_name.guard.t4', function () use (&$dispatchedEvents) {
            $dispatchedEvents[] = 'workflow_name.guard.t4';
        });

        $workflow->can($subject, 't3');

        $this->assertSame(['workflow_name.guard.t3'], $dispatchedEvents);
    }

    public function testCanWithSameNameTransition()
    {
        $definition = $this->createWorkflowWithSameNameTransition();
        $workflow = new Workflow($definition, new MultipleStateMarkingStore());

        $subject = new Subject();
        $this->assertTrue($workflow->can($subject, 'a_to_bc'));
        $this->assertFalse($workflow->can($subject, 'b_to_c'));
        $this->assertFalse($workflow->can($subject, 'to_a'));

        $subject->setMarking(['b' => 1]);
        $this->assertFalse($workflow->can($subject, 'a_to_bc'));
        $this->assertTrue($workflow->can($subject, 'b_to_c'));
        $this->assertTrue($workflow->can($subject, 'to_a'));
    }

    /**
     * @expectedException \Symfony\Component\Workflow\Exception\UndefinedTransitionException
     * @expectedExceptionMessage Transition "404 Not Found" is not defined for workflow "unnamed".
     */
    public function testBuildTransitionBlockerListReturnsUndefinedTransition()
    {
        $definition = $this->createSimpleWorkflowDefinition();
        $subject = new Subject();
        $workflow = new Workflow($definition, new MethodMarkingStore());

        $workflow->buildTransitionBlockerList($subject, '404 Not Found');
    }

    public function testBuildTransitionBlockerList()
    {
        $definition = $this->createComplexWorkflowDefinition();
        $subject = new Subject();
        $workflow = new Workflow($definition, new MultipleStateMarkingStore());

        $this->assertTrue($workflow->buildTransitionBlockerList($subject, 't1')->isEmpty());
        $this->assertFalse($workflow->buildTransitionBlockerList($subject, 't2')->isEmpty());

        $subject->setMarking(['b' => 1]);

        $this->assertFalse($workflow->buildTransitionBlockerList($subject, 't1')->isEmpty());
        $this->assertFalse($workflow->buildTransitionBlockerList($subject, 't2')->isEmpty());

        $subject->setMarking(['b' => 1, 'c' => 1]);

        $this->assertFalse($workflow->buildTransitionBlockerList($subject, 't1')->isEmpty());
        $this->assertTrue($workflow->buildTransitionBlockerList($subject, 't2')->isEmpty());

        $subject->setMarking(['f' => 1]);

        $this->assertFalse($workflow->buildTransitionBlockerList($subject, 't5')->isEmpty());
        $this->assertTrue($workflow->buildTransitionBlockerList($subject, 't6')->isEmpty());
    }

    public function testBuildTransitionBlockerListReturnsReasonsProvidedByMarking()
    {
        $definition = $this->createComplexWorkflowDefinition();
        $subject = new Subject();
        $workflow = new Workflow($definition, new MultipleStateMarkingStore());

        $transitionBlockerList = $workflow->buildTransitionBlockerList($subject, 't2');
        $this->assertCount(1, $transitionBlockerList);
        $blockers = iterator_to_array($transitionBlockerList);
        $this->assertSame('The marking does not enable the transition.', $blockers[0]->getMessage());
        $this->assertSame('19beefc8-6b1e-4716-9d07-a39bd6d16e34', $blockers[0]->getCode());
    }

    public function testBuildTransitionBlockerListReturnsReasonsProvidedInGuards()
    {
        $definition = $this->createSimpleWorkflowDefinition();
        $subject = new Subject();
        $dispatcher = new EventDispatcher();
        $workflow = new Workflow($definition, new MultipleStateMarkingStore(), $dispatcher);

        $dispatcher->addListener('workflow.guard', function (GuardEvent $event) {
            $event->addTransitionBlocker(new TransitionBlocker('Transition blocker 1', 'blocker_1'));
            $event->addTransitionBlocker(new TransitionBlocker('Transition blocker 2', 'blocker_2'));
        });
        $dispatcher->addListener('workflow.guard', function (GuardEvent $event) {
            $event->addTransitionBlocker(new TransitionBlocker('Transition blocker 3', 'blocker_3'));
        });
        $dispatcher->addListener('workflow.guard', function (GuardEvent $event) {
            $event->setBlocked(true);
        });

        $transitionBlockerList = $workflow->buildTransitionBlockerList($subject, 't1');
        $this->assertCount(4, $transitionBlockerList);
        $blockers = iterator_to_array($transitionBlockerList);
        $this->assertSame('Transition blocker 1', $blockers[0]->getMessage());
        $this->assertSame('blocker_1', $blockers[0]->getCode());
        $this->assertSame('Transition blocker 2', $blockers[1]->getMessage());
        $this->assertSame('blocker_2', $blockers[1]->getCode());
        $this->assertSame('Transition blocker 3', $blockers[2]->getMessage());
        $this->assertSame('blocker_3', $blockers[2]->getCode());
        $this->assertSame('Unknown reason.', $blockers[3]->getMessage());
        $this->assertSame('e8b5bbb9-5913-4b98-bfa6-65dbd228a82a', $blockers[3]->getCode());
    }

    /**
     * @expectedException \Symfony\Component\Workflow\Exception\UndefinedTransitionException
     * @expectedExceptionMessage Transition "404 Not Found" is not defined for workflow "unnamed".
     */
    public function testApplyWithNotExisingTransition()
    {
        $definition = $this->createComplexWorkflowDefinition();
        $subject = new Subject();
        $workflow = new Workflow($definition, new MultipleStateMarkingStore());

        $workflow->apply($subject, '404 Not Found');
    }

    public function testApplyWithNotEnabledTransition()
    {
        $definition = $this->createComplexWorkflowDefinition();
        $subject = new Subject();
        $workflow = new Workflow($definition, new MultipleStateMarkingStore());

        try {
            $workflow->apply($subject, 't2');

            $this->fail('Should throw an exception');
        } catch (NotEnabledTransitionException $e) {
            $this->assertSame('Transition "t2" is not enabled for workflow "unnamed".', $e->getMessage());
            $this->assertCount(1, $e->getTransitionBlockerList());
            $list = iterator_to_array($e->getTransitionBlockerList());
            $this->assertSame('The marking does not enable the transition.', $list[0]->getMessage());
            $this->assertSame($e->getWorkflow(), $workflow);
            $this->assertSame($e->getSubject(), $subject);
            $this->assertSame($e->getTransitionName(), 't2');
        }
    }

    public function testApply()
    {
        $definition = $this->createComplexWorkflowDefinition();
        $subject = new Subject();
        $workflow = new Workflow($definition, new MultipleStateMarkingStore());

        $marking = $workflow->apply($subject, 't1');

        $this->assertInstanceOf(Marking::class, $marking);
        $this->assertFalse($marking->has('a'));
        $this->assertTrue($marking->has('b'));
        $this->assertTrue($marking->has('c'));
    }

    public function testApplyWithSameNameTransition()
    {
        $subject = new Subject();
        $definition = $this->createWorkflowWithSameNameTransition();
        $workflow = new Workflow($definition, new MultipleStateMarkingStore());

        $marking = $workflow->apply($subject, 'a_to_bc');

        $this->assertFalse($marking->has('a'));
        $this->assertTrue($marking->has('b'));
        $this->assertTrue($marking->has('c'));

        $marking = $workflow->apply($subject, 'to_a');

        $this->assertTrue($marking->has('a'));
        $this->assertFalse($marking->has('b'));
        $this->assertFalse($marking->has('c'));

        $marking = $workflow->apply($subject, 'a_to_bc');
        $marking = $workflow->apply($subject, 'b_to_c');

        $this->assertFalse($marking->has('a'));
        $this->assertFalse($marking->has('b'));
        $this->assertTrue($marking->has('c'));

        $marking = $workflow->apply($subject, 'to_a');

        $this->assertTrue($marking->has('a'));
        $this->assertFalse($marking->has('b'));
        $this->assertFalse($marking->has('c'));
    }

    public function testApplyWithSameNameTransition2()
    {
        $subject = new Subject();
        $subject->setMarking(['a' => 1, 'b' => 1]);

        $places = range('a', 'd');
        $transitions = [];
        $transitions[] = new Transition('t', 'a', 'c');
        $transitions[] = new Transition('t', 'b', 'd');
        $definition = new Definition($places, $transitions);
        $workflow = new Workflow($definition, new MultipleStateMarkingStore());

        $marking = $workflow->apply($subject, 't');

        $this->assertFalse($marking->has('a'));
        $this->assertFalse($marking->has('b'));
        $this->assertTrue($marking->has('c'));
        $this->assertTrue($marking->has('d'));
    }

    public function testApplyWithSameNameTransition3()
    {
        $subject = new Subject();
        $subject->setMarking(['a' => 1]);

        $places = range('a', 'd');
        $transitions = [];
        $transitions[] = new Transition('t', 'a', 'b');
        $transitions[] = new Transition('t', 'b', 'c');
        $transitions[] = new Transition('t', 'c', 'd');
        $definition = new Definition($places, $transitions);
        $workflow = new Workflow($definition, new MultipleStateMarkingStore());

        $marking = $workflow->apply($subject, 't');
        // We want to make sure we do not end up in "d"
        $this->assertTrue($marking->has('b'));
        $this->assertFalse($marking->has('d'));
    }

    public function testApplyWithEventDispatcher()
    {
        $definition = $this->createComplexWorkflowDefinition();
        $subject = new Subject();
        $eventDispatcher = new EventDispatcherMock();
        $workflow = new Workflow($definition, new MultipleStateMarkingStore(), $eventDispatcher, 'workflow_name');

        $eventNameExpected = [
            'workflow.entered',
            'workflow.workflow_name.entered',
            'workflow.guard',
            'workflow.workflow_name.guard',
            'workflow.workflow_name.guard.t1',
            'workflow.leave',
            'workflow.workflow_name.leave',
            'workflow.workflow_name.leave.a',
            'workflow.transition',
            'workflow.workflow_name.transition',
            'workflow.workflow_name.transition.t1',
            'workflow.enter',
            'workflow.workflow_name.enter',
            'workflow.workflow_name.enter.b',
            'workflow.workflow_name.enter.c',
            'workflow.entered',
            'workflow.workflow_name.entered',
            'workflow.workflow_name.entered.b',
            'workflow.workflow_name.entered.c',
            'workflow.completed',
            'workflow.workflow_name.completed',
            'workflow.workflow_name.completed.t1',
            // Following events are fired because of announce() method
            'workflow.announce',
            'workflow.workflow_name.announce',
            'workflow.guard',
            'workflow.workflow_name.guard',
            'workflow.workflow_name.guard.t2',
            'workflow.workflow_name.announce.t2',
        ];

        $marking = $workflow->apply($subject, 't1');

        $this->assertSame($eventNameExpected, $eventDispatcher->dispatchedEvents);
    }

<<<<<<< HEAD
    public function testApplyWithContext()
    {
        $definition = $this->createComplexWorkflowDefinition();
        $subject = new Subject();
        $eventDispatcher = new EventDispatcher();
        $eventDispatcher->addListener('workflow.transition', function (TransitionEvent $event) {
            $event->setContext(array_merge($event->getContext(), ['user' => 'admin']));
        });
        $workflow = new Workflow($definition, new MethodMarkingStore(), $eventDispatcher);

        $workflow->apply($subject, 't1', ['foo' => 'bar']);

        $this->assertSame(['foo' => 'bar', 'user' => 'admin'], $subject->getContext());
=======
    public function testApplyDoesNotTriggerExtraGuardWithEventDispatcher()
    {
        $transitions[] = new Transition('a-b', 'a', 'b');
        $transitions[] = new Transition('a-c', 'a', 'c');
        $definition = new Definition(['a', 'b', 'c'], $transitions);

        $subject = new \stdClass();
        $subject->marking = null;
        $eventDispatcher = new EventDispatcherMock();
        $workflow = new Workflow($definition, new MultipleStateMarkingStore(), $eventDispatcher, 'workflow_name');

        $eventNameExpected = [
            'workflow.guard',
            'workflow.workflow_name.guard',
            'workflow.workflow_name.guard.a-b',
            'workflow.leave',
            'workflow.workflow_name.leave',
            'workflow.workflow_name.leave.a',
            'workflow.transition',
            'workflow.workflow_name.transition',
            'workflow.workflow_name.transition.a-b',
            'workflow.enter',
            'workflow.workflow_name.enter',
            'workflow.workflow_name.enter.b',
            'workflow.entered',
            'workflow.workflow_name.entered',
            'workflow.workflow_name.entered.b',
            'workflow.completed',
            'workflow.workflow_name.completed',
            'workflow.workflow_name.completed.a-b',
            'workflow.announce',
            'workflow.workflow_name.announce',
        ];

        $marking = $workflow->apply($subject, 'a-b');

        $this->assertSame($eventNameExpected, $eventDispatcher->dispatchedEvents);
>>>>>>> 82a1ebf5
    }

    public function testEventName()
    {
        $definition = $this->createComplexWorkflowDefinition();
        $subject = new Subject();
        $dispatcher = new EventDispatcher();
        $name = 'workflow_name';
        $workflow = new Workflow($definition, new MultipleStateMarkingStore(), $dispatcher, $name);

        $assertWorkflowName = function (Event $event) use ($name) {
            $this->assertEquals($name, $event->getWorkflowName());
        };

        $eventNames = [
            'workflow.guard',
            'workflow.leave',
            'workflow.transition',
            'workflow.enter',
            'workflow.entered',
            'workflow.announce',
        ];

        foreach ($eventNames as $eventName) {
            $dispatcher->addListener($eventName, $assertWorkflowName);
        }

        $workflow->apply($subject, 't1');
    }

    public function testMarkingStateOnApplyWithEventDispatcher()
    {
        $definition = new Definition(range('a', 'f'), [new Transition('t', range('a', 'c'), range('d', 'f'))]);

        $subject = new Subject();
        $subject->setMarking(['a' => 1, 'b' => 1, 'c' => 1]);

        $dispatcher = new EventDispatcher();

        $workflow = new Workflow($definition, new MultipleStateMarkingStore(), $dispatcher, 'test');

        $assertInitialState = function (Event $event) {
            $this->assertEquals(new Marking(['a' => 1, 'b' => 1, 'c' => 1]), $event->getMarking());
        };
        $assertTransitionState = function (Event $event) {
            $this->assertEquals(new Marking([]), $event->getMarking());
        };

        $dispatcher->addListener('workflow.leave', $assertInitialState);
        $dispatcher->addListener('workflow.test.leave', $assertInitialState);
        $dispatcher->addListener('workflow.test.leave.a', $assertInitialState);
        $dispatcher->addListener('workflow.test.leave.b', $assertInitialState);
        $dispatcher->addListener('workflow.test.leave.c', $assertInitialState);
        $dispatcher->addListener('workflow.transition', $assertTransitionState);
        $dispatcher->addListener('workflow.test.transition', $assertTransitionState);
        $dispatcher->addListener('workflow.test.transition.t', $assertTransitionState);
        $dispatcher->addListener('workflow.enter', $assertTransitionState);
        $dispatcher->addListener('workflow.test.enter', $assertTransitionState);
        $dispatcher->addListener('workflow.test.enter.d', $assertTransitionState);
        $dispatcher->addListener('workflow.test.enter.e', $assertTransitionState);
        $dispatcher->addListener('workflow.test.enter.f', $assertTransitionState);

        $workflow->apply($subject, 't');
    }

    public function testGetEnabledTransitions()
    {
        $definition = $this->createComplexWorkflowDefinition();
        $subject = new Subject();
        $eventDispatcher = new EventDispatcher();
        $eventDispatcher->addListener('workflow.workflow_name.guard.t1', function (GuardEvent $event) {
            $event->setBlocked(true);
        });
        $workflow = new Workflow($definition, new MultipleStateMarkingStore(), $eventDispatcher, 'workflow_name');

        $this->assertEmpty($workflow->getEnabledTransitions($subject));

        $subject->setMarking(['d' => 1]);
        $transitions = $workflow->getEnabledTransitions($subject);
        $this->assertCount(2, $transitions);
        $this->assertSame('t3', $transitions[0]->getName());
        $this->assertSame('t4', $transitions[1]->getName());

        $subject->setMarking(['c' => 1, 'e' => 1]);
        $transitions = $workflow->getEnabledTransitions($subject);
        $this->assertCount(1, $transitions);
        $this->assertSame('t5', $transitions[0]->getName());
    }

    public function testGetEnabledTransitionsWithSameNameTransition()
    {
        $definition = $this->createWorkflowWithSameNameTransition();
        $subject = new Subject();
        $workflow = new Workflow($definition, new MultipleStateMarkingStore());

        $transitions = $workflow->getEnabledTransitions($subject);
        $this->assertCount(1, $transitions);
        $this->assertSame('a_to_bc', $transitions[0]->getName());

        $subject->setMarking(['b' => 1, 'c' => 1]);
        $transitions = $workflow->getEnabledTransitions($subject);
        $this->assertCount(3, $transitions);
        $this->assertSame('b_to_c', $transitions[0]->getName());
        $this->assertSame('to_a', $transitions[1]->getName());
        $this->assertSame('to_a', $transitions[2]->getName());
    }
}

class EventDispatcherMock implements \Symfony\Component\EventDispatcher\EventDispatcherInterface
{
    public $dispatchedEvents = [];

    public function dispatch($event, string $eventName = null)
    {
        $this->dispatchedEvents[] = $eventName;
    }

    public function addListener($eventName, $listener, $priority = 0)
    {
    }

    public function addSubscriber(\Symfony\Component\EventDispatcher\EventSubscriberInterface $subscriber)
    {
    }

    public function removeListener($eventName, $listener)
    {
    }

    public function removeSubscriber(\Symfony\Component\EventDispatcher\EventSubscriberInterface $subscriber)
    {
    }

    public function getListeners($eventName = null)
    {
    }

    public function getListenerPriority($eventName, $listener)
    {
    }

    public function hasListeners($eventName = null)
    {
    }
}<|MERGE_RESOLUTION|>--- conflicted
+++ resolved
@@ -419,33 +419,19 @@
         $this->assertSame($eventNameExpected, $eventDispatcher->dispatchedEvents);
     }
 
-<<<<<<< HEAD
-    public function testApplyWithContext()
-    {
-        $definition = $this->createComplexWorkflowDefinition();
-        $subject = new Subject();
-        $eventDispatcher = new EventDispatcher();
-        $eventDispatcher->addListener('workflow.transition', function (TransitionEvent $event) {
-            $event->setContext(array_merge($event->getContext(), ['user' => 'admin']));
-        });
-        $workflow = new Workflow($definition, new MethodMarkingStore(), $eventDispatcher);
-
-        $workflow->apply($subject, 't1', ['foo' => 'bar']);
-
-        $this->assertSame(['foo' => 'bar', 'user' => 'admin'], $subject->getContext());
-=======
     public function testApplyDoesNotTriggerExtraGuardWithEventDispatcher()
     {
         $transitions[] = new Transition('a-b', 'a', 'b');
         $transitions[] = new Transition('a-c', 'a', 'c');
         $definition = new Definition(['a', 'b', 'c'], $transitions);
 
-        $subject = new \stdClass();
-        $subject->marking = null;
+        $subject = new Subject();
         $eventDispatcher = new EventDispatcherMock();
         $workflow = new Workflow($definition, new MultipleStateMarkingStore(), $eventDispatcher, 'workflow_name');
 
         $eventNameExpected = [
+            'workflow.entered',
+            'workflow.workflow_name.entered',
             'workflow.guard',
             'workflow.workflow_name.guard',
             'workflow.workflow_name.guard.a-b',
@@ -471,7 +457,21 @@
         $marking = $workflow->apply($subject, 'a-b');
 
         $this->assertSame($eventNameExpected, $eventDispatcher->dispatchedEvents);
->>>>>>> 82a1ebf5
+    }
+
+    public function testApplyWithContext()
+    {
+        $definition = $this->createComplexWorkflowDefinition();
+        $subject = new Subject();
+        $eventDispatcher = new EventDispatcher();
+        $eventDispatcher->addListener('workflow.transition', function (TransitionEvent $event) {
+            $event->setContext(array_merge($event->getContext(), ['user' => 'admin']));
+        });
+        $workflow = new Workflow($definition, new MethodMarkingStore(), $eventDispatcher);
+
+        $workflow->apply($subject, 't1', ['foo' => 'bar']);
+
+        $this->assertSame(['foo' => 'bar', 'user' => 'admin'], $subject->getContext());
     }
 
     public function testEventName()
