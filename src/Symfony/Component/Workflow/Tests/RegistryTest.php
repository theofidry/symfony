--- conflicted
+++ resolved
@@ -31,14 +31,8 @@
 
     public function testHasWithMatch()
     {
-<<<<<<< HEAD
         $this->assertTrue($this->registry->has(new Subject1()));
     }
-=======
-        $registry = new Registry();
-
-        $registry->add($w = new Workflow(new Definition([], []), $this->createMock(MarkingStoreInterface::class), $this->createMock(EventDispatcherInterface::class), 'workflow1'), $this->createSupportStrategy(Subject1::class));
->>>>>>> 22b1eb40
 
     public function testHasWithoutMatch()
     {
@@ -105,26 +99,6 @@
         $this->assertCount(0, $workflows);
     }
 
-<<<<<<< HEAD
-=======
-    /**
-     * @group legacy
-     */
-    private function createSupportStrategy($supportedClassName)
-    {
-        $strategy = $this->createMock(SupportStrategyInterface::class);
-        $strategy->expects($this->any())->method('supports')
-            ->willReturnCallback(function ($workflow, $subject) use ($supportedClassName) {
-                return $subject instanceof $supportedClassName;
-            });
-
-        return $strategy;
-    }
-
-    /**
-     * @group legacy
-     */
->>>>>>> 22b1eb40
     private function createWorkflowSupportStrategy($supportedClassName)
     {
         $strategy = $this->createMock(WorkflowSupportStrategyInterface::class);
