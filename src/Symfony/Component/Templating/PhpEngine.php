<?php

/*
 * This file is part of the Symfony package.
 *
 * (c) Fabien Potencier <fabien@symfony.com>
 *
 * For the full copyright and license information, please view the LICENSE
 * file that was distributed with this source code.
 */

namespace Symfony\Component\Templating;

use Symfony\Component\Templating\Storage\Storage;
use Symfony\Component\Templating\Storage\FileStorage;
use Symfony\Component\Templating\Storage\StringStorage;
use Symfony\Component\Templating\Helper\HelperInterface;
use Symfony\Component\Templating\Loader\LoaderInterface;

if (!defined('ENT_SUBSTITUTE')) {
    define('ENT_SUBSTITUTE', 8);
}

/**
 * PhpEngine is an engine able to render PHP templates.
 *
 * @author Fabien Potencier <fabien@symfony.com>
 *
 * @api
 */
class PhpEngine implements EngineInterface, \ArrayAccess
{
    protected $loader;
    protected $current;
    /**
     * @var HelperInterface[]
     */
    protected $helpers = array();
    protected $parents = array();
    protected $stack = array();
    protected $charset = 'UTF-8';
    protected $cache = array();
    protected $escapers = array();
    protected static $escaperCache = array();
    protected $globals = array();
    protected $parser;

    private $evalTemplate;
    private $evalParameters;

    /**
     * Constructor.
     *
     * @param TemplateNameParserInterface $parser  A TemplateNameParserInterface instance
     * @param LoaderInterface             $loader  A loader instance
     * @param HelperInterface[]           $helpers An array of helper instances
     */
    public function __construct(TemplateNameParserInterface $parser, LoaderInterface $loader, array $helpers = array())
    {
        $this->parser  = $parser;
        $this->loader  = $loader;

        $this->addHelpers($helpers);

        $this->initializeEscapers();
        foreach ($this->escapers as $context => $escaper) {
            $this->setEscaper($context, $escaper);
        }
    }

    /**
     * {@inheritdoc}
     *
     * @throws \InvalidArgumentException if the template does not exist
     *
     * @api
     */
    public function render($name, array $parameters = array())
    {
        $storage = $this->load($name);
        $key = hash('sha256', serialize($storage));
        $this->current = $key;
        $this->parents[$key] = null;

        // attach the global variables
        $parameters = array_replace($this->getGlobals(), $parameters);
        // render
        if (false === $content = $this->evaluate($storage, $parameters)) {
            throw new \RuntimeException(sprintf('The template "%s" cannot be rendered.', $this->parser->parse($name)));
        }

        // decorator
        if ($this->parents[$key]) {
            $slots = $this->get('slots');
            $this->stack[] = $slots->get('_content');
            $slots->set('_content', $content);

            $content = $this->render($this->parents[$key], $parameters);

            $slots->set('_content', array_pop($this->stack));
        }

        return $content;
    }

    /**
<<<<<<< HEAD
     * {@inheritdoc}
=======
     * Returns true if the template exists.
     *
     * @param mixed $name A template name or a TemplateReferenceInterface instance
     *
     * @return bool    true if the template exists, false otherwise
>>>>>>> e96b0188
     *
     * @api
     */
    public function exists($name)
    {
        try {
            $this->load($name);
        } catch (\InvalidArgumentException $e) {
            return false;
        }

        return true;
    }

    /**
<<<<<<< HEAD
     * {@inheritdoc}
=======
     * Returns true if this class is able to render the given template.
     *
     * @param mixed $name A template name or a TemplateReferenceInterface instance
     *
     * @return bool    true if this class supports the given resource, false otherwise
>>>>>>> e96b0188
     *
     * @api
     */
    public function supports($name)
    {
        $template = $this->parser->parse($name);

        return 'php' === $template->get('engine');
    }

    /**
     * Evaluates a template.
     *
     * @param Storage $template   The template to render
     * @param array   $parameters An array of parameters to pass to the template
     *
     * @return string|false The evaluated template, or false if the engine is unable to render the template
     *
     * @throws \InvalidArgumentException
     */
    protected function evaluate(Storage $template, array $parameters = array())
    {
        $this->evalTemplate = $template;
        $this->evalParameters = $parameters;
        unset($template, $parameters);

        if (isset($this->evalParameters['this'])) {
            throw new \InvalidArgumentException('Invalid parameter (this)');
        }
        if (isset($this->evalParameters['view'])) {
            throw new \InvalidArgumentException('Invalid parameter (view)');
        }

        $view = $this;
        if ($this->evalTemplate instanceof FileStorage) {
            extract($this->evalParameters, EXTR_SKIP);
            $this->evalParameters = null;

            ob_start();
            require $this->evalTemplate;

            $this->evalTemplate = null;

            return ob_get_clean();
        } elseif ($this->evalTemplate instanceof StringStorage) {
            extract($this->evalParameters, EXTR_SKIP);
            $this->evalParameters = null;

            ob_start();
            eval('; ?>'.$this->evalTemplate.'<?php ;');

            $this->evalTemplate = null;

            return ob_get_clean();
        }

        return false;
    }

    /**
     * Gets a helper value.
     *
     * @param string $name The helper name
     *
     * @return HelperInterface The helper value
     *
     * @throws \InvalidArgumentException if the helper is not defined
     *
     * @api
     */
    public function offsetGet($name)
    {
        return $this->get($name);
    }

    /**
     * Returns true if the helper is defined.
     *
     * @param string $name The helper name
     *
     * @return bool    true if the helper is defined, false otherwise
     *
     * @api
     */
    public function offsetExists($name)
    {
        return isset($this->helpers[$name]);
    }

    /**
     * Sets a helper.
     *
     * @param HelperInterface $name  The helper instance
     * @param string          $value An alias
     *
     * @api
     */
    public function offsetSet($name, $value)
    {
        $this->set($name, $value);
    }

    /**
     * Removes a helper.
     *
     * @param string $name The helper name
     *
     * @throws \LogicException
     *
     * @api
     */
    public function offsetUnset($name)
    {
        throw new \LogicException(sprintf('You can\'t unset a helper (%s).', $name));
    }

    /**
     * Adds some helpers.
     *
     * @param HelperInterface[] $helpers An array of helper
     *
     * @api
     */
    public function addHelpers(array $helpers)
    {
        foreach ($helpers as $alias => $helper) {
            $this->set($helper, is_int($alias) ? null : $alias);
        }
    }

    /**
     * Sets the helpers.
     *
     * @param HelperInterface[] $helpers An array of helper
     *
     * @api
     */
    public function setHelpers(array $helpers)
    {
        $this->helpers = array();
        $this->addHelpers($helpers);
    }

    /**
     * Sets a helper.
     *
     * @param HelperInterface $helper The helper instance
     * @param string          $alias  An alias
     *
     * @api
     */
    public function set(HelperInterface $helper, $alias = null)
    {
        $this->helpers[$helper->getName()] = $helper;
        if (null !== $alias) {
            $this->helpers[$alias] = $helper;
        }

        $helper->setCharset($this->charset);
    }

    /**
     * Returns true if the helper if defined.
     *
     * @param string $name The helper name
     *
     * @return bool    true if the helper is defined, false otherwise
     *
     * @api
     */
    public function has($name)
    {
        return isset($this->helpers[$name]);
    }

    /**
     * Gets a helper value.
     *
     * @param string $name The helper name
     *
     * @return HelperInterface The helper instance
     *
     * @throws \InvalidArgumentException if the helper is not defined
     *
     * @api
     */
    public function get($name)
    {
        if (!isset($this->helpers[$name])) {
            throw new \InvalidArgumentException(sprintf('The helper "%s" is not defined.', $name));
        }

        return $this->helpers[$name];
    }

    /**
     * Decorates the current template with another one.
     *
     * @param string $template The decorator logical name
     *
     * @api
     */
    public function extend($template)
    {
        $this->parents[$this->current] = $template;
    }

    /**
     * Escapes a string by using the current charset.
     *
     * @param mixed  $value   A variable to escape
     * @param string $context The context name
     *
     * @return string The escaped value
     *
     * @api
     */
    public function escape($value, $context = 'html')
    {
        if (is_numeric($value)) {
            return $value;
        }

        // If we deal with a scalar value, we can cache the result to increase
        // the performance when the same value is escaped multiple times (e.g. loops)
        if (is_scalar($value)) {
            if (!isset(self::$escaperCache[$context][$value])) {
                self::$escaperCache[$context][$value] = call_user_func($this->getEscaper($context), $value);
            }

            return self::$escaperCache[$context][$value];
        }

        return call_user_func($this->getEscaper($context), $value);
    }

    /**
     * Sets the charset to use.
     *
     * @param string $charset The charset
     *
     * @api
     */
    public function setCharset($charset)
    {
        $this->charset = $charset;

        foreach ($this->helpers as $helper) {
            $helper->setCharset($this->charset);
        }
    }

    /**
     * Gets the current charset.
     *
     * @return string The current charset
     *
     * @api
     */
    public function getCharset()
    {
        return $this->charset;
    }

    /**
     * Adds an escaper for the given context.
     *
     * @param string $context The escaper context (html, js, ...)
     * @param mixed  $escaper A PHP callable
     *
     * @api
     */
    public function setEscaper($context, $escaper)
    {
        $this->escapers[$context] = $escaper;
        self::$escaperCache[$context] = array();
    }

    /**
     * Gets an escaper for a given context.
     *
     * @param string $context The context name
     *
     * @return mixed  $escaper A PHP callable
     *
     * @throws \InvalidArgumentException
     *
     * @api
     */
    public function getEscaper($context)
    {
        if (!isset($this->escapers[$context])) {
            throw new \InvalidArgumentException(sprintf('No registered escaper for context "%s".', $context));
        }

        return $this->escapers[$context];
    }

    /**
     * @param string $name
     * @param mixed  $value
     *
     * @api
     */
    public function addGlobal($name, $value)
    {
        $this->globals[$name] = $value;
    }

    /**
     * Returns the assigned globals.
     *
     * @return array
     *
     * @api
     */
    public function getGlobals()
    {
        return $this->globals;
    }

    /**
     * Initializes the built-in escapers.
     *
     * Each function specifies a way for applying a transformation to a string
     * passed to it. The purpose is for the string to be "escaped" so it is
     * suitable for the format it is being displayed in.
     *
     * For example, the string: "It's required that you enter a username & password.\n"
     * If this were to be displayed as HTML it would be sensible to turn the
     * ampersand into '&amp;' and the apostrophe into '&aps;'. However if it were
     * going to be used as a string in JavaScript to be displayed in an alert box
     * it would be right to leave the string as-is, but c-escape the apostrophe and
     * the new line.
     *
     * For each function there is a define to avoid problems with strings being
     * incorrectly specified.
     */
    protected function initializeEscapers()
    {
        $that = $this;

        $this->escapers = array(
            'html' =>
                /**
                 * Runs the PHP function htmlspecialchars on the value passed.
                 *
                 * @param string $value the value to escape
                 *
                 * @return string the escaped value
                 */
                function ($value) use ($that) {
                    // Numbers and Boolean values get turned into strings which can cause problems
                    // with type comparisons (e.g. === or is_int() etc).
                    return is_string($value) ? htmlspecialchars($value, ENT_QUOTES | ENT_SUBSTITUTE, $that->getCharset(), false) : $value;
                },

            'js' =>
                /**
                 * A function that escape all non-alphanumeric characters
                 * into their \xHH or \uHHHH representations
                 *
                 * @param string $value the value to escape
                 * @return string the escaped value
                 */
                function ($value) use ($that) {
                    if ('UTF-8' != $that->getCharset()) {
                        $value = $that->convertEncoding($value, 'UTF-8', $that->getCharset());
                    }

                    $callback = function ($matches) use ($that) {
                        $char = $matches[0];

                        // \xHH
                        if (!isset($char[1])) {
                            return '\\x'.substr('00'.bin2hex($char), -2);
                        }

                        // \uHHHH
                        $char = $that->convertEncoding($char, 'UTF-16BE', 'UTF-8');

                        return '\\u'.substr('0000'.bin2hex($char), -4);
                    };

                    if (null === $value = preg_replace_callback('#[^\p{L}\p{N} ]#u', $callback, $value)) {
                        throw new \InvalidArgumentException('The string to escape is not a valid UTF-8 string.');
                    }

                    if ('UTF-8' != $that->getCharset()) {
                        $value = $that->convertEncoding($value, $that->getCharset(), 'UTF-8');
                    }

                    return $value;
                },
        );

        self::$escaperCache = array();
    }

    /**
     * Convert a string from one encoding to another.
     *
     * @param string $string The string to convert
     * @param string $to     The input encoding
     * @param string $from   The output encoding
     *
     * @return string The string with the new encoding
     *
     * @throws \RuntimeException if no suitable encoding function is found (iconv or mbstring)
     */
    public function convertEncoding($string, $to, $from)
    {
        if (function_exists('mb_convert_encoding')) {
            return mb_convert_encoding($string, $to, $from);
        } elseif (function_exists('iconv')) {
            return iconv($from, $to, $string);
        }

        throw new \RuntimeException('No suitable convert encoding function (use UTF-8 as your encoding or install the iconv or mbstring extension).');
    }

    /**
     * Gets the loader associated with this engine.
     *
     * @return LoaderInterface A LoaderInterface instance
     */
    public function getLoader()
    {
        return $this->loader;
    }

    /**
     * Loads the given template.
     *
     * @param string|TemplateReferenceInterface $name A template name or a TemplateReferenceInterface instance
     *
     * @return Storage A Storage instance
     *
     * @throws \InvalidArgumentException if the template cannot be found
     */
    protected function load($name)
    {
        $template = $this->parser->parse($name);

        $key = $template->getLogicalName();
        if (isset($this->cache[$key])) {
            return $this->cache[$key];
        }

        $storage = $this->loader->load($template);

        if (false === $storage) {
            throw new \InvalidArgumentException(sprintf('The template "%s" does not exist.', $template));
        }

        return $this->cache[$key] = $storage;
    }
}<|MERGE_RESOLUTION|>--- conflicted
+++ resolved
@@ -104,15 +104,7 @@
     }
 
     /**
-<<<<<<< HEAD
      * {@inheritdoc}
-=======
-     * Returns true if the template exists.
-     *
-     * @param mixed $name A template name or a TemplateReferenceInterface instance
-     *
-     * @return bool    true if the template exists, false otherwise
->>>>>>> e96b0188
      *
      * @api
      */
@@ -128,15 +120,7 @@
     }
 
     /**
-<<<<<<< HEAD
      * {@inheritdoc}
-=======
-     * Returns true if this class is able to render the given template.
-     *
-     * @param mixed $name A template name or a TemplateReferenceInterface instance
-     *
-     * @return bool    true if this class supports the given resource, false otherwise
->>>>>>> e96b0188
      *
      * @api
      */
