<?php

/*
 * This file is part of the Symfony package.
 *
 * (c) Fabien Potencier <fabien@symfony.com>
 *
 * For the full copyright and license information, please view the LICENSE
 * file that was distributed with this source code.
 */

namespace Symfony\Component\ErrorRenderer\Exception;

use Symfony\Component\ErrorHandler\Exception\ErrorException;
use Symfony\Component\HttpFoundation\Exception\RequestExceptionInterface;
use Symfony\Component\HttpFoundation\Response;
use Symfony\Component\HttpKernel\Exception\HttpExceptionInterface;

/**
 * FlattenException wraps a PHP Error or Exception to be able to serialize it.
 *
 * Basically, this class removes all objects from the trace.
 *
 * @author Fabien Potencier <fabien@symfony.com>
 */
<<<<<<< HEAD
final class FlattenException
=======
class FlattenException extends LegacyFlattenException
>>>>>>> effae8a6
{
    private $title;
    private $message;
    private $code;
    private $previous;
    private $trace;
    private $traceAsString;
    private $class;
    private $statusCode;
    private $headers;
    private $file;
    private $line;

    public static function create(\Throwable $exception, $statusCode = null, array $headers = []): self
    {
        return static::createFromThrowable($exception, $statusCode, $headers);
    }

    public static function createFromThrowable(\Throwable $exception, int $statusCode = null, array $headers = []): self
    {
        $e = new static();
        $e->setMessage($exception->getMessage());
        $e->setCode($exception->getCode());

        if ($exception instanceof HttpExceptionInterface) {
            $statusCode = $exception->getStatusCode();
            $headers = array_merge($headers, $exception->getHeaders());
        } elseif ($exception instanceof RequestExceptionInterface) {
            $statusCode = 400;
        }

        if (null === $statusCode) {
            $statusCode = 500;
        }

        if (class_exists(Response::class) && isset(Response::$statusTexts[$statusCode])) {
            $title = Response::$statusTexts[$statusCode];
        } else {
            $title = 'Whoops, looks like something went wrong.';
        }

        $e->setTitle($title);
        $e->setStatusCode($statusCode);
        $e->setHeaders($headers);
        $e->setTraceFromThrowable($exception);
        $e->setClass($exception instanceof ErrorException ? $exception->getOriginalClassName() : \get_class($exception));
        $e->setFile($exception->getFile());
        $e->setLine($exception->getLine());

        $previous = $exception->getPrevious();

        if ($previous instanceof \Throwable) {
            $e->setPrevious(static::createFromThrowable($previous));
        }

        return $e;
    }

    public function toArray()
    {
        $exceptions = [];
        foreach (array_merge([$this], $this->getAllPrevious()) as $exception) {
            $exceptions[] = [
                'message' => $exception->getMessage(),
                'class' => $exception->getClass(),
                'trace' => $exception->getTrace(),
            ];
        }

        return $exceptions;
    }

    public function getStatusCode()
    {
        return $this->statusCode;
    }

    /**
     * @return $this
     */
    public function setStatusCode($code): self
    {
        $this->statusCode = $code;

        return $this;
    }

    public function getHeaders()
    {
        return $this->headers;
    }

    /**
     * @return $this
     */
    public function setHeaders(array $headers): self
    {
        $this->headers = $headers;

        return $this;
    }

    public function getClass()
    {
        return $this->class;
    }

    /**
     * @return $this
     */
    public function setClass($class): self
    {
        $this->class = 'c' === $class[0] && 0 === strpos($class, "class@anonymous\0") ? get_parent_class($class).'@anonymous' : $class;

        return $this;
    }

    public function getFile()
    {
        return $this->file;
    }

    /**
     * @return $this
     */
    public function setFile($file): self
    {
        $this->file = $file;

        return $this;
    }

    public function getLine()
    {
        return $this->line;
    }

    /**
     * @return $this
     */
    public function setLine($line): self
    {
        $this->line = $line;

        return $this;
    }

    public function getTitle()
    {
        return $this->title;
    }

    public function setTitle(string $title): self
    {
        $this->title = $title;

        return $this;
    }

    public function getMessage()
    {
        return $this->message;
    }

    /**
     * @return $this
     */
    public function setMessage($message): self
    {
        if (false !== strpos($message, "class@anonymous\0")) {
            $message = preg_replace_callback('/class@anonymous\x00.*?\.php0x?[0-9a-fA-F]++/', function ($m) {
                return class_exists($m[0], false) ? get_parent_class($m[0]).'@anonymous' : $m[0];
            }, $message);
        }

        $this->message = $message;

        return $this;
    }

    public function getCode()
    {
        return $this->code;
    }

    /**
     * @return $this
     */
    public function setCode($code): self
    {
        $this->code = $code;

        return $this;
    }

    public function getPrevious()
    {
        return $this->previous;
    }

    /**
     * @return $this
     */
    public function setPrevious(self $previous): self
    {
        $this->previous = $previous;

        return $this;
    }

    public function getAllPrevious()
    {
        $exceptions = [];
        $e = $this;
        while ($e = $e->getPrevious()) {
            $exceptions[] = $e;
        }

        return $exceptions;
    }

    public function getTrace()
    {
        return $this->trace;
    }

    public function setTraceFromThrowable(\Throwable $throwable)
    {
        $this->traceAsString = $throwable->getTraceAsString();

        return $this->setTrace($throwable->getTrace(), $throwable->getFile(), $throwable->getLine());
    }

    /**
     * @return $this
     */
    public function setTrace($trace, $file, $line): self
    {
        $this->trace = [];
        $this->trace[] = [
            'namespace' => '',
            'short_class' => '',
            'class' => '',
            'type' => '',
            'function' => '',
            'file' => $file,
            'line' => $line,
            'args' => [],
        ];
        foreach ($trace as $entry) {
            $class = '';
            $namespace = '';
            if (isset($entry['class'])) {
                $parts = explode('\\', $entry['class']);
                $class = array_pop($parts);
                $namespace = implode('\\', $parts);
            }

            $this->trace[] = [
                'namespace' => $namespace,
                'short_class' => $class,
                'class' => isset($entry['class']) ? $entry['class'] : '',
                'type' => isset($entry['type']) ? $entry['type'] : '',
                'function' => isset($entry['function']) ? $entry['function'] : null,
                'file' => isset($entry['file']) ? $entry['file'] : null,
                'line' => isset($entry['line']) ? $entry['line'] : null,
                'args' => isset($entry['args']) ? $this->flattenArgs($entry['args']) : [],
            ];
        }

        return $this;
    }

    private function flattenArgs(array $args, int $level = 0, int &$count = 0): array
    {
        $result = [];
        foreach ($args as $key => $value) {
            if (++$count > 1e4) {
                return ['array', '*SKIPPED over 10000 entries*'];
            }
            if ($value instanceof \__PHP_Incomplete_Class) {
                // is_object() returns false on PHP<=7.1
                $result[$key] = ['incomplete-object', $this->getClassNameFromIncomplete($value)];
            } elseif (\is_object($value)) {
                $result[$key] = ['object', \get_class($value)];
            } elseif (\is_array($value)) {
                if ($level > 10) {
                    $result[$key] = ['array', '*DEEP NESTED ARRAY*'];
                } else {
                    $result[$key] = ['array', $this->flattenArgs($value, $level + 1, $count)];
                }
            } elseif (null === $value) {
                $result[$key] = ['null', null];
            } elseif (\is_bool($value)) {
                $result[$key] = ['boolean', $value];
            } elseif (\is_int($value)) {
                $result[$key] = ['integer', $value];
            } elseif (\is_float($value)) {
                $result[$key] = ['float', $value];
            } elseif (\is_resource($value)) {
                $result[$key] = ['resource', get_resource_type($value)];
            } else {
                $result[$key] = ['string', (string) $value];
            }
        }

        return $result;
    }

    private function getClassNameFromIncomplete(\__PHP_Incomplete_Class $value): string
    {
        $array = new \ArrayObject($value);

        return $array['__PHP_Incomplete_Class_Name'];
    }

    public function getTraceAsString()
    {
        return $this->traceAsString;
    }

    public function getAsString()
    {
        $message = '';
        $next = false;

        foreach (array_reverse(array_merge([$this], $this->getAllPrevious())) as $exception) {
            if ($next) {
                $message .= 'Next ';
            } else {
                $next = true;
            }
            $message .= $exception->getClass();

            if ('' != $exception->getMessage()) {
                $message .= ': '.$exception->getMessage();
            }

            $message .= ' in '.$exception->getFile().':'.$exception->getLine().
                "\nStack trace:\n".$exception->getTraceAsString()."\n\n";
        }

        return rtrim($message);
    }
}<|MERGE_RESOLUTION|>--- conflicted
+++ resolved
@@ -23,11 +23,7 @@
  *
  * @author Fabien Potencier <fabien@symfony.com>
  */
-<<<<<<< HEAD
-final class FlattenException
-=======
-class FlattenException extends LegacyFlattenException
->>>>>>> effae8a6
+class FlattenException
 {
     private $title;
     private $message;
