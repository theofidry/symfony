<?php

/*
 * This file is part of the Symfony package.
 *
 * (c) Fabien Potencier <fabien@symfony.com>
 *
 * For the full copyright and license information, please view the LICENSE
 * file that was distributed with this source code.
 */

namespace Symfony\Component\Filesystem;

use Symfony\Component\Filesystem\Exception\FileNotFoundException;
use Symfony\Component\Filesystem\Exception\InvalidArgumentException;
use Symfony\Component\Filesystem\Exception\IOException;

/**
 * Provides basic utility to manipulate the file system.
 *
 * @author Fabien Potencier <fabien@symfony.com>
 */
class Filesystem
{
    private static $lastError;

    /**
     * Copies a file.
     *
     * If the target file is older than the origin file, it's always overwritten.
     * If the target file is newer, it is overwritten only when the
     * $overwriteNewerFiles option is set to true.
     *
     * @param string $originFile          The original filename
     * @param string $targetFile          The target filename
     * @param bool   $overwriteNewerFiles If true, target files newer than origin files are overwritten
     *
     * @throws FileNotFoundException When originFile doesn't exist
     * @throws IOException           When copy fails
     */
    public function copy($originFile, $targetFile, $overwriteNewerFiles = false)
    {
        $originIsLocal = stream_is_local($originFile) || 0 === stripos($originFile, 'file://');
        if ($originIsLocal && !is_file($originFile)) {
            throw new FileNotFoundException(sprintf('Failed to copy "%s" because file does not exist.', $originFile), 0, null, $originFile);
        }

        $this->mkdir(\dirname($targetFile));

        $doCopy = true;
        if (!$overwriteNewerFiles && null === parse_url($originFile, \PHP_URL_HOST) && is_file($targetFile)) {
            $doCopy = filemtime($originFile) > filemtime($targetFile);
        }

        if ($doCopy) {
            // https://bugs.php.net/64634
            if (false === $source = @fopen($originFile, 'r')) {
                throw new IOException(sprintf('Failed to copy "%s" to "%s" because source file could not be opened for reading.', $originFile, $targetFile), 0, null, $originFile);
            }

            // Stream context created to allow files overwrite when using FTP stream wrapper - disabled by default
            if (false === $target = @fopen($targetFile, 'w', null, stream_context_create(['ftp' => ['overwrite' => true]]))) {
                throw new IOException(sprintf('Failed to copy "%s" to "%s" because target file could not be opened for writing.', $originFile, $targetFile), 0, null, $originFile);
            }

            $bytesCopied = stream_copy_to_stream($source, $target);
            fclose($source);
            fclose($target);
            unset($source, $target);

            if (!is_file($targetFile)) {
                throw new IOException(sprintf('Failed to copy "%s" to "%s".', $originFile, $targetFile), 0, null, $originFile);
            }

            if ($originIsLocal) {
                // Like `cp`, preserve executable permission bits
                @chmod($targetFile, fileperms($targetFile) | (fileperms($originFile) & 0111));

                if ($bytesCopied !== $bytesOrigin = filesize($originFile)) {
                    throw new IOException(sprintf('Failed to copy the whole content of "%s" to "%s" (%g of %g bytes copied).', $originFile, $targetFile, $bytesCopied, $bytesOrigin), 0, null, $originFile);
                }
            }
        }
    }

    /**
     * Creates a directory recursively.
     *
     * @param string|iterable $dirs The directory path
     * @param int             $mode The directory mode
     *
     * @throws IOException On any directory creation failure
     */
    public function mkdir($dirs, $mode = 0777)
    {
        foreach ($this->toIterable($dirs) as $dir) {
            if (is_dir($dir)) {
                continue;
            }

            if (!self::box('mkdir', $dir, $mode, true)) {
                if (!is_dir($dir)) {
                    // The directory was not created by a concurrent process. Let's throw an exception with a developer friendly error message if we have one
                    if (self::$lastError) {
                        throw new IOException(sprintf('Failed to create "%s": ', $dir).self::$lastError, 0, null, $dir);
                    }
                    throw new IOException(sprintf('Failed to create "%s".', $dir), 0, null, $dir);
                }
            }
        }
    }

    /**
     * Checks the existence of files or directories.
     *
     * @param string|iterable $files A filename, an array of files, or a \Traversable instance to check
     *
     * @return bool true if the file exists, false otherwise
     */
    public function exists($files)
    {
        $maxPathLength = \PHP_MAXPATHLEN - 2;

        foreach ($this->toIterable($files) as $file) {
            if (\strlen($file) > $maxPathLength) {
                throw new IOException(sprintf('Could not check if file exist because path length exceeds %d characters.', $maxPathLength), 0, null, $file);
            }

            if (!file_exists($file)) {
                return false;
            }
        }

        return true;
    }

    /**
     * Sets access and modification time of file.
     *
     * @param string|iterable $files A filename, an array of files, or a \Traversable instance to create
     * @param int|null        $time  The touch time as a Unix timestamp, if not supplied the current system time is used
     * @param int|null        $atime The access time as a Unix timestamp, if not supplied the current system time is used
     *
     * @throws IOException When touch fails
     */
    public function touch($files, $time = null, $atime = null)
    {
        foreach ($this->toIterable($files) as $file) {
            $touch = $time ? @touch($file, $time, $atime) : @touch($file);
            if (true !== $touch) {
                throw new IOException(sprintf('Failed to touch "%s".', $file), 0, null, $file);
            }
        }
    }

    /**
     * Removes files or directories.
     *
     * @param string|iterable $files A filename, an array of files, or a \Traversable instance to remove
     *
     * @throws IOException When removal fails
     */
    public function remove($files)
    {
        if ($files instanceof \Traversable) {
            $files = iterator_to_array($files, false);
        } elseif (!\is_array($files)) {
            $files = [$files];
        }
        $files = array_reverse($files);
        foreach ($files as $file) {
            if (is_link($file)) {
                // See https://bugs.php.net/52176
                if (!(self::box('unlink', $file) || '\\' !== \DIRECTORY_SEPARATOR || self::box('rmdir', $file)) && file_exists($file)) {
                    throw new IOException(sprintf('Failed to remove symlink "%s": ', $file).self::$lastError);
                }
            } elseif (is_dir($file)) {
                $this->remove(new \FilesystemIterator($file, \FilesystemIterator::CURRENT_AS_PATHNAME | \FilesystemIterator::SKIP_DOTS));

                if (!self::box('rmdir', $file) && file_exists($file)) {
                    throw new IOException(sprintf('Failed to remove directory "%s": ', $file).self::$lastError);
                }
            } elseif (!self::box('unlink', $file) && file_exists($file)) {
                throw new IOException(sprintf('Failed to remove file "%s": ', $file).self::$lastError);
            }
        }
    }

    /**
     * Change mode for an array of files or directories.
     *
     * @param string|iterable $files     A filename, an array of files, or a \Traversable instance to change mode
     * @param int             $mode      The new mode (octal)
     * @param int             $umask     The mode mask (octal)
     * @param bool            $recursive Whether change the mod recursively or not
     *
     * @throws IOException When the change fails
     */
    public function chmod($files, $mode, $umask = 0000, $recursive = false)
    {
        foreach ($this->toIterable($files) as $file) {
            if ((\PHP_VERSION_ID < 80000 || \is_int($mode)) && true !== @chmod($file, $mode & ~$umask)) {
                throw new IOException(sprintf('Failed to chmod file "%s".', $file), 0, null, $file);
            }
            if ($recursive && is_dir($file) && !is_link($file)) {
                $this->chmod(new \FilesystemIterator($file), $mode, $umask, true);
            }
        }
    }

    /**
     * Change the owner of an array of files or directories.
     *
     * @param string|iterable $files     A filename, an array of files, or a \Traversable instance to change owner
     * @param string|int      $user      A user name or number
     * @param bool            $recursive Whether change the owner recursively or not
     *
     * @throws IOException When the change fails
     */
    public function chown($files, $user, $recursive = false)
    {
        foreach ($this->toIterable($files) as $file) {
            if ($recursive && is_dir($file) && !is_link($file)) {
                $this->chown(new \FilesystemIterator($file), $user, true);
            }
            if (is_link($file) && \function_exists('lchown')) {
                if (true !== @lchown($file, $user)) {
                    throw new IOException(sprintf('Failed to chown file "%s".', $file), 0, null, $file);
                }
            } else {
                if (true !== @chown($file, $user)) {
                    throw new IOException(sprintf('Failed to chown file "%s".', $file), 0, null, $file);
                }
            }
        }
    }

    /**
     * Change the group of an array of files or directories.
     *
     * @param string|iterable $files     A filename, an array of files, or a \Traversable instance to change group
     * @param string|int      $group     A group name or number
     * @param bool            $recursive Whether change the group recursively or not
     *
     * @throws IOException When the change fails
     */
    public function chgrp($files, $group, $recursive = false)
    {
        foreach ($this->toIterable($files) as $file) {
            if ($recursive && is_dir($file) && !is_link($file)) {
                $this->chgrp(new \FilesystemIterator($file), $group, true);
            }
            if (is_link($file) && \function_exists('lchgrp')) {
                if (true !== @lchgrp($file, $group)) {
                    throw new IOException(sprintf('Failed to chgrp file "%s".', $file), 0, null, $file);
                }
            } else {
                if (true !== @chgrp($file, $group)) {
                    throw new IOException(sprintf('Failed to chgrp file "%s".', $file), 0, null, $file);
                }
            }
        }
    }

    /**
     * Renames a file or a directory.
     *
     * @param string $origin    The origin filename or directory
     * @param string $target    The new filename or directory
     * @param bool   $overwrite Whether to overwrite the target if it already exists
     *
     * @throws IOException When target file or directory already exists
     * @throws IOException When origin cannot be renamed
     */
    public function rename($origin, $target, $overwrite = false)
    {
        // we check that target does not exist
        if (!$overwrite && $this->isReadable($target)) {
            throw new IOException(sprintf('Cannot rename because the target "%s" already exists.', $target), 0, null, $target);
        }

        if (true !== @rename($origin, $target)) {
            if (is_dir($origin)) {
                // See https://bugs.php.net/54097 & https://php.net/rename#113943
                $this->mirror($origin, $target, null, ['override' => $overwrite, 'delete' => $overwrite]);
                $this->remove($origin);

                return;
            }
            throw new IOException(sprintf('Cannot rename "%s" to "%s".', $origin, $target), 0, null, $target);
        }
    }

    /**
     * Tells whether a file exists and is readable.
     *
     * @throws IOException When windows path is longer than 258 characters
     */
    private function isReadable(string $filename): bool
    {
        $maxPathLength = \PHP_MAXPATHLEN - 2;

        if (\strlen($filename) > $maxPathLength) {
            throw new IOException(sprintf('Could not check if file is readable because path length exceeds %d characters.', $maxPathLength), 0, null, $filename);
        }

        return is_readable($filename);
    }

    /**
     * Creates a symbolic link or copy a directory.
     *
     * @param string $originDir     The origin directory path
     * @param string $targetDir     The symbolic link name
     * @param bool   $copyOnWindows Whether to copy files if on Windows
     *
     * @throws IOException When symlink fails
     */
    public function symlink($originDir, $targetDir, $copyOnWindows = false)
    {
        if ('\\' === \DIRECTORY_SEPARATOR) {
            $originDir = strtr($originDir, '/', '\\');
            $targetDir = strtr($targetDir, '/', '\\');

            if ($copyOnWindows) {
                $this->mirror($originDir, $targetDir);

                return;
            }
        }

        $this->mkdir(\dirname($targetDir));

        if (is_link($targetDir)) {
            if (readlink($targetDir) === $originDir) {
                return;
            }
            $this->remove($targetDir);
        }

        if (!self::box('symlink', $originDir, $targetDir)) {
            $this->linkException($originDir, $targetDir, 'symbolic');
        }
    }

    /**
     * Creates a hard link, or several hard links to a file.
     *
     * @param string          $originFile  The original file
     * @param string|string[] $targetFiles The target file(s)
     *
     * @throws FileNotFoundException When original file is missing or not a file
     * @throws IOException           When link fails, including if link already exists
     */
    public function hardlink($originFile, $targetFiles)
    {
        if (!$this->exists($originFile)) {
            throw new FileNotFoundException(null, 0, null, $originFile);
        }

        if (!is_file($originFile)) {
            throw new FileNotFoundException(sprintf('Origin file "%s" is not a file.', $originFile));
        }

        foreach ($this->toIterable($targetFiles) as $targetFile) {
            if (is_file($targetFile)) {
                if (fileinode($originFile) === fileinode($targetFile)) {
                    continue;
                }
                $this->remove($targetFile);
            }

            if (!self::box('link', $originFile, $targetFile)) {
                $this->linkException($originFile, $targetFile, 'hard');
            }
        }
    }

    /**
     * @param string $linkType Name of the link type, typically 'symbolic' or 'hard'
     */
    private function linkException(string $origin, string $target, string $linkType)
    {
        if (self::$lastError) {
            if ('\\' === \DIRECTORY_SEPARATOR && false !== strpos(self::$lastError, 'error code(1314)')) {
                throw new IOException(sprintf('Unable to create "%s" link due to error code 1314: \'A required privilege is not held by the client\'. Do you have the required Administrator-rights?', $linkType), 0, null, $target);
            }
        }
        throw new IOException(sprintf('Failed to create "%s" link from "%s" to "%s".', $linkType, $origin, $target), 0, null, $target);
    }

    /**
     * Resolves links in paths.
     *
     * With $canonicalize = false (default)
     *      - if $path does not exist or is not a link, returns null
     *      - if $path is a link, returns the next direct target of the link without considering the existence of the target
     *
     * With $canonicalize = true
     *      - if $path does not exist, returns null
     *      - if $path exists, returns its absolute fully resolved final version
     *
     * @param string $path         A filesystem path
     * @param bool   $canonicalize Whether or not to return a canonicalized path
     *
     * @return string|null
     */
    public function readlink($path, $canonicalize = false)
    {
        if (!$canonicalize && !is_link($path)) {
            return null;
        }

        if ($canonicalize) {
            if (!$this->exists($path)) {
                return null;
            }

            if ('\\' === \DIRECTORY_SEPARATOR) {
                $path = readlink($path);
            }

            return realpath($path);
        }

        if ('\\' === \DIRECTORY_SEPARATOR) {
            return realpath($path);
        }

        return readlink($path);
    }

    /**
     * Given an existing path, convert it to a path relative to a given starting path.
     *
     * @param string $endPath   Absolute path of target
     * @param string $startPath Absolute path where traversal begins
     *
     * @return string Path of target relative to starting path
     */
    public function makePathRelative($endPath, $startPath)
    {
<<<<<<< HEAD
        if (!$this->isAbsolutePath($startPath)) {
            throw new InvalidArgumentException(sprintf('The start path "%s" is not absolute.', $startPath));
        }

        if (!$this->isAbsolutePath($endPath)) {
            throw new InvalidArgumentException(sprintf('The end path "%s" is not absolute.', $endPath));
=======
        if (!$this->isAbsolutePath($endPath) || !$this->isAbsolutePath($startPath)) {
            @trigger_error(sprintf('Support for passing relative paths to %s() is deprecated since Symfony 3.4 and will be removed in 4.0.', __METHOD__), \E_USER_DEPRECATED);
>>>>>>> 4351a706
        }

        // Normalize separators on Windows
        if ('\\' === \DIRECTORY_SEPARATOR) {
            $endPath = str_replace('\\', '/', $endPath);
            $startPath = str_replace('\\', '/', $startPath);
        }

        $splitDriveLetter = function ($path) {
            return (\strlen($path) > 2 && ':' === $path[1] && '/' === $path[2] && ctype_alpha($path[0]))
                ? [substr($path, 2), strtoupper($path[0])]
                : [$path, null];
        };

        $splitPath = function ($path) {
            $result = [];

            foreach (explode('/', trim($path, '/')) as $segment) {
                if ('..' === $segment) {
                    array_pop($result);
                } elseif ('.' !== $segment && '' !== $segment) {
                    $result[] = $segment;
                }
            }

            return $result;
        };

        list($endPath, $endDriveLetter) = $splitDriveLetter($endPath);
        list($startPath, $startDriveLetter) = $splitDriveLetter($startPath);

        $startPathArr = $splitPath($startPath);
        $endPathArr = $splitPath($endPath);

        if ($endDriveLetter && $startDriveLetter && $endDriveLetter != $startDriveLetter) {
            // End path is on another drive, so no relative path exists
            return $endDriveLetter.':/'.($endPathArr ? implode('/', $endPathArr).'/' : '');
        }

        // Find for which directory the common path stops
        $index = 0;
        while (isset($startPathArr[$index]) && isset($endPathArr[$index]) && $startPathArr[$index] === $endPathArr[$index]) {
            ++$index;
        }

        // Determine how deep the start path is relative to the common path (ie, "web/bundles" = 2 levels)
        if (1 === \count($startPathArr) && '' === $startPathArr[0]) {
            $depth = 0;
        } else {
            $depth = \count($startPathArr) - $index;
        }

        // Repeated "../" for each level need to reach the common path
        $traverser = str_repeat('../', $depth);

        $endPathRemainder = implode('/', \array_slice($endPathArr, $index));

        // Construct $endPath from traversing to the common path, then to the remaining $endPath
        $relativePath = $traverser.('' !== $endPathRemainder ? $endPathRemainder.'/' : '');

        return '' === $relativePath ? './' : $relativePath;
    }

    /**
     * Mirrors a directory to another.
     *
     * Copies files and directories from the origin directory into the target directory. By default:
     *
     *  - existing files in the target directory will be overwritten, except if they are newer (see the `override` option)
     *  - files in the target directory that do not exist in the source directory will not be deleted (see the `delete` option)
     *
     * @param string            $originDir The origin directory
     * @param string            $targetDir The target directory
     * @param \Traversable|null $iterator  Iterator that filters which files and directories to copy, if null a recursive iterator is created
     * @param array             $options   An array of boolean options
     *                                     Valid options are:
     *                                     - $options['override'] If true, target files newer than origin files are overwritten (see copy(), defaults to false)
     *                                     - $options['copy_on_windows'] Whether to copy files instead of links on Windows (see symlink(), defaults to false)
     *                                     - $options['delete'] Whether to delete files that are not in the source directory (defaults to false)
     *
     * @throws IOException When file type is unknown
     */
    public function mirror($originDir, $targetDir, \Traversable $iterator = null, $options = [])
    {
        $targetDir = rtrim($targetDir, '/\\');
        $originDir = rtrim($originDir, '/\\');
        $originDirLen = \strlen($originDir);

        if (!$this->exists($originDir)) {
            throw new IOException(sprintf('The origin directory specified "%s" was not found.', $originDir), 0, null, $originDir);
        }

        // Iterate in destination folder to remove obsolete entries
        if ($this->exists($targetDir) && isset($options['delete']) && $options['delete']) {
            $deleteIterator = $iterator;
            if (null === $deleteIterator) {
                $flags = \FilesystemIterator::SKIP_DOTS;
                $deleteIterator = new \RecursiveIteratorIterator(new \RecursiveDirectoryIterator($targetDir, $flags), \RecursiveIteratorIterator::CHILD_FIRST);
            }
            $targetDirLen = \strlen($targetDir);
            foreach ($deleteIterator as $file) {
                $origin = $originDir.substr($file->getPathname(), $targetDirLen);
                if (!$this->exists($origin)) {
                    $this->remove($file);
                }
            }
        }

        $copyOnWindows = $options['copy_on_windows'] ?? false;

        if (null === $iterator) {
            $flags = $copyOnWindows ? \FilesystemIterator::SKIP_DOTS | \FilesystemIterator::FOLLOW_SYMLINKS : \FilesystemIterator::SKIP_DOTS;
            $iterator = new \RecursiveIteratorIterator(new \RecursiveDirectoryIterator($originDir, $flags), \RecursiveIteratorIterator::SELF_FIRST);
        }

        $this->mkdir($targetDir);
        $filesCreatedWhileMirroring = [];

        foreach ($iterator as $file) {
            if ($file->getPathname() === $targetDir || $file->getRealPath() === $targetDir || isset($filesCreatedWhileMirroring[$file->getRealPath()])) {
                continue;
            }

            $target = $targetDir.substr($file->getPathname(), $originDirLen);
            $filesCreatedWhileMirroring[$target] = true;

            if (!$copyOnWindows && is_link($file)) {
                $this->symlink($file->getLinkTarget(), $target);
            } elseif (is_dir($file)) {
                $this->mkdir($target);
            } elseif (is_file($file)) {
                $this->copy($file, $target, isset($options['override']) ? $options['override'] : false);
            } else {
                throw new IOException(sprintf('Unable to guess "%s" file type.', $file), 0, null, $file);
            }
        }
    }

    /**
     * Returns whether the file path is an absolute path.
     *
     * @param string $file A file path
     *
     * @return bool
     */
    public function isAbsolutePath($file)
    {
        if (null === $file) {
            @trigger_error(sprintf('Calling "%s()" with a null in the $file argument is deprecated since Symfony 4.4.', __METHOD__), E_USER_DEPRECATED);
        }

        return strspn($file, '/\\', 0, 1)
            || (\strlen($file) > 3 && ctype_alpha($file[0])
                && ':' === $file[1]
                && strspn($file, '/\\', 2, 1)
            )
            || null !== parse_url($file, \PHP_URL_SCHEME)
        ;
    }

    /**
     * Creates a temporary file with support for custom stream wrappers.
     *
     * @param string $dir    The directory where the temporary filename will be created
     * @param string $prefix The prefix of the generated temporary filename
     *                       Note: Windows uses only the first three characters of prefix
     *
     * @return string The new temporary filename (with path), or throw an exception on failure
     */
    public function tempnam($dir, $prefix)
    {
        list($scheme, $hierarchy) = $this->getSchemeAndHierarchy($dir);

        // If no scheme or scheme is "file" or "gs" (Google Cloud) create temp file in local filesystem
        if (null === $scheme || 'file' === $scheme || 'gs' === $scheme) {
            $tmpFile = @tempnam($hierarchy, $prefix);

            // If tempnam failed or no scheme return the filename otherwise prepend the scheme
            if (false !== $tmpFile) {
                if (null !== $scheme && 'gs' !== $scheme) {
                    return $scheme.'://'.$tmpFile;
                }

                return $tmpFile;
            }

            throw new IOException('A temporary file could not be created.');
        }

        // Loop until we create a valid temp file or have reached 10 attempts
        for ($i = 0; $i < 10; ++$i) {
            // Create a unique filename
            $tmpFile = $dir.'/'.$prefix.uniqid(mt_rand(), true);

            // Use fopen instead of file_exists as some streams do not support stat
            // Use mode 'x+' to atomically check existence and create to avoid a TOCTOU vulnerability
            $handle = @fopen($tmpFile, 'x+');

            // If unsuccessful restart the loop
            if (false === $handle) {
                continue;
            }

            // Close the file if it was successfully opened
            @fclose($handle);

            return $tmpFile;
        }

        throw new IOException('A temporary file could not be created.');
    }

    /**
     * Atomically dumps content into a file.
     *
     * @param string          $filename The file to be written to
     * @param string|resource $content  The data to write into the file
     *
     * @throws IOException if the file cannot be written to
     */
    public function dumpFile($filename, $content)
    {
        if (\is_array($content)) {
            @trigger_error(sprintf('Calling "%s()" with an array in the $content argument is deprecated since Symfony 4.3.', __METHOD__), E_USER_DEPRECATED);
        }

        $dir = \dirname($filename);

        if (!is_dir($dir)) {
            $this->mkdir($dir);
        }

        if (!is_writable($dir)) {
            throw new IOException(sprintf('Unable to write to the "%s" directory.', $dir), 0, null, $dir);
        }

        // Will create a temp file with 0600 access rights
        // when the filesystem supports chmod.
        $tmpFile = $this->tempnam($dir, basename($filename));

        if (false === @file_put_contents($tmpFile, $content)) {
            throw new IOException(sprintf('Failed to write file "%s".', $filename), 0, null, $filename);
        }

        @chmod($tmpFile, file_exists($filename) ? fileperms($filename) : 0666 & ~umask());

        $this->rename($tmpFile, $filename, true);
    }

    /**
     * Appends content to an existing file.
     *
     * @param string          $filename The file to which to append content
     * @param string|resource $content  The content to append
     *
     * @throws IOException If the file is not writable
     */
    public function appendToFile($filename, $content)
    {
        if (\is_array($content)) {
            @trigger_error(sprintf('Calling "%s()" with an array in the $content argument is deprecated since Symfony 4.3.', __METHOD__), E_USER_DEPRECATED);
        }

        $dir = \dirname($filename);

        if (!is_dir($dir)) {
            $this->mkdir($dir);
        }

        if (!is_writable($dir)) {
            throw new IOException(sprintf('Unable to write to the "%s" directory.', $dir), 0, null, $dir);
        }

        if (false === @file_put_contents($filename, $content, \FILE_APPEND)) {
            throw new IOException(sprintf('Failed to write file "%s".', $filename), 0, null, $filename);
        }
    }

    private function toIterable($files): iterable
    {
        return \is_array($files) || $files instanceof \Traversable ? $files : [$files];
    }

    /**
     * Gets a 2-tuple of scheme (may be null) and hierarchical part of a filename (e.g. file:///tmp -> [file, tmp]).
     */
    private function getSchemeAndHierarchy(string $filename): array
    {
        $components = explode('://', $filename, 2);

        return 2 === \count($components) ? [$components[0], $components[1]] : [null, $components[0]];
    }

    /**
     * @return mixed
     */
    private static function box(callable $func)
    {
        self::$lastError = null;
        set_error_handler(__CLASS__.'::handleError');
        try {
            $result = $func(...\array_slice(\func_get_args(), 1));
            restore_error_handler();

            return $result;
        } catch (\Throwable $e) {
        }
        restore_error_handler();

        throw $e;
    }

    /**
     * @internal
     */
    public static function handleError($type, $msg)
    {
        self::$lastError = $msg;
    }
}<|MERGE_RESOLUTION|>--- conflicted
+++ resolved
@@ -440,17 +440,12 @@
      */
     public function makePathRelative($endPath, $startPath)
     {
-<<<<<<< HEAD
         if (!$this->isAbsolutePath($startPath)) {
             throw new InvalidArgumentException(sprintf('The start path "%s" is not absolute.', $startPath));
         }
 
         if (!$this->isAbsolutePath($endPath)) {
             throw new InvalidArgumentException(sprintf('The end path "%s" is not absolute.', $endPath));
-=======
-        if (!$this->isAbsolutePath($endPath) || !$this->isAbsolutePath($startPath)) {
-            @trigger_error(sprintf('Support for passing relative paths to %s() is deprecated since Symfony 3.4 and will be removed in 4.0.', __METHOD__), \E_USER_DEPRECATED);
->>>>>>> 4351a706
         }
 
         // Normalize separators on Windows
@@ -599,7 +594,7 @@
     public function isAbsolutePath($file)
     {
         if (null === $file) {
-            @trigger_error(sprintf('Calling "%s()" with a null in the $file argument is deprecated since Symfony 4.4.', __METHOD__), E_USER_DEPRECATED);
+            @trigger_error(sprintf('Calling "%s()" with a null in the $file argument is deprecated since Symfony 4.4.', __METHOD__), \E_USER_DEPRECATED);
         }
 
         return strspn($file, '/\\', 0, 1)
@@ -674,7 +669,7 @@
     public function dumpFile($filename, $content)
     {
         if (\is_array($content)) {
-            @trigger_error(sprintf('Calling "%s()" with an array in the $content argument is deprecated since Symfony 4.3.', __METHOD__), E_USER_DEPRECATED);
+            @trigger_error(sprintf('Calling "%s()" with an array in the $content argument is deprecated since Symfony 4.3.', __METHOD__), \E_USER_DEPRECATED);
         }
 
         $dir = \dirname($filename);
@@ -711,7 +706,7 @@
     public function appendToFile($filename, $content)
     {
         if (\is_array($content)) {
-            @trigger_error(sprintf('Calling "%s()" with an array in the $content argument is deprecated since Symfony 4.3.', __METHOD__), E_USER_DEPRECATED);
+            @trigger_error(sprintf('Calling "%s()" with an array in the $content argument is deprecated since Symfony 4.3.', __METHOD__), \E_USER_DEPRECATED);
         }
 
         $dir = \dirname($filename);
