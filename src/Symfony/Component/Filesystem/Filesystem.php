<?php

/*
 * This file is part of the Symfony package.
 *
 * (c) Fabien Potencier <fabien@symfony.com>
 *
 * For the full copyright and license information, please view the LICENSE
 * file that was distributed with this source code.
 */

namespace Symfony\Component\Filesystem;

use Symfony\Component\Filesystem\Exception\FileNotFoundException;
use Symfony\Component\Filesystem\Exception\InvalidArgumentException;
use Symfony\Component\Filesystem\Exception\IOException;

/**
 * Provides basic utility to manipulate the file system.
 *
 * @author Fabien Potencier <fabien@symfony.com>
 */
class Filesystem
{
    private static $lastError;

    /**
     * Copies a file.
     *
     * If the target file is older than the origin file, it's always overwritten.
     * If the target file is newer, it is overwritten only when the
     * $overwriteNewerFiles option is set to true.
     *
     * @throws FileNotFoundException When originFile doesn't exist
     * @throws IOException           When copy fails
     */
    public function copy(string $originFile, string $targetFile, bool $overwriteNewerFiles = false)
    {
        $originIsLocal = stream_is_local($originFile) || 0 === stripos($originFile, 'file://');
        if ($originIsLocal && !is_file($originFile)) {
            throw new FileNotFoundException(sprintf('Failed to copy "%s" because file does not exist.', $originFile), 0, null, $originFile);
        }

        $this->mkdir(\dirname($targetFile));

        $doCopy = true;
        if (!$overwriteNewerFiles && null === parse_url($originFile, \PHP_URL_HOST) && is_file($targetFile)) {
            $doCopy = filemtime($originFile) > filemtime($targetFile);
        }

        if ($doCopy) {
            // https://bugs.php.net/64634
            if (false === $source = @fopen($originFile, 'r')) {
                throw new IOException(sprintf('Failed to copy "%s" to "%s" because source file could not be opened for reading.', $originFile, $targetFile), 0, null, $originFile);
            }

            // Stream context created to allow files overwrite when using FTP stream wrapper - disabled by default
            if (false === $target = @fopen($targetFile, 'w', null, stream_context_create(['ftp' => ['overwrite' => true]]))) {
                throw new IOException(sprintf('Failed to copy "%s" to "%s" because target file could not be opened for writing.', $originFile, $targetFile), 0, null, $originFile);
            }

            $bytesCopied = stream_copy_to_stream($source, $target);
            fclose($source);
            fclose($target);
            unset($source, $target);

            if (!is_file($targetFile)) {
                throw new IOException(sprintf('Failed to copy "%s" to "%s".', $originFile, $targetFile), 0, null, $originFile);
            }

            if ($originIsLocal) {
                // Like `cp`, preserve executable permission bits
                @chmod($targetFile, fileperms($targetFile) | (fileperms($originFile) & 0111));

                if ($bytesCopied !== $bytesOrigin = filesize($originFile)) {
                    throw new IOException(sprintf('Failed to copy the whole content of "%s" to "%s" (%g of %g bytes copied).', $originFile, $targetFile, $bytesCopied, $bytesOrigin), 0, null, $originFile);
                }
            }
        }
    }

    /**
     * Creates a directory recursively.
     *
     * @param string|iterable $dirs The directory path
     *
     * @throws IOException On any directory creation failure
     */
    public function mkdir($dirs, int $mode = 0777)
    {
        foreach ($this->toIterable($dirs) as $dir) {
            if (is_dir($dir)) {
                continue;
            }

            if (!self::box('mkdir', $dir, $mode, true)) {
                if (!is_dir($dir)) {
                    // The directory was not created by a concurrent process. Let's throw an exception with a developer friendly error message if we have one
                    if (self::$lastError) {
                        throw new IOException(sprintf('Failed to create "%s": ', $dir).self::$lastError, 0, null, $dir);
                    }
                    throw new IOException(sprintf('Failed to create "%s".', $dir), 0, null, $dir);
                }
            }
        }
    }

    /**
     * Checks the existence of files or directories.
     *
     * @param string|iterable $files A filename, an array of files, or a \Traversable instance to check
     *
     * @return bool true if the file exists, false otherwise
     */
    public function exists($files)
    {
        $maxPathLength = \PHP_MAXPATHLEN - 2;

        foreach ($this->toIterable($files) as $file) {
            if (\strlen($file) > $maxPathLength) {
                throw new IOException(sprintf('Could not check if file exist because path length exceeds %d characters.', $maxPathLength), 0, null, $file);
            }

            if (!file_exists($file)) {
                return false;
            }
        }

        return true;
    }

    /**
     * Sets access and modification time of file.
     *
     * @param string|iterable $files A filename, an array of files, or a \Traversable instance to create
     * @param int|null        $time  The touch time as a Unix timestamp, if not supplied the current system time is used
     * @param int|null        $atime The access time as a Unix timestamp, if not supplied the current system time is used
     *
     * @throws IOException When touch fails
     */
    public function touch($files, int $time = null, int $atime = null)
    {
        foreach ($this->toIterable($files) as $file) {
            $touch = $time ? @touch($file, $time, $atime) : @touch($file);
            if (true !== $touch) {
                throw new IOException(sprintf('Failed to touch "%s".', $file), 0, null, $file);
            }
        }
    }

    /**
     * Removes files or directories.
     *
     * @param string|iterable $files A filename, an array of files, or a \Traversable instance to remove
     *
     * @throws IOException When removal fails
     */
    public function remove($files)
    {
        if ($files instanceof \Traversable) {
            $files = iterator_to_array($files, false);
        } elseif (!\is_array($files)) {
            $files = [$files];
        }
        $files = array_reverse($files);
        foreach ($files as $file) {
            if (is_link($file)) {
                // See https://bugs.php.net/52176
                if (!(self::box('unlink', $file) || '\\' !== \DIRECTORY_SEPARATOR || self::box('rmdir', $file)) && file_exists($file)) {
                    throw new IOException(sprintf('Failed to remove symlink "%s": ', $file).self::$lastError);
                }
            } elseif (is_dir($file)) {
                $this->remove(new \FilesystemIterator($file, \FilesystemIterator::CURRENT_AS_PATHNAME | \FilesystemIterator::SKIP_DOTS));

                if (!self::box('rmdir', $file) && file_exists($file)) {
                    throw new IOException(sprintf('Failed to remove directory "%s": ', $file).self::$lastError);
                }
            } elseif (!self::box('unlink', $file) && (false !== strpos(self::$lastError, 'Permission denied') || file_exists($file))) {
                throw new IOException(sprintf('Failed to remove file "%s": ', $file).self::$lastError);
            }
        }
    }

    /**
     * Change mode for an array of files or directories.
     *
     * @param string|iterable $files     A filename, an array of files, or a \Traversable instance to change mode
     * @param int             $mode      The new mode (octal)
     * @param int             $umask     The mode mask (octal)
     * @param bool            $recursive Whether change the mod recursively or not
     *
     * @throws IOException When the change fails
     */
    public function chmod($files, int $mode, int $umask = 0000, bool $recursive = false)
    {
        foreach ($this->toIterable($files) as $file) {
            if ((\PHP_VERSION_ID < 80000 || \is_int($mode)) && true !== @chmod($file, $mode & ~$umask)) {
                throw new IOException(sprintf('Failed to chmod file "%s".', $file), 0, null, $file);
            }
            if ($recursive && is_dir($file) && !is_link($file)) {
                $this->chmod(new \FilesystemIterator($file), $mode, $umask, true);
            }
        }
    }

    /**
     * Change the owner of an array of files or directories.
     *
     * @param string|iterable $files     A filename, an array of files, or a \Traversable instance to change owner
     * @param string|int      $user      A user name or number
     * @param bool            $recursive Whether change the owner recursively or not
     *
     * @throws IOException When the change fails
     */
    public function chown($files, $user, bool $recursive = false)
    {
        foreach ($this->toIterable($files) as $file) {
            if ($recursive && is_dir($file) && !is_link($file)) {
                $this->chown(new \FilesystemIterator($file), $user, true);
            }
            if (is_link($file) && \function_exists('lchown')) {
                if (true !== @lchown($file, $user)) {
                    throw new IOException(sprintf('Failed to chown file "%s".', $file), 0, null, $file);
                }
            } else {
                if (true !== @chown($file, $user)) {
                    throw new IOException(sprintf('Failed to chown file "%s".', $file), 0, null, $file);
                }
            }
        }
    }

    /**
     * Change the group of an array of files or directories.
     *
     * @param string|iterable $files     A filename, an array of files, or a \Traversable instance to change group
     * @param string|int      $group     A group name or number
     * @param bool            $recursive Whether change the group recursively or not
     *
     * @throws IOException When the change fails
     */
    public function chgrp($files, $group, bool $recursive = false)
    {
        foreach ($this->toIterable($files) as $file) {
            if ($recursive && is_dir($file) && !is_link($file)) {
                $this->chgrp(new \FilesystemIterator($file), $group, true);
            }
            if (is_link($file) && \function_exists('lchgrp')) {
                if (true !== @lchgrp($file, $group)) {
                    throw new IOException(sprintf('Failed to chgrp file "%s".', $file), 0, null, $file);
                }
            } else {
                if (true !== @chgrp($file, $group)) {
                    throw new IOException(sprintf('Failed to chgrp file "%s".', $file), 0, null, $file);
                }
            }
        }
    }

    /**
     * Renames a file or a directory.
     *
     * @throws IOException When target file or directory already exists
     * @throws IOException When origin cannot be renamed
     */
    public function rename(string $origin, string $target, bool $overwrite = false)
    {
        // we check that target does not exist
        if (!$overwrite && $this->isReadable($target)) {
            throw new IOException(sprintf('Cannot rename because the target "%s" already exists.', $target), 0, null, $target);
        }

        if (true !== @rename($origin, $target)) {
            if (is_dir($origin)) {
                // See https://bugs.php.net/54097 & https://php.net/rename#113943
                $this->mirror($origin, $target, null, ['override' => $overwrite, 'delete' => $overwrite]);
                $this->remove($origin);

                return;
            }
            throw new IOException(sprintf('Cannot rename "%s" to "%s".', $origin, $target), 0, null, $target);
        }
    }

    /**
     * Tells whether a file exists and is readable.
     *
     * @throws IOException When windows path is longer than 258 characters
     */
    private function isReadable(string $filename): bool
    {
        $maxPathLength = \PHP_MAXPATHLEN - 2;

        if (\strlen($filename) > $maxPathLength) {
            throw new IOException(sprintf('Could not check if file is readable because path length exceeds %d characters.', $maxPathLength), 0, null, $filename);
        }

        return is_readable($filename);
    }

    /**
     * Creates a symbolic link or copy a directory.
     *
     * @throws IOException When symlink fails
     */
    public function symlink(string $originDir, string $targetDir, bool $copyOnWindows = false)
    {
        if ('\\' === \DIRECTORY_SEPARATOR) {
            $originDir = strtr($originDir, '/', '\\');
            $targetDir = strtr($targetDir, '/', '\\');

            if ($copyOnWindows) {
                $this->mirror($originDir, $targetDir);

                return;
            }
        }

        $this->mkdir(\dirname($targetDir));

        if (is_link($targetDir)) {
            if (readlink($targetDir) === $originDir) {
                return;
            }
            $this->remove($targetDir);
        }

        if (!self::box('symlink', $originDir, $targetDir)) {
            $this->linkException($originDir, $targetDir, 'symbolic');
        }
    }

    /**
     * Creates a hard link, or several hard links to a file.
     *
     * @param string|string[] $targetFiles The target file(s)
     *
     * @throws FileNotFoundException When original file is missing or not a file
     * @throws IOException           When link fails, including if link already exists
     */
    public function hardlink(string $originFile, $targetFiles)
    {
        if (!$this->exists($originFile)) {
            throw new FileNotFoundException(null, 0, null, $originFile);
        }

        if (!is_file($originFile)) {
            throw new FileNotFoundException(sprintf('Origin file "%s" is not a file.', $originFile));
        }

        foreach ($this->toIterable($targetFiles) as $targetFile) {
            if (is_file($targetFile)) {
                if (fileinode($originFile) === fileinode($targetFile)) {
                    continue;
                }
                $this->remove($targetFile);
            }

            if (!self::box('link', $originFile, $targetFile)) {
                $this->linkException($originFile, $targetFile, 'hard');
            }
        }
    }

    /**
     * @param string $linkType Name of the link type, typically 'symbolic' or 'hard'
     */
    private function linkException(string $origin, string $target, string $linkType)
    {
        if (self::$lastError) {
            if ('\\' === \DIRECTORY_SEPARATOR && false !== strpos(self::$lastError, 'error code(1314)')) {
                throw new IOException(sprintf('Unable to create "%s" link due to error code 1314: \'A required privilege is not held by the client\'. Do you have the required Administrator-rights?', $linkType), 0, null, $target);
            }
        }
        throw new IOException(sprintf('Failed to create "%s" link from "%s" to "%s".', $linkType, $origin, $target), 0, null, $target);
    }

    /**
     * Resolves links in paths.
     *
     * With $canonicalize = false (default)
     *      - if $path does not exist or is not a link, returns null
     *      - if $path is a link, returns the next direct target of the link without considering the existence of the target
     *
     * With $canonicalize = true
     *      - if $path does not exist, returns null
     *      - if $path exists, returns its absolute fully resolved final version
     *
     * @return string|null
     */
    public function readlink(string $path, bool $canonicalize = false)
    {
        if (!$canonicalize && !is_link($path)) {
            return null;
        }

        if ($canonicalize) {
            if (!$this->exists($path)) {
                return null;
            }

            if ('\\' === \DIRECTORY_SEPARATOR) {
                $path = readlink($path);
            }

            return realpath($path);
        }

        if ('\\' === \DIRECTORY_SEPARATOR) {
            return realpath($path);
        }

        return readlink($path);
    }

    /**
     * Given an existing path, convert it to a path relative to a given starting path.
     *
     * @return string Path of target relative to starting path
     */
    public function makePathRelative(string $endPath, string $startPath)
    {
        if (!$this->isAbsolutePath($startPath)) {
            throw new InvalidArgumentException(sprintf('The start path "%s" is not absolute.', $startPath));
        }

        if (!$this->isAbsolutePath($endPath)) {
            throw new InvalidArgumentException(sprintf('The end path "%s" is not absolute.', $endPath));
        }

        // Normalize separators on Windows
        if ('\\' === \DIRECTORY_SEPARATOR) {
            $endPath = str_replace('\\', '/', $endPath);
            $startPath = str_replace('\\', '/', $startPath);
        }

        $splitDriveLetter = function ($path) {
            return (\strlen($path) > 2 && ':' === $path[1] && '/' === $path[2] && ctype_alpha($path[0]))
                ? [substr($path, 2), strtoupper($path[0])]
                : [$path, null];
        };

        $splitPath = function ($path) {
            $result = [];

            foreach (explode('/', trim($path, '/')) as $segment) {
                if ('..' === $segment) {
                    array_pop($result);
                } elseif ('.' !== $segment && '' !== $segment) {
                    $result[] = $segment;
                }
            }

            return $result;
        };

        [$endPath, $endDriveLetter] = $splitDriveLetter($endPath);
        [$startPath, $startDriveLetter] = $splitDriveLetter($startPath);

        $startPathArr = $splitPath($startPath);
        $endPathArr = $splitPath($endPath);

        if ($endDriveLetter && $startDriveLetter && $endDriveLetter != $startDriveLetter) {
            // End path is on another drive, so no relative path exists
            return $endDriveLetter.':/'.($endPathArr ? implode('/', $endPathArr).'/' : '');
        }

        // Find for which directory the common path stops
        $index = 0;
        while (isset($startPathArr[$index]) && isset($endPathArr[$index]) && $startPathArr[$index] === $endPathArr[$index]) {
            ++$index;
        }

        // Determine how deep the start path is relative to the common path (ie, "web/bundles" = 2 levels)
        if (1 === \count($startPathArr) && '' === $startPathArr[0]) {
            $depth = 0;
        } else {
            $depth = \count($startPathArr) - $index;
        }

        // Repeated "../" for each level need to reach the common path
        $traverser = str_repeat('../', $depth);

        $endPathRemainder = implode('/', \array_slice($endPathArr, $index));

        // Construct $endPath from traversing to the common path, then to the remaining $endPath
        $relativePath = $traverser.('' !== $endPathRemainder ? $endPathRemainder.'/' : '');

        return '' === $relativePath ? './' : $relativePath;
    }

    /**
     * Mirrors a directory to another.
     *
     * Copies files and directories from the origin directory into the target directory. By default:
     *
     *  - existing files in the target directory will be overwritten, except if they are newer (see the `override` option)
     *  - files in the target directory that do not exist in the source directory will not be deleted (see the `delete` option)
     *
     * @param \Traversable|null $iterator Iterator that filters which files and directories to copy, if null a recursive iterator is created
     * @param array             $options  An array of boolean options
     *                                    Valid options are:
     *                                    - $options['override'] If true, target files newer than origin files are overwritten (see copy(), defaults to false)
     *                                    - $options['copy_on_windows'] Whether to copy files instead of links on Windows (see symlink(), defaults to false)
     *                                    - $options['delete'] Whether to delete files that are not in the source directory (defaults to false)
     *
     * @throws IOException When file type is unknown
     */
    public function mirror(string $originDir, string $targetDir, \Traversable $iterator = null, array $options = [])
    {
        $targetDir = rtrim($targetDir, '/\\');
        $originDir = rtrim($originDir, '/\\');
        $originDirLen = \strlen($originDir);

        if (!$this->exists($originDir)) {
            throw new IOException(sprintf('The origin directory specified "%s" was not found.', $originDir), 0, null, $originDir);
        }

        // Iterate in destination folder to remove obsolete entries
        if ($this->exists($targetDir) && isset($options['delete']) && $options['delete']) {
            $deleteIterator = $iterator;
            if (null === $deleteIterator) {
                $flags = \FilesystemIterator::SKIP_DOTS;
                $deleteIterator = new \RecursiveIteratorIterator(new \RecursiveDirectoryIterator($targetDir, $flags), \RecursiveIteratorIterator::CHILD_FIRST);
            }
            $targetDirLen = \strlen($targetDir);
            foreach ($deleteIterator as $file) {
                $origin = $originDir.substr($file->getPathname(), $targetDirLen);
                if (!$this->exists($origin)) {
                    $this->remove($file);
                }
            }
        }

        $copyOnWindows = $options['copy_on_windows'] ?? false;

        if (null === $iterator) {
            $flags = $copyOnWindows ? \FilesystemIterator::SKIP_DOTS | \FilesystemIterator::FOLLOW_SYMLINKS : \FilesystemIterator::SKIP_DOTS;
            $iterator = new \RecursiveIteratorIterator(new \RecursiveDirectoryIterator($originDir, $flags), \RecursiveIteratorIterator::SELF_FIRST);
        }

        $this->mkdir($targetDir);
        $filesCreatedWhileMirroring = [];

        foreach ($iterator as $file) {
            if ($file->getPathname() === $targetDir || $file->getRealPath() === $targetDir || isset($filesCreatedWhileMirroring[$file->getRealPath()])) {
                continue;
            }

            $target = $targetDir.substr($file->getPathname(), $originDirLen);
            $filesCreatedWhileMirroring[$target] = true;

            if (!$copyOnWindows && is_link($file)) {
                $this->symlink($file->getLinkTarget(), $target);
            } elseif (is_dir($file)) {
                $this->mkdir($target);
            } elseif (is_file($file)) {
                $this->copy($file, $target, isset($options['override']) ? $options['override'] : false);
            } else {
                throw new IOException(sprintf('Unable to guess "%s" file type.', $file), 0, null, $file);
            }
        }
    }

    /**
     * Returns whether the file path is an absolute path.
     *
     * @return bool
     */
    public function isAbsolutePath(string $file)
    {
        return '' !== $file && (strspn($file, '/\\', 0, 1)
            || (\strlen($file) > 3 && ctype_alpha($file[0])
                && ':' === $file[1]
                && strspn($file, '/\\', 2, 1)
            )
            || null !== parse_url($file, \PHP_URL_SCHEME)
        );
    }

    /**
     * Creates a temporary file with support for custom stream wrappers.
     *
     * @param string $prefix The prefix of the generated temporary filename
     *                       Note: Windows uses only the first three characters of prefix
     * @param string $suffix The suffix of the generated temporary filename
     *
     * @return string The new temporary filename (with path), or throw an exception on failure
     */
    public function tempnam(string $dir, string $prefix/*, string $suffix = ''*/)
    {
<<<<<<< HEAD
        $suffix = \func_num_args() > 2 ? func_get_arg(2) : '';
        list($scheme, $hierarchy) = $this->getSchemeAndHierarchy($dir);
=======
        [$scheme, $hierarchy] = $this->getSchemeAndHierarchy($dir);
>>>>>>> 2fb61a4e

        // If no scheme or scheme is "file" or "gs" (Google Cloud) create temp file in local filesystem
        if ((null === $scheme || 'file' === $scheme || 'gs' === $scheme) && '' === $suffix) {
            $tmpFile = @tempnam($hierarchy, $prefix);

            // If tempnam failed or no scheme return the filename otherwise prepend the scheme
            if (false !== $tmpFile) {
                if (null !== $scheme && 'gs' !== $scheme) {
                    return $scheme.'://'.$tmpFile;
                }

                return $tmpFile;
            }

            throw new IOException('A temporary file could not be created.');
        }

        // Loop until we create a valid temp file or have reached 10 attempts
        for ($i = 0; $i < 10; ++$i) {
            // Create a unique filename
            $tmpFile = $dir.'/'.$prefix.uniqid(mt_rand(), true).$suffix;

            // Use fopen instead of file_exists as some streams do not support stat
            // Use mode 'x+' to atomically check existence and create to avoid a TOCTOU vulnerability
            $handle = @fopen($tmpFile, 'x+');

            // If unsuccessful restart the loop
            if (false === $handle) {
                continue;
            }

            // Close the file if it was successfully opened
            @fclose($handle);

            return $tmpFile;
        }

        throw new IOException('A temporary file could not be created.');
    }

    /**
     * Atomically dumps content into a file.
     *
     * @param string|resource $content The data to write into the file
     *
     * @throws IOException if the file cannot be written to
     */
    public function dumpFile(string $filename, $content)
    {
        if (\is_array($content)) {
            throw new \TypeError(sprintf('Argument 2 passed to "%s()" must be string or resource, array given.', __METHOD__));
        }

        $dir = \dirname($filename);

        if (!is_dir($dir)) {
            $this->mkdir($dir);
        }

        if (!is_writable($dir)) {
            throw new IOException(sprintf('Unable to write to the "%s" directory.', $dir), 0, null, $dir);
        }

        // Will create a temp file with 0600 access rights
        // when the filesystem supports chmod.
        $tmpFile = $this->tempnam($dir, basename($filename));

        if (false === @file_put_contents($tmpFile, $content)) {
            throw new IOException(sprintf('Failed to write file "%s".', $filename), 0, null, $filename);
        }

        @chmod($tmpFile, file_exists($filename) ? fileperms($filename) : 0666 & ~umask());

        $this->rename($tmpFile, $filename, true);
    }

    /**
     * Appends content to an existing file.
     *
     * @param string|resource $content The content to append
     *
     * @throws IOException If the file is not writable
     */
    public function appendToFile(string $filename, $content)
    {
        if (\is_array($content)) {
            throw new \TypeError(sprintf('Argument 2 passed to "%s()" must be string or resource, array given.', __METHOD__));
        }

        $dir = \dirname($filename);

        if (!is_dir($dir)) {
            $this->mkdir($dir);
        }

        if (!is_writable($dir)) {
            throw new IOException(sprintf('Unable to write to the "%s" directory.', $dir), 0, null, $dir);
        }

        if (false === @file_put_contents($filename, $content, \FILE_APPEND)) {
            throw new IOException(sprintf('Failed to write file "%s".', $filename), 0, null, $filename);
        }
    }

    private function toIterable($files): iterable
    {
        return \is_array($files) || $files instanceof \Traversable ? $files : [$files];
    }

    /**
     * Gets a 2-tuple of scheme (may be null) and hierarchical part of a filename (e.g. file:///tmp -> [file, tmp]).
     */
    private function getSchemeAndHierarchy(string $filename): array
    {
        $components = explode('://', $filename, 2);

        return 2 === \count($components) ? [$components[0], $components[1]] : [null, $components[0]];
    }

    /**
     * @return mixed
     */
    private static function box(callable $func)
    {
        self::$lastError = null;
        set_error_handler(__CLASS__.'::handleError');
        try {
            $result = $func(...\array_slice(\func_get_args(), 1));
            restore_error_handler();

            return $result;
        } catch (\Throwable $e) {
        }
        restore_error_handler();

        throw $e;
    }

    /**
     * @internal
     */
    public static function handleError($type, $msg)
    {
        self::$lastError = $msg;
    }
}<|MERGE_RESOLUTION|>--- conflicted
+++ resolved
@@ -589,12 +589,8 @@
      */
     public function tempnam(string $dir, string $prefix/*, string $suffix = ''*/)
     {
-<<<<<<< HEAD
         $suffix = \func_num_args() > 2 ? func_get_arg(2) : '';
         list($scheme, $hierarchy) = $this->getSchemeAndHierarchy($dir);
-=======
-        [$scheme, $hierarchy] = $this->getSchemeAndHierarchy($dir);
->>>>>>> 2fb61a4e
 
         // If no scheme or scheme is "file" or "gs" (Google Cloud) create temp file in local filesystem
         if ((null === $scheme || 'file' === $scheme || 'gs' === $scheme) && '' === $suffix) {
