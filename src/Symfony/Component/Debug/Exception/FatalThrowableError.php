--- conflicted
+++ resolved
@@ -11,7 +11,7 @@
 
 namespace Symfony\Component\Debug\Exception;
 
-@trigger_error(sprintf('The "%s" class is deprecated since Symfony 4.4.', FatalThrowableError::class), E_USER_DEPRECATED);
+@trigger_error(sprintf('The "%s" class is deprecated since Symfony 4.4.', FatalThrowableError::class), \E_USER_DEPRECATED);
 
 /**
  * Fatal Throwable Error.
@@ -29,22 +29,11 @@
         $this->originalClassName = get_debug_type($e);
 
         if ($e instanceof \ParseError) {
-<<<<<<< HEAD
-            $severity = E_PARSE;
-        } elseif ($e instanceof \TypeError) {
-            $severity = E_RECOVERABLE_ERROR;
-        } else {
-            $severity = E_ERROR;
-=======
-            $message = 'Parse error: '.$e->getMessage();
             $severity = \E_PARSE;
         } elseif ($e instanceof \TypeError) {
-            $message = 'Type error: '.$e->getMessage();
             $severity = \E_RECOVERABLE_ERROR;
         } else {
-            $message = $e->getMessage();
             $severity = \E_ERROR;
->>>>>>> 4351a706
         }
 
         \ErrorException::__construct(
