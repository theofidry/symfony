--- conflicted
+++ resolved
@@ -60,14 +60,6 @@
 
                 unset($frame);
                 $trace = array_reverse($trace);
-<<<<<<< HEAD
-=======
-            } elseif (\function_exists('symfony_debug_backtrace')) {
-                $trace = symfony_debug_backtrace();
-                if (0 < $traceOffset) {
-                    array_splice($trace, 0, $traceOffset);
-                }
->>>>>>> f5939a83
             } else {
                 $trace = array();
             }
