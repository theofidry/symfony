--- conflicted
+++ resolved
@@ -213,17 +213,6 @@
         error_reporting($e);
         restore_error_handler();
 
-<<<<<<< HEAD
-        $lastError = error_get_last();
-        unset($lastError['file'], $lastError['line']);
-
-        $xError = [
-            'type' => E_USER_DEPRECATED,
-            'message' => 'The "Symfony\Component\Debug\Tests\Fixtures\FinalClass" class is considered final. It may change without further notice as of its next major version. You should not extend it from "Test\Symfony\Component\Debug\Tests\ExtendsFinalClass".',
-        ];
-
-        $this->assertSame($xError, $lastError);
-=======
         $this->assertSame([
             'The "Symfony\Component\Debug\Tests\Fixtures\FinalClass1" class is considered final since version 3.3. It may change without further notice as of its next major version. You should not extend it from "Test\Symfony\Component\Debug\Tests\ExtendsFinalClass1".',
             'The "Symfony\Component\Debug\Tests\Fixtures\FinalClass2" class is considered final. It may change without further notice as of its next major version. You should not extend it from "Test\Symfony\Component\Debug\Tests\ExtendsFinalClass2".',
@@ -234,7 +223,6 @@
             'The "Symfony\Component\Debug\Tests\Fixtures\FinalClass7" class is considered final another multiline comment... It may change without further notice as of its next major version. You should not extend it from "Test\Symfony\Component\Debug\Tests\ExtendsFinalClass7".',
             'The "Symfony\Component\Debug\Tests\Fixtures\FinalClass8" class is considered final. It may change without further notice as of its next major version. You should not extend it from "Test\Symfony\Component\Debug\Tests\ExtendsFinalClass8".',
         ], $deprecations);
->>>>>>> ebed00f6
     }
 
     public function testExtendedFinalMethod()
