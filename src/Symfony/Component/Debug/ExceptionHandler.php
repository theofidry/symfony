<?php

/*
 * This file is part of the Symfony package.
 *
 * (c) Fabien Potencier <fabien@symfony.com>
 *
 * For the full copyright and license information, please view the LICENSE
 * file that was distributed with this source code.
 */

namespace Symfony\Component\Debug;

use Symfony\Component\HttpFoundation\Response;
use Symfony\Component\Debug\Exception\FlattenException;
use Symfony\Component\Debug\Exception\OutOfMemoryException;

/**
 * ExceptionHandler converts an exception to a Response object.
 *
 * It is mostly useful in debug mode to replace the default PHP/XDebug
 * output with something prettier and more useful.
 *
 * As this class is mainly used during Kernel boot, where nothing is yet
 * available, the Response content is always HTML.
 *
 * @author Fabien Potencier <fabien@symfony.com>
 * @author Nicolas Grekas <p@tchwork.com>
 */
class ExceptionHandler
{
    private $debug;
    private $charset;
    private $handler;
    private $caughtBuffer;
    private $caughtLength;
    private $fileLinkFormat;

    public function __construct($debug = true, $charset = null, $fileLinkFormat = null)
    {
        if (false !== strpos($charset, '%') xor false === strpos($fileLinkFormat, '%')) {
            // Swap $charset and $fileLinkFormat for BC reasons
            $pivot = $fileLinkFormat;
            $fileLinkFormat = $charset;
            $charset = $pivot;
        }
        $this->debug = $debug;
        $this->charset = $charset ?: ini_get('default_charset') ?: 'UTF-8';
        $this->fileLinkFormat = $fileLinkFormat ?: ini_get('xdebug.file_link_format') ?: get_cfg_var('xdebug.file_link_format');
    }

    /**
     * Registers the exception handler.
     *
     * @param bool        $debug          Enable/disable debug mode, where the stack trace is displayed
     * @param string|null $charset        The charset used by exception messages
     * @param string|null $fileLinkFormat The IDE link template
     *
     * @return ExceptionHandler The registered exception handler
     */
    public static function register($debug = true, $charset = null, $fileLinkFormat = null)
    {
        $handler = new static($debug, $charset, $fileLinkFormat);

        $prev = set_exception_handler(array($handler, 'handle'));
        if (is_array($prev) && $prev[0] instanceof ErrorHandler) {
            restore_exception_handler();
            $prev[0]->setExceptionHandler(array($handler, 'handle'));
        }

        return $handler;
    }

    /**
     * Sets a user exception handler.
     *
     * @param callable $handler An handler that will be called on Exception
     *
     * @return callable|null The previous exception handler if any
     */
    public function setHandler($handler)
    {
        if (null !== $handler && !is_callable($handler)) {
            throw new \LogicException('The exception handler must be a valid PHP callable.');
        }
        $old = $this->handler;
        $this->handler = $handler;

        return $old;
    }

    /**
     * Sets the format for links to source files.
     *
     * @param string $format The format for links to source files
     *
     * @return string The previous file link format.
     */
    public function setFileLinkFormat($format)
    {
        $old = $this->fileLinkFormat;
        $this->fileLinkFormat = $format;

        return $old;
    }

    /**
     * Sends a response for the given Exception.
     *
     * To be as fail-safe as possible, the exception is first handled
     * by our simple exception handler, then by the user exception handler.
     * The latter takes precedence and any output from the former is cancelled,
     * if and only if nothing bad happens in this handling path.
     */
    public function handle(\Exception $exception)
    {
        if (null === $this->handler || $exception instanceof OutOfMemoryException) {
            $this->failSafeHandle($exception);

            return;
        }

        $caughtLength = $this->caughtLength = 0;

        ob_start(function($buffer) {
            $this->caughtBuffer = $buffer;

            return '';
        });


        $this->failSafeHandle($exception);
        while (null === $this->caughtBuffer && ob_end_flush()) {
            // Empty loop, everything is in the condition
        }
        if (isset($this->caughtBuffer[0])) {
            ob_start(function($buffer) {
                if ($this->caughtLength) {
                    // use substr_replace() instead of substr() for mbstring overloading resistance
                    $cleanBuffer = substr_replace($buffer, '', 0, $this->caughtLength);
                    if (isset($cleanBuffer[0])) {
                        $buffer = $cleanBuffer;
                    }
                }

                return $buffer;
            });

            echo $this->caughtBuffer;
            $caughtLength = ob_get_length();
        }
        $this->caughtBuffer = null;

        try {
            call_user_func($this->handler, $exception);
            $this->caughtLength = $caughtLength;
        } catch (\Exception $e) {
            if (!$caughtLength) {
                // All handlers failed. Let PHP handle that now.
                throw $exception;
            }
        }
    }

    /**
     * Sends a response for the given Exception.
     *
     * If you have the Symfony HttpFoundation component installed,
     * this method will use it to create and send the response. If not,
     * it will fallback to plain PHP functions.
     *
     * @param \Exception $exception An \Exception instance
     *
     * @see sendPhpResponse()
     * @see createResponse()
     */
    private function failSafeHandle(\Exception $exception)
    {
        if (class_exists('Symfony\Component\HttpFoundation\Response', false)) {
            $response = $this->createResponse($exception);
            $response->sendHeaders();
            $response->sendContent();
        } else {
            $this->sendPhpResponse($exception);
        }
    }

    /**
     * Sends the error associated with the given Exception as a plain PHP response.
     *
     * This method uses plain PHP functions like header() and echo to output
     * the response.
     *
     * @param \Exception|FlattenException $exception An \Exception instance
     */
    public function sendPhpResponse($exception)
    {
        if (!$exception instanceof FlattenException) {
            $exception = FlattenException::create($exception);
        }

        if (!headers_sent()) {
            header(sprintf('HTTP/1.0 %s', $exception->getStatusCode()));
            foreach ($exception->getHeaders() as $name => $value) {
                header($name.': '.$value, false);
            }
            header('Content-Type: text/html; charset='.$this->charset);
        }

        echo $this->decorate($this->getContent($exception), $this->getStylesheet($exception));
    }

    /**
     * Creates the error Response associated with the given Exception.
     *
     * @param \Exception|FlattenException $exception An \Exception instance
     *
     * @return Response A Response instance
     */
    public function createResponse($exception)
    {
        if (!$exception instanceof FlattenException) {
            $exception = FlattenException::create($exception);
        }

        return Response::create($this->decorate($this->getContent($exception), $this->getStylesheet($exception)), $exception->getStatusCode(), $exception->getHeaders())->setCharset($this->charset);
    }

    /**
     * Gets the HTML content associated with the given exception.
     *
     * @param FlattenException $exception A FlattenException instance
     *
     * @return string The content as a string
     */
    public function getContent(FlattenException $exception)
    {
        switch ($exception->getStatusCode()) {
            case 404:
                $title = 'Sorry, the page you are looking for could not be found.';
                break;
            default:
                $title = 'Whoops, looks like something went wrong.';
        }

        $content = '';
        if ($this->debug) {
            try {
                $count = count($exception->getAllPrevious());
                $total = $count + 1;
                foreach ($exception->toArray() as $position => $e) {
                    $ind = $count - $position + 1;
                    $class = $this->formatClass($e['class']);
                    $message = nl2br($this->escapeHtml($e['message']));
                    $content .= sprintf(<<<EOF
                        <h2 class="block_exception clear_fix">
                            <span class="exception_counter">%d/%d</span>
                            <span class="exception_title">%s%s:</span>
                            <span class="exception_message">%s</span>
                        </h2>
                        <div class="block">
                            <ol class="traces list_exception">

EOF
                        , $ind, $total, $class, $this->formatPath($e['trace'][0]['file'], $e['trace'][0]['line']), $message);
                    foreach ($e['trace'] as $trace) {
                        $content .= '       <li>';
                        if ($trace['function']) {
                            $content .= sprintf('at %s%s%s(%s)', $this->formatClass($trace['class']), $trace['type'], $trace['function'], $this->formatArgs($trace['args']));
                        }
                        if (isset($trace['file']) && isset($trace['line'])) {
                            $content .= $this->formatPath($trace['file'], $trace['line']);
                        }
                        $content .= "</li>\n";
                    }

                    $content .= "    </ol>\n</div>\n";
                }
            } catch (\Exception $e) {
                // something nasty happened and we cannot throw an exception anymore
                if ($this->debug) {
                    $title = sprintf('Exception thrown when handling an exception (%s: %s)', get_class($e), $this->escapeHtml($e->getMessage()));
                } else {
                    $title = 'Whoops, looks like something went wrong.';
                }
            }
        }

        return <<<EOF
            <div id="sf-resetcontent" class="sf-reset">
                <h1>$title</h1>
                $content
            </div>
EOF;
    }

    /**
     * Gets the stylesheet associated with the given exception.
     *
     * @param FlattenException $exception A FlattenException instance
     *
     * @return string The stylesheet as a string
     */
    public function getStylesheet(FlattenException $exception)
    {
        return <<<EOF
            .sf-reset { font: 11px Verdana, Arial, sans-serif; color: #333 }
            .sf-reset .clear { clear:both; height:0; font-size:0; line-height:0; }
            .sf-reset .clear_fix:after { display:block; height:0; clear:both; visibility:hidden; }
            .sf-reset .clear_fix { display:inline-block; }
            .sf-reset * html .clear_fix { height:1%; }
            .sf-reset .clear_fix { display:block; }
            .sf-reset, .sf-reset .block { margin: auto }
            .sf-reset abbr { border-bottom: 1px dotted #000; cursor: help; }
            .sf-reset p { font-size:14px; line-height:20px; color:#868686; padding-bottom:20px }
            .sf-reset strong { font-weight:bold; }
            .sf-reset a { color:#6c6159; cursor: default; }
            .sf-reset a img { border:none; }
            .sf-reset a:hover { text-decoration:underline; }
            .sf-reset em { font-style:italic; }
            .sf-reset h1, .sf-reset h2 { font: 20px Georgia, "Times New Roman", Times, serif }
            .sf-reset .exception_counter { background-color: #fff; color: #333; padding: 6px; float: left; margin-right: 10px; float: left; display: block; }
            .sf-reset .exception_title { margin-left: 3em; margin-bottom: 0.7em; display: block; }
            .sf-reset .exception_message { margin-left: 3em; display: block; }
            .sf-reset .traces li { font-size:12px; padding: 2px 4px; list-style-type:decimal; margin-left:20px; }
            .sf-reset .block { background-color:#FFFFFF; padding:10px 28px; margin-bottom:20px;
                -webkit-border-bottom-right-radius: 16px;
                -webkit-border-bottom-left-radius: 16px;
                -moz-border-radius-bottomright: 16px;
                -moz-border-radius-bottomleft: 16px;
                border-bottom-right-radius: 16px;
                border-bottom-left-radius: 16px;
                border-bottom:1px solid #ccc;
                border-right:1px solid #ccc;
                border-left:1px solid #ccc;
            }
            .sf-reset .block_exception { background-color:#ddd; color: #333; padding:20px;
                -webkit-border-top-left-radius: 16px;
                -webkit-border-top-right-radius: 16px;
                -moz-border-radius-topleft: 16px;
                -moz-border-radius-topright: 16px;
                border-top-left-radius: 16px;
                border-top-right-radius: 16px;
                border-top:1px solid #ccc;
                border-right:1px solid #ccc;
                border-left:1px solid #ccc;
                overflow: hidden;
                word-wrap: break-word;
            }
            .sf-reset a { background:none; color:#868686; text-decoration:none; }
            .sf-reset a:hover { background:none; color:#313131; text-decoration:underline; }
            .sf-reset ol { padding: 10px 0; }
            .sf-reset h1 { background-color:#FFFFFF; padding: 15px 28px; margin-bottom: 20px;
                -webkit-border-radius: 10px;
                -moz-border-radius: 10px;
                border-radius: 10px;
                border: 1px solid #ccc;
            }
EOF;
    }

    private function decorate($content, $css)
    {
        return <<<EOF
<!DOCTYPE html>
<html>
    <head>
        <meta charset="{$this->charset}" />
        <meta name="robots" content="noindex,nofollow" />
        <style>
            /* Copyright (c) 2010, Yahoo! Inc. All rights reserved. Code licensed under the BSD License: http://developer.yahoo.com/yui/license.html */
            html{color:#000;background:#FFF;}body,div,dl,dt,dd,ul,ol,li,h1,h2,h3,h4,h5,h6,pre,code,form,fieldset,legend,input,textarea,p,blockquote,th,td{margin:0;padding:0;}table{border-collapse:collapse;border-spacing:0;}fieldset,img{border:0;}address,caption,cite,code,dfn,em,strong,th,var{font-style:normal;font-weight:normal;}li{list-style:none;}caption,th{text-align:left;}h1,h2,h3,h4,h5,h6{font-size:100%;font-weight:normal;}q:before,q:after{content:'';}abbr,acronym{border:0;font-variant:normal;}sup{vertical-align:text-top;}sub{vertical-align:text-bottom;}input,textarea,select{font-family:inherit;font-size:inherit;font-weight:inherit;}input,textarea,select{*font-size:100%;}legend{color:#000;}

            html { background: #eee; padding: 10px }
            img { border: 0; }
            #sf-resetcontent { width:970px; margin:0 auto; }
            $css
        </style>
    </head>
    <body>
        $content
    </body>
</html>
EOF;
    }

    private function formatClass($class)
    {
        $parts = explode('\\', $class);

        return sprintf("<abbr title=\"%s\">%s</abbr>", $class, array_pop($parts));
    }

    private function formatPath($path, $line)
    {
        $path = $this->escapeHtml($path);
        $file = preg_match('#[^/\\\\]*$#', $path, $file) ? $file[0] : $path;

        if ($linkFormat = $this->fileLinkFormat) {
            $link = str_replace(array('%f', '%l'), array($path, $line), $linkFormat);

            return sprintf(' in <a href="%s" title="Go to source">%s line %d</a>', $link, $file, $line);
        }

        return sprintf(' in <a title="%s line %3$d" ondblclick="var f=this.innerHTML;this.innerHTML=this.title;this.title=f;">%s line %d</a>', $path, $file, $line);
    }

    /**
     * Formats an array as a string.
     *
     * @param array $args The argument array
     *
     * @return string
     */
    private function formatArgs(array $args)
    {
        $result = array();
        foreach ($args as $key => $item) {
            if ('object' === $item[0]) {
                $formattedValue = sprintf("<em>object</em>(%s)", $this->formatClass($item[1]));
            } elseif ('array' === $item[0]) {
                $formattedValue = sprintf("<em>array</em>(%s)", is_array($item[1]) ? $this->formatArgs($item[1]) : $item[1]);
            } elseif ('string' === $item[0]) {
                $formattedValue = sprintf("'%s'", $this->escapeHtml($item[1]));
            } elseif ('null' === $item[0]) {
                $formattedValue = '<em>null</em>';
            } elseif ('boolean' === $item[0]) {
                $formattedValue = '<em>'.strtolower(var_export($item[1], true)).'</em>';
            } elseif ('resource' === $item[0]) {
                $formattedValue = '<em>resource</em>';
            } else {
                $formattedValue = str_replace("\n", '', var_export($this->escapeHtml((string) $item[1]), true));
            }

            $result[] = is_int($key) ? $formattedValue : sprintf("'%s' => %s", $key, $formattedValue);
        }

        return implode(', ', $result);
    }

    /**
     * Returns an UTF-8 and HTML encoded string
     *
     * @deprecated since version 2.7, to be removed in 3.0.
     */
    protected static function utf8Htmlize($str)
    {
        trigger_error('The '.__METHOD__.' method is deprecated since version 2.7 and will be removed in 3.0.', E_USER_DEPRECATED);

<<<<<<< HEAD
        return htmlspecialchars($str, ENT_QUOTES | ENT_SUBSTITUTE, 'UTF-8');
=======
        return htmlspecialchars($str, ENT_QUOTES | (PHP_VERSION_ID >= 50400 ? ENT_SUBSTITUTE : 0), 'UTF-8');
    }

    /**
     * HTML-encodes a string
     */
    private function escapeHtml($str)
    {
        return htmlspecialchars($str, ENT_QUOTES | (PHP_VERSION_ID >= 50400 ? ENT_SUBSTITUTE : 0), $this->charset);
    }

    /**
     * @internal
     */
    public function catchOutput($buffer)
    {
        $this->caughtBuffer = $buffer;

        return '';
    }

    /**
     * @internal
     */
    public function cleanOutput($buffer)
    {
        if ($this->caughtLength) {
            // use substr_replace() instead of substr() for mbstring overloading resistance
            $cleanBuffer = substr_replace($buffer, '', 0, $this->caughtLength);
            if (isset($cleanBuffer[0])) {
                $buffer = $cleanBuffer;
            }
        }

        return $buffer;
>>>>>>> de658e75
    }
}<|MERGE_RESOLUTION|>--- conflicted
+++ resolved
@@ -439,52 +439,10 @@
     }
 
     /**
-     * Returns an UTF-8 and HTML encoded string
-     *
-     * @deprecated since version 2.7, to be removed in 3.0.
-     */
-    protected static function utf8Htmlize($str)
-    {
-        trigger_error('The '.__METHOD__.' method is deprecated since version 2.7 and will be removed in 3.0.', E_USER_DEPRECATED);
-
-<<<<<<< HEAD
-        return htmlspecialchars($str, ENT_QUOTES | ENT_SUBSTITUTE, 'UTF-8');
-=======
-        return htmlspecialchars($str, ENT_QUOTES | (PHP_VERSION_ID >= 50400 ? ENT_SUBSTITUTE : 0), 'UTF-8');
-    }
-
-    /**
      * HTML-encodes a string
      */
     private function escapeHtml($str)
     {
-        return htmlspecialchars($str, ENT_QUOTES | (PHP_VERSION_ID >= 50400 ? ENT_SUBSTITUTE : 0), $this->charset);
-    }
-
-    /**
-     * @internal
-     */
-    public function catchOutput($buffer)
-    {
-        $this->caughtBuffer = $buffer;
-
-        return '';
-    }
-
-    /**
-     * @internal
-     */
-    public function cleanOutput($buffer)
-    {
-        if ($this->caughtLength) {
-            // use substr_replace() instead of substr() for mbstring overloading resistance
-            $cleanBuffer = substr_replace($buffer, '', 0, $this->caughtLength);
-            if (isset($cleanBuffer[0])) {
-                $buffer = $cleanBuffer;
-            }
-        }
-
-        return $buffer;
->>>>>>> de658e75
+        return htmlspecialchars($str, ENT_QUOTES | ENT_SUBSTITUTE, $this->charset);
     }
 }