--- conflicted
+++ resolved
@@ -201,17 +201,8 @@
                 throw new \RuntimeException(sprintf('Trying to autoload a class with an invalid name "%s". Be careful that the namespace separator is "\" in PHP, not "/".', $class));
             }
 
-<<<<<<< HEAD
-            $parent = \get_parent_class($class);
-            $parentAndTraits = \class_uses($name, false);
-            $parentAndOwnInterfaces = $this->getOwnInterfaces($name, $parent);
-            if ($parent) {
-                $parentAndTraits[$parent] = $parent;
-                $parentAndOwnInterfaces[$parent] = $parent;
-=======
             throw new \RuntimeException(sprintf('The autoloader expected class "%s" to be defined in file "%s". The file was found but the class was not in it, the class name or namespace probably has a typo.', $class, $file));
         }
->>>>>>> 0e47775d
 
         if (self::$caseCheck && $message = $this->checkCase($refl, $file, $class)) {
             throw new \RuntimeException(sprintf('Case mismatch between class and real file names: "%s" vs "%s" in "%s".', $message[0], $message[1], $message[2]));
@@ -239,46 +230,17 @@
             }
         }
 
-<<<<<<< HEAD
-            // Detect if the parent is annotated
-            foreach ($parentAndTraits + $parentAndOwnInterfaces as $use) {
-                if (!isset(self::$checkedClasses[$use])) {
-                    $this->checkClass($use);
-                }
-                if (isset(self::$deprecated[$use]) && \strncmp($ns, $use, $len)) {
-                    $type = class_exists($name, false) ? 'class' : (interface_exists($name, false) ? 'interface' : 'trait');
-                    $verb = class_exists($use, false) || interface_exists($name, false) ? 'extends' : (interface_exists($use, false) ? 'implements' : 'uses');
-=======
         $parent = \get_parent_class($class);
         $parentAndOwnInterfaces = $this->getOwnInterfaces($class, $parent);
         if ($parent) {
             $parentAndOwnInterfaces[$parent] = $parent;
->>>>>>> 0e47775d
 
             if (!isset(self::$checkedClasses[$parent])) {
                 $this->checkClass($parent);
             }
 
-<<<<<<< HEAD
-            // Inherit @final, @internal and @param annotations for methods
-            self::$finalMethods[$name] = array();
-            self::$internalMethods[$name] = array();
-            self::$annotatedParameters[$name] = array();
-            $map = array(
-                'finalMethods' => $parentAndTraits,
-                'internalMethods' => $parentAndTraits,
-                'annotatedParameters' => $parentAndOwnInterfaces, // We don't parse traits params
-            );
-            foreach ($map as $property => $uses) {
-                foreach ($uses as $use) {
-                    if (isset(self::${$property}[$use])) {
-                        self::${$property}[$name] = self::${$property}[$name] ? self::${$property}[$use] + self::${$property}[$name] : self::${$property}[$use];
-                    }
-                }
-=======
             if (isset(self::$final[$parent])) {
                 $deprecations[] = sprintf('The "%s" class is considered final%s. It may change without further notice as of its next major version. You should not extend it from "%s".', $parent, self::$final[$parent], $class);
->>>>>>> 0e47775d
             }
         }
 
@@ -302,34 +264,14 @@
             return $deprecations;
         }
 
-<<<<<<< HEAD
-                // To read method annotations
-                $doc = $method->getDocComment();
-
-                if (isset(self::$annotatedParameters[$name][$method->name])) {
-                    $definedParameters = array();
-                    foreach ($method->getParameters() as $parameter) {
-                        $definedParameters[$parameter->name] = true;
-                    }
-
-                    foreach (self::$annotatedParameters[$name][$method->name] as $parameterName => $deprecation) {
-                        if (!isset($definedParameters[$parameterName]) && !($doc && preg_match("/\\n\\s+\\* @param (.*?)(?<= )\\\${$parameterName}\\b/", $doc))) {
-                            @trigger_error(sprintf($deprecation, $name), E_USER_DEPRECATED);
-                        }
-                    }
-                }
-
-                if (!$doc) {
-                    continue;
-=======
-        // Inherit @final and @internal annotations for methods
+        // Inherit @final, @internal and @param annotations for methods
         self::$finalMethods[$class] = array();
         self::$internalMethods[$class] = array();
+        self::$annotatedParameters[$class] = array();
         foreach ($parentAndOwnInterfaces as $use) {
-            foreach (array('finalMethods', 'internalMethods') as $property) {
+            foreach (array('finalMethods', 'internalMethods', 'annotatedParameters') as $property) {
                 if (isset(self::${$property}[$use])) {
                     self::${$property}[$class] = self::${$property}[$class] ? self::${$property}[$use] + self::${$property}[$class] : self::${$property}[$use];
->>>>>>> 0e47775d
                 }
             }
         }
@@ -339,23 +281,6 @@
                 continue;
             }
 
-<<<<<<< HEAD
-                $finalOrInternal = false;
-
-                // Skip methods from traits
-                if ($method->getFilename() === $refl->getFileName()) {
-                    foreach (array('final', 'internal') as $annotation) {
-                        if (false !== \strpos($doc, $annotation) && preg_match('#\n\s+\* @'.$annotation.'(?:( .+?)\.?)?\r?\n\s+\*(?: @|/$)#s', $doc, $notice)) {
-                            $message = isset($notice[1]) ? preg_replace('#\s*\r?\n \* +#', ' ', $notice[1]) : '';
-                            self::${$annotation.'Methods'}[$name][$method->name] = array($name, $message);
-                            $finalOrInternal = true;
-                        }
-                    }
-                }
-
-                if ($finalOrInternal || $method->isConstructor() || false === \strpos($doc, '@param') || StatelessInvocation::class === $name) {
-                    continue;
-=======
             if ($parent && isset(self::$finalMethods[$parent][$method->name])) {
                 list($declaringClass, $message) = self::$finalMethods[$parent][$method->name];
                 $deprecations[] = sprintf('The "%s::%s()" method is considered final%s. It may change without further notice as of its next major version. You should not extend it from "%s".', $declaringClass, $method->name, $message, $class);
@@ -365,39 +290,58 @@
                 list($declaringClass, $message) = self::$internalMethods[$class][$method->name];
                 if (\strncmp($ns, $declaringClass, $len)) {
                     $deprecations[] = sprintf('The "%s::%s()" method is considered internal%s. It may change without further notice. You should not extend it from "%s".', $declaringClass, $method->name, $message, $class);
->>>>>>> 0e47775d
-                }
-            }
-
-<<<<<<< HEAD
-                if (!preg_match_all('#\n\s+\* @param (.*?)(?<= )\$([a-zA-Z0-9_\x7f-\xff]++)#', $doc, $matches, PREG_SET_ORDER)) {
-                    continue;
-                }
-                if (!isset(self::$annotatedParameters[$name][$method->name])) {
-                    $definedParameters = array();
-                    foreach ($method->getParameters() as $parameter) {
-                        $definedParameters[$parameter->name] = true;
+                }
+            }
+
+            // To read method annotations
+            $doc = $method->getDocComment();
+
+            if (isset(self::$annotatedParameters[$class][$method->name])) {
+                $definedParameters = array();
+                foreach ($method->getParameters() as $parameter) {
+                    $definedParameters[$parameter->name] = true;
+                }
+
+                foreach (self::$annotatedParameters[$class][$method->name] as $parameterName => $deprecation) {
+                    if (!isset($definedParameters[$parameterName]) && !($doc && preg_match("/\\n\\s+\\* @param (.*?)(?<= )\\\${$parameterName}\\b/", $doc))) {
+                        $deprecations[] = sprintf($deprecation, $class);
                     }
                 }
-                foreach ($matches as list(, $parameterType, $parameterName)) {
-                    if (!isset($definedParameters[$parameterName])) {
-                        $parameterType = trim($parameterType);
-                        self::$annotatedParameters[$name][$method->name][$parameterName] = sprintf('The "%%s::%s()" method will require a new "%s$%s" argument in the next major version of its parent class "%s", not defining it is deprecated.', $method->name, $parameterType ? $parameterType.' ' : '', $parameterName, $method->class);
-                    }
-=======
-            // Detect method annotations
-            if (false === $doc = $method->getDocComment()) {
+            }
+
+            if (!$doc) {
                 continue;
             }
+
+            $finalOrInternal = false;
 
             foreach (array('final', 'internal') as $annotation) {
                 if (false !== \strpos($doc, $annotation) && preg_match('#\n\s+\* @'.$annotation.'(?:( .+?)\.?)?\r?\n\s+\*(?: @|/$)#s', $doc, $notice)) {
                     $message = isset($notice[1]) ? preg_replace('#\s*\r?\n \* +#', ' ', $notice[1]) : '';
                     self::${$annotation.'Methods'}[$class][$method->name] = array($class, $message);
->>>>>>> 0e47775d
-                }
-            }
-        }
+                    $finalOrInternal = true;
+                }
+            }
+
+            if ($finalOrInternal || $method->isConstructor() || false === \strpos($doc, '@param') || StatelessInvocation::class === $class) {
+                continue;
+            }
+            if (!preg_match_all('#\n\s+\* @param (.*?)(?<= )\$([a-zA-Z0-9_\x7f-\xff]++)#', $doc, $matches, PREG_SET_ORDER)) {
+                continue;
+            }
+            if (!isset(self::$annotatedParameters[$class][$method->name])) {
+                $definedParameters = array();
+                foreach ($method->getParameters() as $parameter) {
+                    $definedParameters[$parameter->name] = true;
+                }
+            }
+            foreach ($matches as list(, $parameterType, $parameterName)) {
+                if (!isset($definedParameters[$parameterName])) {
+                    $parameterType = trim($parameterType);
+                    self::$annotatedParameters[$class][$method->name][$parameterName] = sprintf('The "%%s::%s()" method will require a new "%s$%s" argument in the next major version of its parent class "%s", not defining it is deprecated.', $method->name, $parameterType ? $parameterType.' ' : '', $parameterName, $method->class);
+                }
+            }
+       }
 
         return $deprecations;
     }
