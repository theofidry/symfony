--- conflicted
+++ resolved
@@ -34,10 +34,6 @@
     private static $deprecated = array();
     private static $internal = array();
     private static $internalMethods = array();
-<<<<<<< HEAD
-=======
-    private static $php7Reserved = array('int' => 1, 'float' => 1, 'bool' => 1, 'string' => 1, 'true' => 1, 'false' => 1, 'null' => 1);
->>>>>>> dd665127
     private static $darwinCache = array('/' => array('/', array()));
 
     public function __construct(callable $classLoader)
@@ -281,13 +277,6 @@
                     }
                 }
             }
-<<<<<<< HEAD
-=======
-
-            if (isset(self::$php7Reserved[\strtolower($refl->getShortName())])) {
-                @trigger_error(sprintf('The "%s" class uses the reserved name "%s", it will break on PHP 7 and higher', $name, $refl->getShortName()), E_USER_DEPRECATED);
-            }
->>>>>>> dd665127
         }
 
         if ($file) {
