--- conflicted
+++ resolved
@@ -403,23 +403,6 @@
         }
         $scope = $this->scopedErrors & $type;
 
-        if (4 < $numArgs = \func_num_args()) {
-<<<<<<< HEAD
-            $context = $scope ? (func_get_arg(4) ?: []) : [];
-=======
-            $context = func_get_arg(4) ?: [];
-            $backtrace = 5 < $numArgs ? func_get_arg(5) : null; // defined on HHVM
->>>>>>> 52ddce1a
-        } else {
-            $context = [];
-        }
-
-        if (isset($context['GLOBALS']) && $scope) {
-            $e = $context;                  // Whatever the signature of the method,
-            unset($e['GLOBALS'], $context); // $context is always a reference in 5.3
-            $context = $e;
-        }
-
         if (false !== strpos($message, "@anonymous\0")) {
             $logMessage = $this->levels[$type].': '.(new FlattenException())->setMessage($message)->getMessage();
         } else {
@@ -481,6 +464,8 @@
                         // `return trigger_error($e, E_USER_ERROR);` allows this error handler
                         // to make $e get through the __toString() barrier.
 
+                        $context = 4 < \func_num_args() ? (func_get_arg(4) ?: []) : [];
+
                         foreach ($context as $e) {
                             if ($e instanceof \Throwable && $e->__toString() === $message) {
                                 self::$toStringException = $e;
