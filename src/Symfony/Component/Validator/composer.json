{
    "name": "symfony/validator",
    "type": "library",
    "description": "Symfony Validator Component",
    "keywords": [],
    "homepage": "https://symfony.com",
    "license": "MIT",
    "authors": [
        {
            "name": "Fabien Potencier",
            "email": "fabien@symfony.com"
        },
        {
            "name": "Symfony Community",
            "homepage": "https://symfony.com/contributors"
        }
    ],
    "require": {
        "php": "^7.2.9",
        "symfony/polyfill-ctype": "~1.8",
        "symfony/polyfill-mbstring": "~1.0",
        "symfony/translation-contracts": "^1.1"
    },
    "require-dev": {
<<<<<<< HEAD
        "symfony/http-client": "^4.4|^5.0",
        "symfony/http-foundation": "^4.4|^5.0",
        "symfony/http-kernel": "^4.4|^5.0",
        "symfony/var-dumper": "^4.4|^5.0",
        "symfony/intl": "^4.4|^5.0",
        "symfony/yaml": "^4.4|^5.0",
        "symfony/config": "^4.4|^5.0",
        "symfony/dependency-injection": "^4.4|^5.0",
        "symfony/expression-language": "^4.4|^5.0",
        "symfony/cache": "^4.4|^5.0",
        "symfony/property-access": "^4.4|^5.0",
        "symfony/property-info": "^4.4|^5.0",
        "symfony/translation": "^4.4|^5.0",
        "doctrine/annotations": "~1.0",
=======
        "symfony/http-client": "^4.3|^5.0",
        "symfony/http-foundation": "^4.1|^5.0",
        "symfony/http-kernel": "^3.4|^4.0|^5.0",
        "symfony/var-dumper": "^3.4|^4.0|^5.0",
        "symfony/intl": "^4.3|^5.0",
        "symfony/yaml": "^3.4|^4.0|^5.0",
        "symfony/config": "^3.4|^4.0|^5.0",
        "symfony/dependency-injection": "^3.4|^4.0|^5.0",
        "symfony/expression-language": "^3.4|^4.0|^5.0",
        "symfony/cache": "^3.4|^4.0|^5.0",
        "symfony/property-access": "^3.4|^4.0|^5.0",
        "symfony/property-info": "^3.4|^4.0|^5.0",
        "symfony/translation": "^4.2",
        "doctrine/annotations": "~1.7",
>>>>>>> 1981f06c
        "doctrine/cache": "~1.0",
        "egulias/email-validator": "^2.1.10"
    },
    "conflict": {
<<<<<<< HEAD
        "phpunit/phpunit": "<5.4.3",
        "symfony/dependency-injection": "<4.4",
        "symfony/http-kernel": "<4.4",
        "symfony/intl": "<4.4",
        "symfony/translation": "<4.4",
        "symfony/yaml": "<4.4"
=======
        "doctrine/lexer": "<1.0.2",
        "phpunit/phpunit": "<4.8.35|<5.4.3,>=5.0",
        "symfony/dependency-injection": "<3.4",
        "symfony/http-kernel": "<3.4",
        "symfony/intl": "<4.3",
        "symfony/translation": ">=5.0",
        "symfony/yaml": "<3.4"
>>>>>>> 1981f06c
    },
    "suggest": {
        "psr/cache-implementation": "For using the metadata cache.",
        "doctrine/annotations": "For using the annotation mapping. You will also need doctrine/cache.",
        "doctrine/cache": "For using the default cached annotation reader and metadata cache.",
        "symfony/http-foundation": "",
        "symfony/intl": "",
        "symfony/translation": "For translating validation errors.",
        "symfony/yaml": "",
        "symfony/config": "",
        "egulias/email-validator": "Strict (RFC compliant) email validation",
        "symfony/property-access": "For accessing properties within comparison constraints",
        "symfony/property-info": "To automatically add NotNull and Type constraints",
        "symfony/expression-language": "For using the Expression validator"
    },
    "autoload": {
        "psr-4": { "Symfony\\Component\\Validator\\": "" },
        "exclude-from-classmap": [
            "/Tests/"
        ]
    },
    "minimum-stability": "dev",
    "extra": {
        "branch-alias": {
            "dev-master": "5.0-dev"
        }
    }
}<|MERGE_RESOLUTION|>--- conflicted
+++ resolved
@@ -22,7 +22,6 @@
         "symfony/translation-contracts": "^1.1"
     },
     "require-dev": {
-<<<<<<< HEAD
         "symfony/http-client": "^4.4|^5.0",
         "symfony/http-foundation": "^4.4|^5.0",
         "symfony/http-kernel": "^4.4|^5.0",
@@ -36,43 +35,18 @@
         "symfony/property-access": "^4.4|^5.0",
         "symfony/property-info": "^4.4|^5.0",
         "symfony/translation": "^4.4|^5.0",
-        "doctrine/annotations": "~1.0",
-=======
-        "symfony/http-client": "^4.3|^5.0",
-        "symfony/http-foundation": "^4.1|^5.0",
-        "symfony/http-kernel": "^3.4|^4.0|^5.0",
-        "symfony/var-dumper": "^3.4|^4.0|^5.0",
-        "symfony/intl": "^4.3|^5.0",
-        "symfony/yaml": "^3.4|^4.0|^5.0",
-        "symfony/config": "^3.4|^4.0|^5.0",
-        "symfony/dependency-injection": "^3.4|^4.0|^5.0",
-        "symfony/expression-language": "^3.4|^4.0|^5.0",
-        "symfony/cache": "^3.4|^4.0|^5.0",
-        "symfony/property-access": "^3.4|^4.0|^5.0",
-        "symfony/property-info": "^3.4|^4.0|^5.0",
-        "symfony/translation": "^4.2",
         "doctrine/annotations": "~1.7",
->>>>>>> 1981f06c
         "doctrine/cache": "~1.0",
         "egulias/email-validator": "^2.1.10"
     },
     "conflict": {
-<<<<<<< HEAD
+        "doctrine/lexer": "<1.0.2",
         "phpunit/phpunit": "<5.4.3",
         "symfony/dependency-injection": "<4.4",
         "symfony/http-kernel": "<4.4",
         "symfony/intl": "<4.4",
         "symfony/translation": "<4.4",
         "symfony/yaml": "<4.4"
-=======
-        "doctrine/lexer": "<1.0.2",
-        "phpunit/phpunit": "<4.8.35|<5.4.3,>=5.0",
-        "symfony/dependency-injection": "<3.4",
-        "symfony/http-kernel": "<3.4",
-        "symfony/intl": "<4.3",
-        "symfony/translation": ">=5.0",
-        "symfony/yaml": "<3.4"
->>>>>>> 1981f06c
     },
     "suggest": {
         "psr/cache-implementation": "For using the metadata cache.",
