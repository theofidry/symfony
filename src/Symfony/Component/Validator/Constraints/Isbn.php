<?php

/*
 * This file is part of the Symfony package.
 *
 * (c) Fabien Potencier <fabien@symfony.com>
 *
 * For the full copyright and license information, please view the LICENSE
 * file that was distributed with this source code.
 */

namespace Symfony\Component\Validator\Constraints;

use Symfony\Component\Validator\Constraint;

/**
 * @Annotation
 * @Target({"PROPERTY", "METHOD", "ANNOTATION"})
 *
 * @author The Whole Life To Learn <thewholelifetolearn@gmail.com>
 * @author Manuel Reinhard <manu@sprain.ch>
 * @author Bernhard Schussek <bschussek@gmail.com>
 */
#[\Attribute(\Attribute::TARGET_PROPERTY | \Attribute::TARGET_METHOD | \Attribute::IS_REPEATABLE)]
class Isbn extends Constraint
{
<<<<<<< HEAD
    const ISBN_10 = 'isbn10';
    const ISBN_13 = 'isbn13';

    const TOO_SHORT_ERROR = '949acbb0-8ef5-43ed-a0e9-032dfd08ae45';
    const TOO_LONG_ERROR = '3171387d-f80a-47b3-bd6e-60598545316a';
    const INVALID_CHARACTERS_ERROR = '23d21cea-da99-453d-98b1-a7d916fbb339';
    const CHECKSUM_FAILED_ERROR = '2881c032-660f-46b6-8153-d352d9706640';
    const TYPE_NOT_RECOGNIZED_ERROR = 'fa54a457-f042-441f-89c4-066ee5bdd3e1';
=======
    public const TOO_SHORT_ERROR = '949acbb0-8ef5-43ed-a0e9-032dfd08ae45';
    public const TOO_LONG_ERROR = '3171387d-f80a-47b3-bd6e-60598545316a';
    public const INVALID_CHARACTERS_ERROR = '23d21cea-da99-453d-98b1-a7d916fbb339';
    public const CHECKSUM_FAILED_ERROR = '2881c032-660f-46b6-8153-d352d9706640';
    public const TYPE_NOT_RECOGNIZED_ERROR = 'fa54a457-f042-441f-89c4-066ee5bdd3e1';
>>>>>>> a8b992f8

    protected static $errorNames = [
        self::TOO_SHORT_ERROR => 'TOO_SHORT_ERROR',
        self::TOO_LONG_ERROR => 'TOO_LONG_ERROR',
        self::INVALID_CHARACTERS_ERROR => 'INVALID_CHARACTERS_ERROR',
        self::CHECKSUM_FAILED_ERROR => 'CHECKSUM_FAILED_ERROR',
        self::TYPE_NOT_RECOGNIZED_ERROR => 'TYPE_NOT_RECOGNIZED_ERROR',
    ];

    public $isbn10Message = 'This value is not a valid ISBN-10.';
    public $isbn13Message = 'This value is not a valid ISBN-13.';
    public $bothIsbnMessage = 'This value is neither a valid ISBN-10 nor a valid ISBN-13.';
    public $type;
    public $message;

    /**
     * {@inheritdoc}
     *
     * @param string|array|null $type The ISBN standard to validate or a set of options
     */
    public function __construct(
        $type = null,
        string $message = null,
        string $isbn10Message = null,
        string $isbn13Message = null,
        string $bothIsbnMessage = null,
        array $groups = null,
        $payload = null,
        array $options = []
    ) {
        if (\is_array($type)) {
            $options = array_merge($type, $options);
        } elseif (null !== $type) {
            $options['value'] = $type;
        }

        parent::__construct($options, $groups, $payload);

        $this->message = $message ?? $this->message;
        $this->isbn10Message = $isbn10Message ?? $this->isbn10Message;
        $this->isbn13Message = $isbn13Message ?? $this->isbn13Message;
        $this->bothIsbnMessage = $bothIsbnMessage ?? $this->bothIsbnMessage;
    }

    /**
     * {@inheritdoc}
     */
    public function getDefaultOption()
    {
        return 'type';
    }
}<|MERGE_RESOLUTION|>--- conflicted
+++ resolved
@@ -24,22 +24,14 @@
 #[\Attribute(\Attribute::TARGET_PROPERTY | \Attribute::TARGET_METHOD | \Attribute::IS_REPEATABLE)]
 class Isbn extends Constraint
 {
-<<<<<<< HEAD
-    const ISBN_10 = 'isbn10';
-    const ISBN_13 = 'isbn13';
+    public const ISBN_10 = 'isbn10';
+    public const ISBN_13 = 'isbn13';
 
-    const TOO_SHORT_ERROR = '949acbb0-8ef5-43ed-a0e9-032dfd08ae45';
-    const TOO_LONG_ERROR = '3171387d-f80a-47b3-bd6e-60598545316a';
-    const INVALID_CHARACTERS_ERROR = '23d21cea-da99-453d-98b1-a7d916fbb339';
-    const CHECKSUM_FAILED_ERROR = '2881c032-660f-46b6-8153-d352d9706640';
-    const TYPE_NOT_RECOGNIZED_ERROR = 'fa54a457-f042-441f-89c4-066ee5bdd3e1';
-=======
     public const TOO_SHORT_ERROR = '949acbb0-8ef5-43ed-a0e9-032dfd08ae45';
     public const TOO_LONG_ERROR = '3171387d-f80a-47b3-bd6e-60598545316a';
     public const INVALID_CHARACTERS_ERROR = '23d21cea-da99-453d-98b1-a7d916fbb339';
     public const CHECKSUM_FAILED_ERROR = '2881c032-660f-46b6-8153-d352d9706640';
     public const TYPE_NOT_RECOGNIZED_ERROR = 'fa54a457-f042-441f-89c4-066ee5bdd3e1';
->>>>>>> a8b992f8
 
     protected static $errorNames = [
         self::TOO_SHORT_ERROR => 'TOO_SHORT_ERROR',
