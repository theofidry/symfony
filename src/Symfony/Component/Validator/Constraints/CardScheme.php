<?php

/*
 * This file is part of the Symfony package.
 *
 * (c) Fabien Potencier <fabien@symfony.com>
 *
 * For the full copyright and license information, please view the LICENSE
 * file that was distributed with this source code.
 */

namespace Symfony\Component\Validator\Constraints;

use Symfony\Component\Validator\Constraint;

/**
 * Metadata for the CardSchemeValidator.
 *
 * @Annotation
 * @Target({"PROPERTY", "METHOD", "ANNOTATION"})
 *
 * @author Tim Nagel <t.nagel@infinite.net.au>
 * @author Bernhard Schussek <bschussek@gmail.com>
 */
#[\Attribute(\Attribute::TARGET_PROPERTY | \Attribute::TARGET_METHOD | \Attribute::IS_REPEATABLE)]
class CardScheme extends Constraint
{
<<<<<<< HEAD
    const AMEX = 'AMEX';
    const CHINA_UNIONPAY = 'CHINA_UNIONPAY';
    const DINERS = 'DINERS';
    const DISCOVER = 'DISCOVER';
    const INSTAPAYMENT = 'INSTAPAYMENT';
    const JCB = 'JCB';
    const LASER = 'LASER';
    const MAESTRO = 'MAESTRO';
    const MASTERCARD = 'MASTERCARD';
    const MIR = 'MIR';
    const UATP = 'UATP';
    const VISA = 'VISA';

    const NOT_NUMERIC_ERROR = 'a2ad9231-e827-485f-8a1e-ef4d9a6d5c2e';
    const INVALID_FORMAT_ERROR = 'a8faedbf-1c2f-4695-8d22-55783be8efed';
=======
    public const NOT_NUMERIC_ERROR = 'a2ad9231-e827-485f-8a1e-ef4d9a6d5c2e';
    public const INVALID_FORMAT_ERROR = 'a8faedbf-1c2f-4695-8d22-55783be8efed';
>>>>>>> a8b992f8

    protected static $errorNames = [
        self::NOT_NUMERIC_ERROR => 'NOT_NUMERIC_ERROR',
        self::INVALID_FORMAT_ERROR => 'INVALID_FORMAT_ERROR',
    ];

    public $message = 'Unsupported card type or invalid card number.';
    public $schemes;

    /**
     * {@inheritdoc}
     *
     * @param array|string $schemes The schemes to validate against or a set of options
     */
    public function __construct($schemes, string $message = null, array $groups = null, $payload = null, array $options = [])
    {
        if (\is_array($schemes) && \is_string(key($schemes))) {
            $options = array_merge($schemes, $options);
        } else {
            $options['value'] = $schemes;
        }

        parent::__construct($options, $groups, $payload);

        $this->message = $message ?? $this->message;
    }

    public function getDefaultOption()
    {
        return 'schemes';
    }

    public function getRequiredOptions()
    {
        return ['schemes'];
    }
}<|MERGE_RESOLUTION|>--- conflicted
+++ resolved
@@ -25,26 +25,21 @@
 #[\Attribute(\Attribute::TARGET_PROPERTY | \Attribute::TARGET_METHOD | \Attribute::IS_REPEATABLE)]
 class CardScheme extends Constraint
 {
-<<<<<<< HEAD
-    const AMEX = 'AMEX';
-    const CHINA_UNIONPAY = 'CHINA_UNIONPAY';
-    const DINERS = 'DINERS';
-    const DISCOVER = 'DISCOVER';
-    const INSTAPAYMENT = 'INSTAPAYMENT';
-    const JCB = 'JCB';
-    const LASER = 'LASER';
-    const MAESTRO = 'MAESTRO';
-    const MASTERCARD = 'MASTERCARD';
-    const MIR = 'MIR';
-    const UATP = 'UATP';
-    const VISA = 'VISA';
+    public const AMEX = 'AMEX';
+    public const CHINA_UNIONPAY = 'CHINA_UNIONPAY';
+    public const DINERS = 'DINERS';
+    public const DISCOVER = 'DISCOVER';
+    public const INSTAPAYMENT = 'INSTAPAYMENT';
+    public const JCB = 'JCB';
+    public const LASER = 'LASER';
+    public const MAESTRO = 'MAESTRO';
+    public const MASTERCARD = 'MASTERCARD';
+    public const MIR = 'MIR';
+    public const UATP = 'UATP';
+    public const VISA = 'VISA';
 
-    const NOT_NUMERIC_ERROR = 'a2ad9231-e827-485f-8a1e-ef4d9a6d5c2e';
-    const INVALID_FORMAT_ERROR = 'a8faedbf-1c2f-4695-8d22-55783be8efed';
-=======
     public const NOT_NUMERIC_ERROR = 'a2ad9231-e827-485f-8a1e-ef4d9a6d5c2e';
     public const INVALID_FORMAT_ERROR = 'a8faedbf-1c2f-4695-8d22-55783be8efed';
->>>>>>> a8b992f8
 
     protected static $errorNames = [
         self::NOT_NUMERIC_ERROR => 'NOT_NUMERIC_ERROR',
