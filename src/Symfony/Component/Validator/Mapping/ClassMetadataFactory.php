--- conflicted
+++ resolved
@@ -45,7 +45,6 @@
     {
         $class = ltrim($class, '\\');
 
-<<<<<<< HEAD
         if (!isset($this->loadedClasses[$class])) {
             if ($this->cache !== null && $this->cache->has($class)) {
                 $this->loadedClasses[$class] = $this->cache->read($class);
@@ -73,10 +72,6 @@
                     $this->cache->write($metadata);
                 }
             }
-=======
-        if (isset($this->loadedClasses[$class])) {
-            return $this->loadedClasses[$class];
->>>>>>> de5e80b6
         }
 
         if (null !== $this->cache && false !== ($this->loadedClasses[$class] = $this->cache->read($class))) {
