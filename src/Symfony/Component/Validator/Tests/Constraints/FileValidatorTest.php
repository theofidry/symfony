--- conflicted
+++ resolved
@@ -34,14 +34,8 @@
 
     protected function setUp()
     {
-<<<<<<< HEAD
-        $this->context = $this->getMock('Symfony\Component\Validator\ExecutionContext', array(), array(), '', false);
-        $this->validator = new FileValidator();
-        $this->validator->initialize($this->context);
-=======
         parent::setUp();
 
->>>>>>> 0ecb34f2
         $this->path = sys_get_temp_dir().DIRECTORY_SEPARATOR.'FileValidatorTest';
         $this->file = fopen($this->path, 'w');
     }
