<?php

/*
 * This file is part of the Symfony package.
 *
 * (c) Fabien Potencier <fabien@symfony.com>
 *
 * For the full copyright and license information, please view the LICENSE
 * file that was distributed with this source code.
 */

namespace Symfony\Component\Validator\Tests\Constraints;

use Symfony\Component\HttpFoundation\File\UploadedFile;
use Symfony\Component\Validator\Constraints\File;
use Symfony\Component\Validator\Constraints\FileValidator;
use Symfony\Component\Validator\Validation;

abstract class FileValidatorTest extends AbstractConstraintValidatorTest
{
    protected $path;

    protected $file;

    protected function getApiVersion()
    {
        return Validation::API_VERSION_2_5;
    }

    protected function createValidator()
    {
        return new FileValidator();
    }

    protected function setUp()
    {
        parent::setUp();

        $this->path = sys_get_temp_dir().DIRECTORY_SEPARATOR.'FileValidatorTest';
        $this->file = fopen($this->path, 'w');
    }

    protected function tearDown()
    {
        parent::tearDown();

        if (is_resource($this->file)) {
            fclose($this->file);
        }

        if (file_exists($this->path)) {
            unlink($this->path);
        }

        $this->path = null;
        $this->file = null;
    }

    public function testNullIsValid()
    {
        $this->validator->validate(null, new File());

        $this->assertNoViolation();
    }

    public function testEmptyStringIsValid()
    {
        $this->validator->validate('', new File());

        $this->assertNoViolation();
    }

    /**
     * @expectedException \Symfony\Component\Validator\Exception\UnexpectedTypeException
     */
    public function testExpectsStringCompatibleTypeOrFile()
    {
        $this->validator->validate(new \stdClass(), new File());
    }

    public function testValidFile()
    {
        $this->validator->validate($this->path, new File());

        $this->assertNoViolation();
    }

    public function testValidUploadedfile()
    {
        $file = new UploadedFile($this->path, 'originalName', null, null, null, true);
        $this->validator->validate($file, new File());

        $this->assertNoViolation();
    }

    public function provideMaxSizeExceededTests()
    {
<<<<<<< HEAD
        return array(
            array(11, 10, '11', '10', 'bytes'),

            array(ceil(1.005*1000), ceil(1.005*1000) - 1, '1005', '1004', 'bytes'),
            array(ceil(1.005*1000*1000), ceil(1.005*1000*1000) - 1, '1005000', '1004999', 'bytes'),

            // round(size) == 1.01kB, limit == 1kB
            array(ceil(1.005*1000), 1000, '1.01', '1', 'kB'),
            array(ceil(1.005*1000), '1k', '1.01', '1', 'kB'),

            // round(size) == 1kB, limit == 1kB -> use bytes
            array(ceil(1.004*1000), 1000, '1004', '1000', 'bytes'),
            array(ceil(1.004*1000), '1k', '1004', '1000', 'bytes'),

            array(1000 + 1, 1000, '1001', '1000', 'bytes'),
            array(1000 + 1, '1k', '1001', '1000', 'bytes'),

            // round(size) == 1.01MB, limit == 1MB
            array(ceil(1.005*1000*1000), 1000*1000, '1.01', '1', 'MB'),
            array(ceil(1.005*1000*1000), '1000k', '1.01', '1', 'MB'),
            array(ceil(1.005*1000*1000), '1M', '1.01', '1', 'MB'),

            // round(size) == 1MB, limit == 1MB -> use kB
            array(ceil(1.004*1000*1000), 1000*1000, '1004', '1000', 'kB'),
            array(ceil(1.004*1000*1000), '1000k', '1004', '1000', 'kB'),
            array(ceil(1.004*1000*1000), '1M', '1004', '1000', 'kB'),

            array(1000*1000 + 1, 1000*1000, '1000001', '1000000', 'bytes'),
            array(1000*1000 + 1, '1000k', '1000001', '1000000', 'bytes'),
            array(1000*1000 + 1, '1M', '1000001', '1000000', 'bytes'),
=======
        // We have various interesting limit - size combinations to test.
        // Assume a limit of 1000 bytes (1 kB). Then the following table
        // lists the violation messages for different file sizes:

        // -----------+--------------------------------------------------------
        // Size       | Violation Message
        // -----------+--------------------------------------------------------
        // 1000 bytes | No violation
        // 1001 bytes | "Size of 1001 bytes exceeded limit of 1000 bytes"
        // 1004 bytes | "Size of 1004 bytes exceeded limit of 1000 bytes"
        //            | NOT: "Size of 1 kB exceeded limit of 1 kB"
        // 1005 bytes | "Size of 1.01 kB exceeded limit of 1 kB"
        // -----------+--------------------------------------------------------

        // As you see, we have two interesting borders:

        // 1000/1001 - The border as of which a violation occurs
        // 1004/1005 - The border as of which the message can be rounded to kB

        // Analogous for kB/MB.

        // Prior to Symfony 2.5, violation messages are always displayed in the
        // same unit used to specify the limit.

        // As of Symfony 2.5, the above logic is implemented.
        return array(
            // limit in bytes
            array(1001, 1000, '1001', '1000', 'bytes'),
            array(1004, 1000, '1004', '1000', 'bytes'),
            array(1005, 1000, '1005', '1000', 'bytes'),

            array(1000001, 1000000, '1000001', '1000000', 'bytes'),
            array(1004999, 1000000, '1004999', '1000000', 'bytes'),
            array(1005000, 1000000, '1005000', '1000000', 'bytes'),

            // limit in kB
            //array(1001, '1k') OK in 2.4, not in 2.5
            //array(1004, '1k') OK in 2.4, not in 2.5
            array(1005, '1k', '1.01', '1', 'kB'),

            //array(1000001, '1000k') OK in 2.4, not in 2.5
            array(1004999, '1000k', '1005', '1000', 'kB'),
            array(1005000, '1000k', '1005', '1000', 'kB'),

            // limit in MB
            //array(1000001, '1M') OK in 2.4, not in 2.5
            //array(1004999, '1M') OK in 2.4, not in 2.5
            array(1005000, '1M', '1.01', '1', 'MB'),
>>>>>>> 16c94d29
        );
    }

    /**
     * @dataProvider provideMaxSizeExceededTests
     */
    public function testMaxSizeExceeded($bytesWritten, $limit, $sizeAsString, $limitAsString, $suffix)
    {
        fseek($this->file, $bytesWritten-1, SEEK_SET);
        fwrite($this->file, '0');
        fclose($this->file);

        $constraint = new File(array(
            'maxSize'           => $limit,
            'maxSizeMessage'    => 'myMessage',
        ));

        $this->validator->validate($this->getFile($this->path), $constraint);

        $this->assertViolation('myMessage', array(
            '{{ limit }}'   => $limitAsString,
            '{{ size }}'    => $sizeAsString,
            '{{ suffix }}'  => $suffix,
            '{{ file }}'    => '"'.$this->path.'"',
        ));
<<<<<<< HEAD
    }

    public function provideMaxSizeNotExceededTests()
    {
        return array(
            array(10, 10),
            array(9, 10),

            array(1000, '1k'),
            array(1000 - 1, '1k'),

            array(1000*1000, '1M'),
            array(1000*1000 - 1, '1M'),
        );
    }

    /**
     * @dataProvider provideMaxSizeNotExceededTests
     */
    public function testMaxSizeNotExceeded($bytesWritten, $limit)
    {
=======
    }

    public function provideMaxSizeNotExceededTests()
    {
        return array(
            // limit in bytes
            array(1000, 1000),
            array(1000000, 1000000),

            // limit in kB
            array(1000, '1k'),
            array(1000000, '1000k'),

            // as of Symfony 2.5, the following are not accepted anymore
            array(1001, '1k'),
            array(1004, '1k'),
            array(1000001, '1000k'),

            // limit in MB
            array(1000000, '1M'),

            // as of Symfony 2.5, the following are not accepted anymore
            array(1000001, '1M'),
            array(1004999, '1M'),
        );
    }

    /**
     * @dataProvider provideMaxSizeNotExceededTests
     */
    public function testMaxSizeNotExceeded($bytesWritten, $limit)
    {
>>>>>>> 16c94d29
        fseek($this->file, $bytesWritten-1, SEEK_SET);
        fwrite($this->file, '0');
        fclose($this->file);

        $constraint = new File(array(
            'maxSize'           => $limit,
            'maxSizeMessage'    => 'myMessage',
        ));

        $this->validator->validate($this->getFile($this->path), $constraint);

        $this->assertNoViolation();
    }

    /**
     * @expectedException \Symfony\Component\Validator\Exception\ConstraintDefinitionException
     */
    public function testInvalidMaxSize()
    {
        $constraint = new File(array(
            'maxSize' => '1abc',
        ));

        $this->validator->validate($this->path, $constraint);
    }

    public function testValidMimeType()
    {
        $file = $this
            ->getMockBuilder('Symfony\Component\HttpFoundation\File\File')
            ->setConstructorArgs(array(__DIR__.'/Fixtures/foo'))
            ->getMock()
        ;
        $file
            ->expects($this->once())
            ->method('getPathname')
            ->will($this->returnValue($this->path))
        ;
        $file
            ->expects($this->once())
            ->method('getMimeType')
            ->will($this->returnValue('image/jpg'))
        ;

        $constraint = new File(array(
            'mimeTypes' => array('image/png', 'image/jpg'),
        ));

        $this->validator->validate($file, $constraint);

        $this->assertNoViolation();
    }

    public function testValidWildcardMimeType()
    {
        $file = $this
            ->getMockBuilder('Symfony\Component\HttpFoundation\File\File')
            ->setConstructorArgs(array(__DIR__.'/Fixtures/foo'))
            ->getMock()
        ;
        $file
            ->expects($this->once())
            ->method('getPathname')
            ->will($this->returnValue($this->path))
        ;
        $file
            ->expects($this->once())
            ->method('getMimeType')
            ->will($this->returnValue('image/jpg'))
        ;

        $constraint = new File(array(
            'mimeTypes' => array('image/*'),
        ));

        $this->validator->validate($file, $constraint);

        $this->assertNoViolation();
    }

    public function testInvalidMimeType()
    {
        $file = $this
            ->getMockBuilder('Symfony\Component\HttpFoundation\File\File')
            ->setConstructorArgs(array(__DIR__.'/Fixtures/foo'))
            ->getMock()
        ;
        $file
            ->expects($this->once())
            ->method('getPathname')
            ->will($this->returnValue($this->path))
        ;
        $file
            ->expects($this->once())
            ->method('getMimeType')
            ->will($this->returnValue('application/pdf'))
        ;

        $constraint = new File(array(
            'mimeTypes' => array('image/png', 'image/jpg'),
            'mimeTypesMessage' => 'myMessage',
        ));

        $this->validator->validate($file, $constraint);

        $this->assertViolation('myMessage', array(
            '{{ type }}'    => '"application/pdf"',
            '{{ types }}'   => '"image/png", "image/jpg"',
            '{{ file }}'    => '"'.$this->path.'"',
        ));
    }

    public function testInvalidWildcardMimeType()
    {
        $file = $this
            ->getMockBuilder('Symfony\Component\HttpFoundation\File\File')
            ->setConstructorArgs(array(__DIR__.'/Fixtures/foo'))
            ->getMock()
        ;
        $file
            ->expects($this->once())
            ->method('getPathname')
            ->will($this->returnValue($this->path))
        ;
        $file
            ->expects($this->once())
            ->method('getMimeType')
            ->will($this->returnValue('application/pdf'))
        ;

        $constraint = new File(array(
            'mimeTypes' => array('image/*', 'image/jpg'),
            'mimeTypesMessage' => 'myMessage',
        ));

        $this->validator->validate($file, $constraint);

        $this->assertViolation('myMessage', array(
            '{{ type }}'    => '"application/pdf"',
            '{{ types }}'   => '"image/*", "image/jpg"',
            '{{ file }}'    => '"'.$this->path.'"',
        ));
    }

    /**
     * @dataProvider uploadedFileErrorProvider
     */
    public function testUploadedFileError($error, $message, array $params = array(), $maxSize = null)
    {
        $file = new UploadedFile('/path/to/file', 'originalName', 'mime', 0, $error);

        $constraint = new File(array(
            $message => 'myMessage',
            'maxSize' => $maxSize
        ));

        $this->validator->validate($file, $constraint);

        $this->assertViolation('myMessage', $params);

    }

    public function uploadedFileErrorProvider()
    {
        $tests = array(
            array(UPLOAD_ERR_FORM_SIZE, 'uploadFormSizeErrorMessage'),
            array(UPLOAD_ERR_PARTIAL, 'uploadPartialErrorMessage'),
            array(UPLOAD_ERR_NO_FILE, 'uploadNoFileErrorMessage'),
            array(UPLOAD_ERR_NO_TMP_DIR, 'uploadNoTmpDirErrorMessage'),
            array(UPLOAD_ERR_CANT_WRITE, 'uploadCantWriteErrorMessage'),
            array(UPLOAD_ERR_EXTENSION, 'uploadExtensionErrorMessage'),
        );

        if (class_exists('Symfony\Component\HttpFoundation\File\UploadedFile')) {
            // when no maxSize is specified on constraint, it should use the ini value
            $tests[] = array(UPLOAD_ERR_INI_SIZE, 'uploadIniSizeErrorMessage', array(
                '{{ limit }}' => UploadedFile::getMaxFilesize(),
                '{{ suffix }}' => 'bytes',
            ));

            // it should use the smaller limitation (maxSize option in this case)
            $tests[] = array(UPLOAD_ERR_INI_SIZE, 'uploadIniSizeErrorMessage', array(
                '{{ limit }}' => 1,
                '{{ suffix }}' => 'bytes',
            ), '1');

            // it correctly parses the maxSize option and not only uses simple string comparison
            // 1000M should be bigger than the ini value
            $tests[] = array(UPLOAD_ERR_INI_SIZE, 'uploadIniSizeErrorMessage', array(
                '{{ limit }}' => UploadedFile::getMaxFilesize(),
                '{{ suffix }}' => 'bytes',
            ), '1000M');
        }

        return $tests;
    }

    abstract protected function getFile($filename);
}<|MERGE_RESOLUTION|>--- conflicted
+++ resolved
@@ -95,38 +95,6 @@
 
     public function provideMaxSizeExceededTests()
     {
-<<<<<<< HEAD
-        return array(
-            array(11, 10, '11', '10', 'bytes'),
-
-            array(ceil(1.005*1000), ceil(1.005*1000) - 1, '1005', '1004', 'bytes'),
-            array(ceil(1.005*1000*1000), ceil(1.005*1000*1000) - 1, '1005000', '1004999', 'bytes'),
-
-            // round(size) == 1.01kB, limit == 1kB
-            array(ceil(1.005*1000), 1000, '1.01', '1', 'kB'),
-            array(ceil(1.005*1000), '1k', '1.01', '1', 'kB'),
-
-            // round(size) == 1kB, limit == 1kB -> use bytes
-            array(ceil(1.004*1000), 1000, '1004', '1000', 'bytes'),
-            array(ceil(1.004*1000), '1k', '1004', '1000', 'bytes'),
-
-            array(1000 + 1, 1000, '1001', '1000', 'bytes'),
-            array(1000 + 1, '1k', '1001', '1000', 'bytes'),
-
-            // round(size) == 1.01MB, limit == 1MB
-            array(ceil(1.005*1000*1000), 1000*1000, '1.01', '1', 'MB'),
-            array(ceil(1.005*1000*1000), '1000k', '1.01', '1', 'MB'),
-            array(ceil(1.005*1000*1000), '1M', '1.01', '1', 'MB'),
-
-            // round(size) == 1MB, limit == 1MB -> use kB
-            array(ceil(1.004*1000*1000), 1000*1000, '1004', '1000', 'kB'),
-            array(ceil(1.004*1000*1000), '1000k', '1004', '1000', 'kB'),
-            array(ceil(1.004*1000*1000), '1M', '1004', '1000', 'kB'),
-
-            array(1000*1000 + 1, 1000*1000, '1000001', '1000000', 'bytes'),
-            array(1000*1000 + 1, '1000k', '1000001', '1000000', 'bytes'),
-            array(1000*1000 + 1, '1M', '1000001', '1000000', 'bytes'),
-=======
         // We have various interesting limit - size combinations to test.
         // Assume a limit of 1000 bytes (1 kB). Then the following table
         // lists the violation messages for different file sizes:
@@ -156,26 +124,25 @@
             // limit in bytes
             array(1001, 1000, '1001', '1000', 'bytes'),
             array(1004, 1000, '1004', '1000', 'bytes'),
-            array(1005, 1000, '1005', '1000', 'bytes'),
+            array(1005, 1000, '1.01', '1', 'kB'),
 
             array(1000001, 1000000, '1000001', '1000000', 'bytes'),
-            array(1004999, 1000000, '1004999', '1000000', 'bytes'),
-            array(1005000, 1000000, '1005000', '1000000', 'bytes'),
+            array(1004999, 1000000, '1005', '1000', 'kB'),
+            array(1005000, 1000000, '1.01', '1', 'MB'),
 
             // limit in kB
-            //array(1001, '1k') OK in 2.4, not in 2.5
-            //array(1004, '1k') OK in 2.4, not in 2.5
+            array(1001, '1k', '1001', '1000', 'bytes'),
+            array(1004, '1k', '1004', '1000', 'bytes'),
             array(1005, '1k', '1.01', '1', 'kB'),
 
-            //array(1000001, '1000k') OK in 2.4, not in 2.5
+            array(1000001, '1000k', '1000001', '1000000', 'bytes'),
             array(1004999, '1000k', '1005', '1000', 'kB'),
-            array(1005000, '1000k', '1005', '1000', 'kB'),
+            array(1005000, '1000k', '1.01', '1', 'MB'),
 
             // limit in MB
-            //array(1000001, '1M') OK in 2.4, not in 2.5
-            //array(1004999, '1M') OK in 2.4, not in 2.5
+            array(1000001, '1M', '1000001', '1000000', 'bytes'),
+            array(1004999, '1M', '1005', '1000', 'kB'),
             array(1005000, '1M', '1.01', '1', 'MB'),
->>>>>>> 16c94d29
         );
     }
 
@@ -201,29 +168,6 @@
             '{{ suffix }}'  => $suffix,
             '{{ file }}'    => '"'.$this->path.'"',
         ));
-<<<<<<< HEAD
-    }
-
-    public function provideMaxSizeNotExceededTests()
-    {
-        return array(
-            array(10, 10),
-            array(9, 10),
-
-            array(1000, '1k'),
-            array(1000 - 1, '1k'),
-
-            array(1000*1000, '1M'),
-            array(1000*1000 - 1, '1M'),
-        );
-    }
-
-    /**
-     * @dataProvider provideMaxSizeNotExceededTests
-     */
-    public function testMaxSizeNotExceeded($bytesWritten, $limit)
-    {
-=======
     }
 
     public function provideMaxSizeNotExceededTests()
@@ -237,17 +181,8 @@
             array(1000, '1k'),
             array(1000000, '1000k'),
 
-            // as of Symfony 2.5, the following are not accepted anymore
-            array(1001, '1k'),
-            array(1004, '1k'),
-            array(1000001, '1000k'),
-
             // limit in MB
             array(1000000, '1M'),
-
-            // as of Symfony 2.5, the following are not accepted anymore
-            array(1000001, '1M'),
-            array(1004999, '1M'),
         );
     }
 
@@ -256,7 +191,6 @@
      */
     public function testMaxSizeNotExceeded($bytesWritten, $limit)
     {
->>>>>>> 16c94d29
         fseek($this->file, $bytesWritten-1, SEEK_SET);
         fwrite($this->file, '0');
         fclose($this->file);
