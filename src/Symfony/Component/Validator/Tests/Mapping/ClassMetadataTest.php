--- conflicted
+++ resolved
@@ -13,20 +13,14 @@
 
 use PHPUnit\Framework\TestCase;
 use Symfony\Component\Validator\Constraint;
-<<<<<<< HEAD
 use Symfony\Component\Validator\Constraints\Cascade;
+use Symfony\Component\Validator\Constraints\Composite;
 use Symfony\Component\Validator\Constraints\Valid;
 use Symfony\Component\Validator\Exception\ConstraintDefinitionException;
 use Symfony\Component\Validator\Mapping\CascadingStrategy;
 use Symfony\Component\Validator\Mapping\ClassMetadata;
 use Symfony\Component\Validator\Tests\Fixtures\CascadingEntity;
-=======
-use Symfony\Component\Validator\Constraints\Composite;
-use Symfony\Component\Validator\Constraints\Valid;
-use Symfony\Component\Validator\Exception\ConstraintDefinitionException;
-use Symfony\Component\Validator\Mapping\ClassMetadata;
 use Symfony\Component\Validator\Tests\Fixtures\ClassConstraint;
->>>>>>> 2b0fdc98
 use Symfony\Component\Validator\Tests\Fixtures\ConstraintA;
 use Symfony\Component\Validator\Tests\Fixtures\ConstraintB;
 use Symfony\Component\Validator\Tests\Fixtures\PropertyConstraint;
@@ -336,7 +330,6 @@
     {
         $this->assertCount(0, $this->metadata->getPropertyMetadata('foo'), '->getPropertyMetadata() returns an empty collection if no metadata is configured for the given property');
     }
-<<<<<<< HEAD
 
     /**
      * @requires PHP < 7.4
@@ -368,7 +361,7 @@
             'staticChild',
             'children',
         ], $metadata->getConstrainedProperties());
-=======
+    }
 }
 
 class ClassCompositeConstraint extends Composite
@@ -388,6 +381,5 @@
     public function getTargets()
     {
         return [self::CLASS_CONSTRAINT];
->>>>>>> 2b0fdc98
     }
 }