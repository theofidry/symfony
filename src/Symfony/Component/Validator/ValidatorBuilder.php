<?php

/*
 * This file is part of the Symfony package.
 *
 * (c) Fabien Potencier <fabien@symfony.com>
 *
 * For the full copyright and license information, please view the LICENSE
 * file that was distributed with this source code.
 */

namespace Symfony\Component\Validator;

use Doctrine\Common\Annotations\AnnotationReader;
use Doctrine\Common\Annotations\CachedReader;
use Doctrine\Common\Annotations\Reader;
use Doctrine\Common\Cache\ArrayCache;
use Doctrine\Common\Cache\CacheProvider;
use Psr\Cache\CacheItemPoolInterface;
<<<<<<< HEAD
=======
use Symfony\Component\Cache\Adapter\ArrayAdapter;
use Symfony\Component\Cache\DoctrineProvider;
use Symfony\Component\Translation\TranslatorInterface as LegacyTranslatorInterface;
>>>>>>> a7f12dab
use Symfony\Component\Validator\Context\ExecutionContextFactory;
use Symfony\Component\Validator\Exception\ValidatorException;
use Symfony\Component\Validator\Mapping\Factory\LazyLoadingMetadataFactory;
use Symfony\Component\Validator\Mapping\Factory\MetadataFactoryInterface;
use Symfony\Component\Validator\Mapping\Loader\AnnotationLoader;
use Symfony\Component\Validator\Mapping\Loader\LoaderChain;
use Symfony\Component\Validator\Mapping\Loader\LoaderInterface;
use Symfony\Component\Validator\Mapping\Loader\StaticMethodLoader;
use Symfony\Component\Validator\Mapping\Loader\XmlFileLoader;
use Symfony\Component\Validator\Mapping\Loader\YamlFileLoader;
use Symfony\Component\Validator\Validator\RecursiveValidator;
use Symfony\Component\Validator\Validator\ValidatorInterface;
use Symfony\Contracts\Translation\LocaleAwareInterface;
use Symfony\Contracts\Translation\TranslatorInterface;
use Symfony\Contracts\Translation\TranslatorTrait;

// Help opcache.preload discover always-needed symbols
class_exists(TranslatorInterface::class);
class_exists(LocaleAwareInterface::class);
class_exists(TranslatorTrait::class);

/**
 * @author Bernhard Schussek <bschussek@gmail.com>
 */
class ValidatorBuilder
{
    private $initializers = [];
    private $loaders = [];
    private $xmlMappings = [];
    private $yamlMappings = [];
    private $methodMappings = [];

    /**
     * @var Reader|null
     */
    private $annotationReader;
    private $enableAnnotationMapping = false;

    /**
     * @var MetadataFactoryInterface|null
     */
    private $metadataFactory;

    /**
     * @var ConstraintValidatorFactoryInterface|null
     */
    private $validatorFactory;

    /**
     * @var CacheItemPoolInterface|null
     */
    private $mappingCache;

    /**
     * @var TranslatorInterface|null
     */
    private $translator;

    /**
     * @var string|null
     */
    private $translationDomain;

    /**
     * Adds an object initializer to the validator.
     *
     * @return $this
     */
    public function addObjectInitializer(ObjectInitializerInterface $initializer)
    {
        $this->initializers[] = $initializer;

        return $this;
    }

    /**
     * Adds a list of object initializers to the validator.
     *
     * @param ObjectInitializerInterface[] $initializers
     *
     * @return $this
     */
    public function addObjectInitializers(array $initializers)
    {
        $this->initializers = array_merge($this->initializers, $initializers);

        return $this;
    }

    /**
     * Adds an XML constraint mapping file to the validator.
     *
     * @return $this
     */
    public function addXmlMapping($path)
    {
        if (null !== $this->metadataFactory) {
            throw new ValidatorException('You cannot add custom mappings after setting a custom metadata factory. Configure your metadata factory instead.');
        }

        $this->xmlMappings[] = $path;

        return $this;
    }

    /**
     * Adds a list of XML constraint mapping files to the validator.
     *
     * @param string[] $paths The paths to the mapping files
     *
     * @return $this
     */
    public function addXmlMappings(array $paths)
    {
        if (null !== $this->metadataFactory) {
            throw new ValidatorException('You cannot add custom mappings after setting a custom metadata factory. Configure your metadata factory instead.');
        }

        $this->xmlMappings = array_merge($this->xmlMappings, $paths);

        return $this;
    }

    /**
     * Adds a YAML constraint mapping file to the validator.
     *
     * @param string $path The path to the mapping file
     *
     * @return $this
     */
    public function addYamlMapping($path)
    {
        if (null !== $this->metadataFactory) {
            throw new ValidatorException('You cannot add custom mappings after setting a custom metadata factory. Configure your metadata factory instead.');
        }

        $this->yamlMappings[] = $path;

        return $this;
    }

    /**
     * Adds a list of YAML constraint mappings file to the validator.
     *
     * @param string[] $paths The paths to the mapping files
     *
     * @return $this
     */
    public function addYamlMappings(array $paths)
    {
        if (null !== $this->metadataFactory) {
            throw new ValidatorException('You cannot add custom mappings after setting a custom metadata factory. Configure your metadata factory instead.');
        }

        $this->yamlMappings = array_merge($this->yamlMappings, $paths);

        return $this;
    }

    /**
     * Enables constraint mapping using the given static method.
     *
     * @return $this
     */
    public function addMethodMapping($methodName)
    {
        if (null !== $this->metadataFactory) {
            throw new ValidatorException('You cannot add custom mappings after setting a custom metadata factory. Configure your metadata factory instead.');
        }

        $this->methodMappings[] = $methodName;

        return $this;
    }

    /**
     * Enables constraint mapping using the given static methods.
     *
     * @param string[] $methodNames The names of the methods
     *
     * @return $this
     */
    public function addMethodMappings(array $methodNames)
    {
        if (null !== $this->metadataFactory) {
            throw new ValidatorException('You cannot add custom mappings after setting a custom metadata factory. Configure your metadata factory instead.');
        }

        $this->methodMappings = array_merge($this->methodMappings, $methodNames);

        return $this;
    }

    /**
     * Enables annotation based constraint mapping.
     *
     * @param bool $skipDoctrineAnnotations
     *
     * @return $this
     */
    public function enableAnnotationMapping(/* bool $skipDoctrineAnnotations = true */)
    {
        if (null !== $this->metadataFactory) {
            throw new ValidatorException('You cannot enable annotation mapping after setting a custom metadata factory. Configure your metadata factory instead.');
        }

<<<<<<< HEAD
        $skipDoctrineAnnotations = 1 > \func_num_args() ? false : func_get_arg(0);
        if (false === $skipDoctrineAnnotations || null === $skipDoctrineAnnotations) {
            trigger_deprecation('symfony/validator', '5.2', 'Not passing true as first argument to "%s" is deprecated. Pass true and call "addDefaultDoctrineAnnotationReader()" if you want to enable annotation mapping with Doctrine Annotations.', __METHOD__);
            $this->addDefaultDoctrineAnnotationReader();
        } elseif ($skipDoctrineAnnotations instanceof Reader) {
            trigger_deprecation('symfony/validator', '5.2', 'Passing an instance of "%s" as first argument to "%s" is deprecated. Pass true instead and call setDoctrineAnnotationReader() if you want to enable annotation mapping with Doctrine Annotations.', get_debug_type($skipDoctrineAnnotations), __METHOD__);
            $this->setDoctrineAnnotationReader($skipDoctrineAnnotations);
        } elseif (true !== $skipDoctrineAnnotations) {
            throw new \TypeError(sprintf('"%s": Argument 1 is expected to be a boolean, "%s" given.', __METHOD__, get_debug_type($skipDoctrineAnnotations)));
=======
        if (null === $annotationReader) {
            if (!class_exists(AnnotationReader::class) || !class_exists(CacheProvider::class)) {
                throw new LogicException('Enabling annotation based constraint mapping requires the packages doctrine/annotations and doctrine/cache to be installed.');
            }

            if (class_exists(ArrayAdapter::class)) {
                $annotationReader = new CachedReader(new AnnotationReader(), new DoctrineProvider(new ArrayAdapter()));
            } else {
                $annotationReader = new CachedReader(new AnnotationReader(), new ArrayCache());
            }
>>>>>>> a7f12dab
        }

        $this->enableAnnotationMapping = true;

        return $this;
    }

    /**
     * Disables annotation based constraint mapping.
     *
     * @return $this
     */
    public function disableAnnotationMapping()
    {
        $this->enableAnnotationMapping = false;
        $this->annotationReader = null;

        return $this;
    }

    /**
     * @return $this
     */
    public function setDoctrineAnnotationReader(?Reader $reader): self
    {
        $this->annotationReader = $reader;

        return $this;
    }

    /**
     * @return $this
     */
    public function addDefaultDoctrineAnnotationReader(): self
    {
        $this->annotationReader = new CachedReader(new AnnotationReader(), new ArrayCache());

        return $this;
    }

    /**
     * Sets the class metadata factory used by the validator.
     *
     * @return $this
     */
    public function setMetadataFactory(MetadataFactoryInterface $metadataFactory)
    {
        if (\count($this->xmlMappings) > 0 || \count($this->yamlMappings) > 0 || \count($this->methodMappings) > 0 || $this->enableAnnotationMapping) {
            throw new ValidatorException('You cannot set a custom metadata factory after adding custom mappings. You should do either of both.');
        }

        $this->metadataFactory = $metadataFactory;

        return $this;
    }

    /**
     * Sets the cache for caching class metadata.
     *
     * @return $this
     */
    public function setMappingCache(CacheItemPoolInterface $cache)
    {
        if (null !== $this->metadataFactory) {
            throw new ValidatorException('You cannot set a custom mapping cache after setting a custom metadata factory. Configure your metadata factory instead.');
        }

        $this->mappingCache = $cache;

        return $this;
    }

    /**
     * Sets the constraint validator factory used by the validator.
     *
     * @return $this
     */
    public function setConstraintValidatorFactory(ConstraintValidatorFactoryInterface $validatorFactory)
    {
        $this->validatorFactory = $validatorFactory;

        return $this;
    }

    /**
     * Sets the translator used for translating violation messages.
     *
     * @return $this
     */
    public function setTranslator(TranslatorInterface $translator)
    {
        $this->translator = $translator;

        return $this;
    }

    /**
     * Sets the default translation domain of violation messages.
     *
     * The same message can have different translations in different domains.
     * Pass the domain that is used for violation messages by default to this
     * method.
     *
     * @return $this
     */
    public function setTranslationDomain($translationDomain)
    {
        $this->translationDomain = $translationDomain;

        return $this;
    }

    /**
     * @return $this
     */
    public function addLoader(LoaderInterface $loader)
    {
        $this->loaders[] = $loader;

        return $this;
    }

    /**
     * @return LoaderInterface[]
     */
    public function getLoaders()
    {
        $loaders = [];

        foreach ($this->xmlMappings as $xmlMapping) {
            $loaders[] = new XmlFileLoader($xmlMapping);
        }

        foreach ($this->yamlMappings as $yamlMappings) {
            $loaders[] = new YamlFileLoader($yamlMappings);
        }

        foreach ($this->methodMappings as $methodName) {
            $loaders[] = new StaticMethodLoader($methodName);
        }

        if ($this->enableAnnotationMapping) {
            $loaders[] = new AnnotationLoader($this->annotationReader);
        }

        return array_merge($loaders, $this->loaders);
    }

    /**
     * Builds and returns a new validator object.
     *
     * @return ValidatorInterface
     */
    public function getValidator()
    {
        $metadataFactory = $this->metadataFactory;

        if (!$metadataFactory) {
            $loaders = $this->getLoaders();
            $loader = null;

            if (\count($loaders) > 1) {
                $loader = new LoaderChain($loaders);
            } elseif (1 === \count($loaders)) {
                $loader = $loaders[0];
            }

            $metadataFactory = new LazyLoadingMetadataFactory($loader, $this->mappingCache);
        }

        $validatorFactory = $this->validatorFactory ?: new ConstraintValidatorFactory();
        $translator = $this->translator;

        if (null === $translator) {
            $translator = new class() implements TranslatorInterface, LocaleAwareInterface {
                use TranslatorTrait;
            };
            // Force the locale to be 'en' when no translator is provided rather than relying on the Intl default locale
            // This avoids depending on Intl or the stub implementation being available. It also ensures that Symfony
            // validation messages are pluralized properly even when the default locale gets changed because they are in
            // English.
            $translator->setLocale('en');
        }

        $contextFactory = new ExecutionContextFactory($translator, $this->translationDomain);

        return new RecursiveValidator($contextFactory, $metadataFactory, $validatorFactory, $this->initializers);
    }
}<|MERGE_RESOLUTION|>--- conflicted
+++ resolved
@@ -15,14 +15,9 @@
 use Doctrine\Common\Annotations\CachedReader;
 use Doctrine\Common\Annotations\Reader;
 use Doctrine\Common\Cache\ArrayCache;
-use Doctrine\Common\Cache\CacheProvider;
 use Psr\Cache\CacheItemPoolInterface;
-<<<<<<< HEAD
-=======
 use Symfony\Component\Cache\Adapter\ArrayAdapter;
 use Symfony\Component\Cache\DoctrineProvider;
-use Symfony\Component\Translation\TranslatorInterface as LegacyTranslatorInterface;
->>>>>>> a7f12dab
 use Symfony\Component\Validator\Context\ExecutionContextFactory;
 use Symfony\Component\Validator\Exception\ValidatorException;
 use Symfony\Component\Validator\Mapping\Factory\LazyLoadingMetadataFactory;
@@ -229,7 +224,6 @@
             throw new ValidatorException('You cannot enable annotation mapping after setting a custom metadata factory. Configure your metadata factory instead.');
         }
 
-<<<<<<< HEAD
         $skipDoctrineAnnotations = 1 > \func_num_args() ? false : func_get_arg(0);
         if (false === $skipDoctrineAnnotations || null === $skipDoctrineAnnotations) {
             trigger_deprecation('symfony/validator', '5.2', 'Not passing true as first argument to "%s" is deprecated. Pass true and call "addDefaultDoctrineAnnotationReader()" if you want to enable annotation mapping with Doctrine Annotations.', __METHOD__);
@@ -239,18 +233,6 @@
             $this->setDoctrineAnnotationReader($skipDoctrineAnnotations);
         } elseif (true !== $skipDoctrineAnnotations) {
             throw new \TypeError(sprintf('"%s": Argument 1 is expected to be a boolean, "%s" given.', __METHOD__, get_debug_type($skipDoctrineAnnotations)));
-=======
-        if (null === $annotationReader) {
-            if (!class_exists(AnnotationReader::class) || !class_exists(CacheProvider::class)) {
-                throw new LogicException('Enabling annotation based constraint mapping requires the packages doctrine/annotations and doctrine/cache to be installed.');
-            }
-
-            if (class_exists(ArrayAdapter::class)) {
-                $annotationReader = new CachedReader(new AnnotationReader(), new DoctrineProvider(new ArrayAdapter()));
-            } else {
-                $annotationReader = new CachedReader(new AnnotationReader(), new ArrayCache());
-            }
->>>>>>> a7f12dab
         }
 
         $this->enableAnnotationMapping = true;
@@ -286,7 +268,11 @@
      */
     public function addDefaultDoctrineAnnotationReader(): self
     {
-        $this->annotationReader = new CachedReader(new AnnotationReader(), new ArrayCache());
+        if (class_exists(ArrayAdapter::class)) {
+            $this->annotationReader = new CachedReader(new AnnotationReader(), new DoctrineProvider(new ArrayAdapter()));
+        } else {
+            $this->annotationReader = new CachedReader(new AnnotationReader(), new ArrayCache());
+        }
 
         return $this;
     }
