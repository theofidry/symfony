--- conflicted
+++ resolved
@@ -278,7 +278,6 @@
                 <source>This value should not be identical to {{ compared_value }}.</source>
                 <target>Deze waarde mag niet identiek zijn aan {{ compared_value }}.</target>
             </trans-unit>
-<<<<<<< HEAD
             <trans-unit id="73">
                 <source>The image ratio is too big ({{ ratio }}). Allowed maximum ratio is {{ max_ratio }}.</source>
                 <target>De afbeeldingsverhouding is te groot ({{ ratio }}). Maximale verhouding is {{ max_ratio }}.</target>
@@ -299,13 +298,10 @@
                 <source>The image is portrait oriented ({{ width }}x{{ height }}px). Portrait oriented images are not allowed.</source>
                 <target>De afbeelding is staand ({{ width }}x{{ height }}px). Staande afbeeldingen zijn niet toegestaan.</target>
             </trans-unit>
-        </body>
-=======
             <trans-unit id="80">
                 <source>This value does not match the expected {{ charset }} charset.</source>
                 <target>Deze waarde is niet in de verwachte tekencodering {{ charset }}.</target>
-            </trans-unit>         
-        </body>  
->>>>>>> d03a9052
+            </trans-unit>
+        </body>
     </file>
 </xliff>