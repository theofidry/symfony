--- conflicted
+++ resolved
@@ -330,7 +330,10 @@
                 <source>This Business Identifier Code (BIC) is not associated with IBAN {{ iban }}.</source>
                 <target>Diese internationale Bankleitzahl (BIC) ist nicht mit der IBAN {{ iban }} assoziiert.</target>
             </trans-unit>
-<<<<<<< HEAD
+            <trans-unit id="86">
+                <source>This value should be valid JSON.</source>
+                <target>Dieser Wert sollte gültiges JSON sein.</target>
+            </trans-unit>
             <trans-unit id="87">
                 <source>This value should be positive.</source>
                 <target>Dieser Wert sollte positiv sein.</target>
@@ -346,15 +349,10 @@
             <trans-unit id="90">
                 <source>This value should be either negative or zero.</source>
                 <target>Dieser Wert sollte entweder negativ oder 0 sein.</target>
-=======
-            <trans-unit id="86">
-                <source>This value should be valid JSON.</source>
-                <target>Dieser Wert sollte gültiges JSON sein.</target>
-            </trans-unit>
-            <trans-unit id="87">
+            </trans-unit>
+            <trans-unit id="91">
                 <source>This collection should contain only unique elements.</source>
                 <target>Diese Sammlung darf keine doppelten Elemente enthalten.</target>
->>>>>>> fa44efe9
             </trans-unit>
         </body>
     </file>
