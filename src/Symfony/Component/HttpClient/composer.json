{
    "name": "symfony/http-client",
    "type": "library",
    "description": "Symfony HttpClient component",
    "homepage": "https://symfony.com",
    "license": "MIT",
    "authors": [
        {
            "name": "Nicolas Grekas",
            "email": "p@tchwork.com"
        },
        {
            "name": "Symfony Community",
            "homepage": "https://symfony.com/contributors"
        }
    ],
    "provide": {
        "php-http/async-client-implementation": "*",
        "php-http/client-implementation": "*",
        "psr/http-client-implementation": "1.0",
        "symfony/http-client-implementation": "1.1"
    },
    "require": {
        "php": ">=7.2.5",
        "psr/log": "^1.0",
        "symfony/http-client-contracts": "^2.1.1",
        "symfony/polyfill-php73": "^1.11",
        "symfony/polyfill-php80": "^1.15",
        "symfony/service-contracts": "^1.0|^2"
    },
    "require-dev": {
        "amphp/http-client": "^4.2.1",
        "amphp/http-tunnel": "^1.0",
        "amphp/socket": "^1.1",
        "guzzlehttp/promises": "^1.3.1",
        "nyholm/psr7": "^1.0",
        "php-http/httplug": "^1.0|^2.0",
        "psr/http-client": "^1.0",
<<<<<<< HEAD
        "symfony/dependency-injection": "^4.4|^5.0",
        "symfony/http-kernel": "^4.4|^5.0",
        "symfony/process": "^4.4|^5.0"
=======
        "symfony/dependency-injection": "^4.3|^5.0",
        "symfony/http-kernel": "^4.4.13",
        "symfony/process": "^4.2|^5.0"
>>>>>>> 55f451e4
    },
    "autoload": {
        "psr-4": { "Symfony\\Component\\HttpClient\\": "" },
        "exclude-from-classmap": [
            "/Tests/"
        ]
    },
    "minimum-stability": "dev",
    "extra": {
        "branch-alias": {
            "dev-master": "5.1-dev"
        }
    }
}<|MERGE_RESOLUTION|>--- conflicted
+++ resolved
@@ -36,15 +36,9 @@
         "nyholm/psr7": "^1.0",
         "php-http/httplug": "^1.0|^2.0",
         "psr/http-client": "^1.0",
-<<<<<<< HEAD
         "symfony/dependency-injection": "^4.4|^5.0",
-        "symfony/http-kernel": "^4.4|^5.0",
+        "symfony/http-kernel": "^4.4.13|^5.1.5",
         "symfony/process": "^4.4|^5.0"
-=======
-        "symfony/dependency-injection": "^4.3|^5.0",
-        "symfony/http-kernel": "^4.4.13",
-        "symfony/process": "^4.2|^5.0"
->>>>>>> 55f451e4
     },
     "autoload": {
         "psr-4": { "Symfony\\Component\\HttpClient\\": "" },
