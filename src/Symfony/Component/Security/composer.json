{
    "name": "symfony/security",
    "type": "library",
    "description": "Symfony Security Component",
    "keywords": [],
    "homepage": "https://symfony.com",
    "license": "MIT",
    "authors": [
        {
            "name": "Fabien Potencier",
            "email": "fabien@symfony.com"
        },
        {
            "name": "Symfony Community",
            "homepage": "https://symfony.com/contributors"
        }
    ],
    "require": {
        "php": "^7.1.3",
        "symfony/event-dispatcher-contracts": "^1.1",
        "symfony/http-foundation": "^3.4|^4.0|^5.0",
        "symfony/http-kernel": "^4.3",
        "symfony/property-access": "^3.4|^4.0|^5.0",
        "symfony/service-contracts": "^1.1"
    },
    "replace": {
        "symfony/security-core": "self.version",
        "symfony/security-csrf": "self.version",
        "symfony/security-guard": "self.version",
        "symfony/security-http": "self.version"
    },
    "require-dev": {
        "psr/container": "^1.0",
        "symfony/finder": "^3.4|^4.0|^5.0",
        "symfony/polyfill-ctype": "~1.8",
        "symfony/polyfill-intl-icu": "~1.0",
<<<<<<< HEAD
        "symfony/routing": "^3.4|^4.0|^5.0",
        "symfony/validator": "^3.4|^4.0|^5.0",
        "symfony/expression-language": "^3.4|^4.0|^5.0",
        "symfony/ldap": "^4.4|^5.0",
=======
        "symfony/routing": "~3.4|~4.0",
        "symfony/validator": "^3.4.31|^4.3.4",
        "symfony/expression-language": "~3.4|~4.0",
        "symfony/ldap": "~3.4|~4.0",
>>>>>>> 45d449ce
        "psr/log": "~1.0"
    },
    "conflict": {
        "symfony/event-dispatcher": ">=5",
        "symfony/ldap": "<4.4"
    },
    "suggest": {
        "psr/container-implementation": "To instantiate the Security class",
        "symfony/form": "",
        "symfony/validator": "For using the user password constraint",
        "symfony/routing": "For using the HttpUtils class to create sub-requests, redirect the user, and match URLs",
        "symfony/expression-language": "For using the expression voter",
        "symfony/ldap": "For using the LDAP user and authentication providers"
    },
    "autoload": {
        "psr-4": { "Symfony\\Component\\Security\\": "" },
        "exclude-from-classmap": [
            "/Core/Tests/",
            "/Csrf/Tests/",
            "/Guard/Tests/",
            "/Http/Tests/"
        ]
    },
    "minimum-stability": "dev",
    "extra": {
        "branch-alias": {
            "dev-master": "4.4-dev"
        }
    }
}<|MERGE_RESOLUTION|>--- conflicted
+++ resolved
@@ -34,17 +34,10 @@
         "symfony/finder": "^3.4|^4.0|^5.0",
         "symfony/polyfill-ctype": "~1.8",
         "symfony/polyfill-intl-icu": "~1.0",
-<<<<<<< HEAD
         "symfony/routing": "^3.4|^4.0|^5.0",
-        "symfony/validator": "^3.4|^4.0|^5.0",
+        "symfony/validator": "^3.4.31|^4.3.4|^5.0",
         "symfony/expression-language": "^3.4|^4.0|^5.0",
         "symfony/ldap": "^4.4|^5.0",
-=======
-        "symfony/routing": "~3.4|~4.0",
-        "symfony/validator": "^3.4.31|^4.3.4",
-        "symfony/expression-language": "~3.4|~4.0",
-        "symfony/ldap": "~3.4|~4.0",
->>>>>>> 45d449ce
         "psr/log": "~1.0"
     },
     "conflict": {
