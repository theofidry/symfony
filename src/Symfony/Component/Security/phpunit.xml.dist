--- conflicted
+++ resolved
@@ -13,9 +13,7 @@
     <testsuites>
         <testsuite name="Symfony Security Component Test Suite">
             <directory>./Tests/</directory>
-            <directory>./Acl/Tests/</directory>
-            <directory>./Core/Tests/</directory>
-            <directory>./Http/Tests/</directory>
+            <directory>./*/Tests/</directory>
         </testsuite>
     </testsuites>
 
@@ -23,16 +21,12 @@
         <whitelist>
             <directory>./</directory>
             <exclude>
-                <directory>./Acl/Resources</directory>
                 <directory>./Resources</directory>
                 <directory>./Tests</directory>
-<<<<<<< HEAD
-                <directory>./Acl/Tests</directory>
-                <directory>./Core/Tests</directory>
-                <directory>./Http/Tests</directory>
-=======
                 <directory>./vendor</directory>
->>>>>>> 6f72d634
+                <directory>./*/Resources</directory>
+                <directory>./*/Tests</directory>
+                <directory>./*/vendor</directory>
             </exclude>
         </whitelist>
     </filter>
