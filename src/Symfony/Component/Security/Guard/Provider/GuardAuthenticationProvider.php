<?php

/*
 * This file is part of the Symfony package.
 *
 * (c) Fabien Potencier <fabien@symfony.com>
 *
 * For the full copyright and license information, please view the LICENSE
 * file that was distributed with this source code.
 */

namespace Symfony\Component\Security\Guard\Provider;

use Symfony\Component\Security\Core\Authentication\Provider\AuthenticationProviderInterface;
use Symfony\Component\Security\Core\Authentication\Token\TokenInterface;
use Symfony\Component\Security\Core\Encoder\UserPasswordEncoderInterface;
use Symfony\Component\Security\Core\Exception\AuthenticationException;
use Symfony\Component\Security\Core\Exception\AuthenticationExpiredException;
use Symfony\Component\Security\Core\Exception\BadCredentialsException;
use Symfony\Component\Security\Core\Exception\UsernameNotFoundException;
use Symfony\Component\Security\Core\User\PasswordUpgraderInterface;
use Symfony\Component\Security\Core\User\UserCheckerInterface;
use Symfony\Component\Security\Core\User\UserInterface;
use Symfony\Component\Security\Core\User\UserProviderInterface;
use Symfony\Component\Security\Guard\AuthenticatorInterface;
use Symfony\Component\Security\Guard\PasswordAuthenticatedInterface;
use Symfony\Component\Security\Guard\Token\GuardTokenInterface;
use Symfony\Component\Security\Guard\Token\PreAuthenticationGuardToken;

/**
 * Responsible for accepting the PreAuthenticationGuardToken and calling
 * the correct authenticator to retrieve the authenticated token.
 *
 * @author Ryan Weaver <ryan@knpuniversity.com>
 */
class GuardAuthenticationProvider implements AuthenticationProviderInterface
{
    /**
     * @var AuthenticatorInterface[]
     */
    private $guardAuthenticators;
    private $userProvider;
    private $providerKey;
    private $userChecker;
    private $passwordEncoder;

    /**
     * @param iterable|AuthenticatorInterface[] $guardAuthenticators The authenticators, with keys that match what's passed to GuardAuthenticationListener
     * @param string                            $providerKey         The provider (i.e. firewall) key
     */
<<<<<<< HEAD
    public function __construct($guardAuthenticators, UserProviderInterface $userProvider, string $providerKey, UserCheckerInterface $userChecker, UserPasswordEncoderInterface $passwordEncoder = null)
=======
    public function __construct(iterable $guardAuthenticators, UserProviderInterface $userProvider, string $providerKey, UserCheckerInterface $userChecker)
>>>>>>> 9b11c36b
    {
        $this->guardAuthenticators = $guardAuthenticators;
        $this->userProvider = $userProvider;
        $this->providerKey = $providerKey;
        $this->userChecker = $userChecker;
        $this->passwordEncoder = $passwordEncoder;
    }

    /**
     * Finds the correct authenticator for the token and calls it.
     *
     * @param GuardTokenInterface $token
     *
     * @return TokenInterface
     */
    public function authenticate(TokenInterface $token)
    {
        if (!$token instanceof GuardTokenInterface) {
            throw new \InvalidArgumentException('GuardAuthenticationProvider only supports GuardTokenInterface.');
        }

        if (!$token instanceof PreAuthenticationGuardToken) {
            /*
             * The listener *only* passes PreAuthenticationGuardToken instances.
             * This means that an authenticated token (e.g. PostAuthenticationGuardToken)
             * is being passed here, which happens if that token becomes
             * "not authenticated" (e.g. happens if the user changes between
             * requests). In this case, the user should be logged out, so
             * we will return an AnonymousToken to accomplish that.
             */

            // this should never happen - but technically, the token is
            // authenticated... so it could just be returned
            if ($token->isAuthenticated()) {
                return $token;
            }

            // this AccountStatusException causes the user to be logged out
            throw new AuthenticationExpiredException();
        }

        $guardAuthenticator = $this->findOriginatingAuthenticator($token);

        if (null === $guardAuthenticator) {
            throw new AuthenticationException(sprintf('Token with provider key "%s" did not originate from any of the guard authenticators of provider "%s".', $token->getGuardProviderKey(), $this->providerKey));
        }

        return $this->authenticateViaGuard($guardAuthenticator, $token);
    }

    private function authenticateViaGuard(AuthenticatorInterface $guardAuthenticator, PreAuthenticationGuardToken $token): GuardTokenInterface
    {
        // get the user from the GuardAuthenticator
        $user = $guardAuthenticator->getUser($token->getCredentials(), $this->userProvider);

        if (null === $user) {
            throw new UsernameNotFoundException(sprintf('Null returned from %s::getUser()', \get_class($guardAuthenticator)));
        }

        if (!$user instanceof UserInterface) {
            throw new \UnexpectedValueException(sprintf('The %s::getUser() method must return a UserInterface. You returned %s.', \get_class($guardAuthenticator), \is_object($user) ? \get_class($user) : \gettype($user)));
        }

        $this->userChecker->checkPreAuth($user);
        if (true !== $checkCredentialsResult = $guardAuthenticator->checkCredentials($token->getCredentials(), $user)) {
            if (false !== $checkCredentialsResult) {
                @trigger_error(sprintf('%s::checkCredentials() must return a boolean value. You returned %s. This behavior is deprecated in Symfony 4.4 and will trigger a TypeError in Symfony 5.', \get_class($guardAuthenticator), \is_object($checkCredentialsResult) ? \get_class($checkCredentialsResult) : \gettype($checkCredentialsResult)), E_USER_DEPRECATED);
            }

            throw new BadCredentialsException(sprintf('Authentication failed because %s::checkCredentials() did not return true.', \get_class($guardAuthenticator)));
        }
        if ($this->userProvider instanceof PasswordUpgraderInterface && $guardAuthenticator instanceof PasswordAuthenticatedInterface && null !== $this->passwordEncoder && (null !== $password = $guardAuthenticator->getPassword($token->getCredentials())) && method_exists($this->passwordEncoder, 'needsRehash') && $this->passwordEncoder->needsRehash($user)) {
            $this->userProvider->upgradePassword($user, $this->passwordEncoder->encodePassword($user, $password));
        }
        $this->userChecker->checkPostAuth($user);

        // turn the UserInterface into a TokenInterface
        $authenticatedToken = $guardAuthenticator->createAuthenticatedToken($user, $this->providerKey);
        if (!$authenticatedToken instanceof TokenInterface) {
            throw new \UnexpectedValueException(sprintf('The %s::createAuthenticatedToken() method must return a TokenInterface. You returned %s.', \get_class($guardAuthenticator), \is_object($authenticatedToken) ? \get_class($authenticatedToken) : \gettype($authenticatedToken)));
        }

        return $authenticatedToken;
    }

    private function findOriginatingAuthenticator(PreAuthenticationGuardToken $token): ?AuthenticatorInterface
    {
        // find the *one* GuardAuthenticator that this token originated from
        foreach ($this->guardAuthenticators as $key => $guardAuthenticator) {
            // get a key that's unique to *this* guard authenticator
            // this MUST be the same as GuardAuthenticationListener
            $uniqueGuardKey = $this->providerKey.'_'.$key;

            if ($uniqueGuardKey === $token->getGuardProviderKey()) {
                return $guardAuthenticator;
            }
        }

        // no matching authenticator found - but there will be multiple GuardAuthenticationProvider
        // instances that will be checked if you have multiple firewalls.

        return null;
    }

    public function supports(TokenInterface $token)
    {
        if ($token instanceof PreAuthenticationGuardToken) {
            return null !== $this->findOriginatingAuthenticator($token);
        }

        return $token instanceof GuardTokenInterface;
    }
}<|MERGE_RESOLUTION|>--- conflicted
+++ resolved
@@ -48,11 +48,7 @@
      * @param iterable|AuthenticatorInterface[] $guardAuthenticators The authenticators, with keys that match what's passed to GuardAuthenticationListener
      * @param string                            $providerKey         The provider (i.e. firewall) key
      */
-<<<<<<< HEAD
-    public function __construct($guardAuthenticators, UserProviderInterface $userProvider, string $providerKey, UserCheckerInterface $userChecker, UserPasswordEncoderInterface $passwordEncoder = null)
-=======
-    public function __construct(iterable $guardAuthenticators, UserProviderInterface $userProvider, string $providerKey, UserCheckerInterface $userChecker)
->>>>>>> 9b11c36b
+    public function __construct(iterable $guardAuthenticators, UserProviderInterface $userProvider, string $providerKey, UserCheckerInterface $userChecker, UserPasswordEncoderInterface $passwordEncoder = null)
     {
         $this->guardAuthenticators = $guardAuthenticators;
         $this->userProvider = $userProvider;
