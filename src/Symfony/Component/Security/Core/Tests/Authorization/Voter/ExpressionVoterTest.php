--- conflicted
+++ resolved
@@ -15,7 +15,6 @@
 use Symfony\Component\ExpressionLanguage\Expression;
 use Symfony\Component\Security\Core\Authentication\AuthenticationTrustResolverInterface;
 use Symfony\Component\Security\Core\Authentication\Token\AbstractToken;
-use Symfony\Component\Security\Core\Authentication\Token\TokenInterface;
 use Symfony\Component\Security\Core\Authorization\AuthorizationCheckerInterface;
 use Symfony\Component\Security\Core\Authorization\ExpressionLanguage;
 use Symfony\Component\Security\Core\Authorization\Voter\ExpressionVoter;
@@ -46,25 +45,6 @@
         ];
     }
 
-<<<<<<< HEAD
-=======
-    protected function getToken(array $roles, $tokenExpectsGetRoles = true)
-    {
-        foreach ($roles as $i => $role) {
-            $roles[$i] = new Role($role);
-        }
-        $token = $this->createMock(TokenInterface::class);
-
-        if ($tokenExpectsGetRoles) {
-            $token->expects($this->once())
-                ->method('getRoles')
-                ->willReturn($roles);
-        }
-
-        return $token;
-    }
-
->>>>>>> 22b1eb40
     protected function getTokenWithRoleNames(array $roles, $tokenExpectsGetRoles = true)
     {
         $token = $this->createMock(AbstractToken::class);
