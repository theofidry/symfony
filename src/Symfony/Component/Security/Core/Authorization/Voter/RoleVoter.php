--- conflicted
+++ resolved
@@ -34,27 +34,7 @@
     /**
      * {@inheritdoc}
      */
-<<<<<<< HEAD
     public function vote(TokenInterface $token, $subject, array $attributes)
-=======
-    public function supportsAttribute($attribute)
-    {
-        return \is_string($attribute) && 0 === strpos($attribute, $this->prefix);
-    }
-
-    /**
-     * {@inheritdoc}
-     */
-    public function supportsClass($class)
-    {
-        return true;
-    }
-
-    /**
-     * {@inheritdoc}
-     */
-    public function vote(TokenInterface $token, $object, array $attributes)
->>>>>>> 82d13dae
     {
         $result = VoterInterface::ACCESS_ABSTAIN;
         $roles = $this->extractRoles($token);
@@ -64,7 +44,7 @@
                 $attribute = $attribute->getRole();
             }
 
-            if (!is_string($attribute) || 0 !== strpos($attribute, $this->prefix)) {
+            if (!\is_string($attribute) || 0 !== strpos($attribute, $this->prefix)) {
                 continue;
             }
 
