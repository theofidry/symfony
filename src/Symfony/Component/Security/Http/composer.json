{
    "name": "symfony/security-http",
    "type": "library",
    "description": "Symfony Security Component - HTTP Integration",
    "keywords": [],
    "homepage": "https://symfony.com",
    "license": "MIT",
    "authors": [
        {
            "name": "Fabien Potencier",
            "email": "fabien@symfony.com"
        },
        {
            "name": "Symfony Community",
            "homepage": "https://symfony.com/contributors"
        }
    ],
    "require": {
<<<<<<< HEAD
        "php": "^7.2.5",
        "symfony/security-core": "^4.4|^5.0",
        "symfony/http-foundation": "^4.4.7|^5.0.7",
        "symfony/http-kernel": "^4.4|^5.0",
        "symfony/property-access": "^4.4|^5.0"
=======
        "php": "^7.1.3",
        "symfony/security-core": "^4.4.7",
        "symfony/http-foundation": "^3.4.40|^4.4.7|^5.0.7",
        "symfony/http-kernel": "^4.4",
        "symfony/property-access": "^3.4|^4.0|^5.0"
>>>>>>> dca34344
    },
    "require-dev": {
        "symfony/routing": "^4.4|^5.0",
        "symfony/security-csrf": "^4.4|^5.0",
        "psr/log": "~1.0"
    },
    "conflict": {
        "symfony/security-csrf": "<4.4"
    },
    "suggest": {
        "symfony/security-csrf": "For using tokens to protect authentication/logout attempts",
        "symfony/routing": "For using the HttpUtils class to create sub-requests, redirect the user, and match URLs"
    },
    "autoload": {
        "psr-4": { "Symfony\\Component\\Security\\Http\\": "" },
        "exclude-from-classmap": [
            "/Tests/"
        ]
    },
    "minimum-stability": "dev",
    "extra": {
        "branch-alias": {
            "dev-master": "5.0-dev"
        }
    }
}<|MERGE_RESOLUTION|>--- conflicted
+++ resolved
@@ -16,19 +16,11 @@
         }
     ],
     "require": {
-<<<<<<< HEAD
         "php": "^7.2.5",
-        "symfony/security-core": "^4.4|^5.0",
+        "symfony/security-core": "^4.4.7|^5.0.7",
         "symfony/http-foundation": "^4.4.7|^5.0.7",
         "symfony/http-kernel": "^4.4|^5.0",
         "symfony/property-access": "^4.4|^5.0"
-=======
-        "php": "^7.1.3",
-        "symfony/security-core": "^4.4.7",
-        "symfony/http-foundation": "^3.4.40|^4.4.7|^5.0.7",
-        "symfony/http-kernel": "^4.4",
-        "symfony/property-access": "^3.4|^4.0|^5.0"
->>>>>>> dca34344
     },
     "require-dev": {
         "symfony/routing": "^4.4|^5.0",
