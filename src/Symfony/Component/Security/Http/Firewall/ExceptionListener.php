<?php

/*
 * This file is part of the Symfony package.
 *
 * (c) Fabien Potencier <fabien@symfony.com>
 *
 * For the full copyright and license information, please view the LICENSE
 * file that was distributed with this source code.
 */

namespace Symfony\Component\Security\Http\Firewall;

use Symfony\Component\HttpFoundation\Response;
use Symfony\Component\Security\Http\Authorization\AccessDeniedHandlerInterface;
use Symfony\Component\Security\Core\SecurityContextInterface;
use Symfony\Component\Security\Core\Authentication\AuthenticationTrustResolverInterface;
use Symfony\Component\Security\Http\EntryPoint\AuthenticationEntryPointInterface;
use Symfony\Component\Security\Core\Exception\AccountStatusException;
use Symfony\Component\Security\Core\Exception\AuthenticationException;
use Symfony\Component\Security\Core\Exception\AccessDeniedException;
use Symfony\Component\Security\Core\Exception\InsufficientAuthenticationException;
use Symfony\Component\Security\Core\Exception\LogoutException;
use Symfony\Component\Security\Http\HttpUtils;
use Symfony\Component\HttpFoundation\Request;
use Symfony\Component\HttpKernel\Log\LoggerInterface;
use Symfony\Component\HttpKernel\HttpKernelInterface;
use Symfony\Component\HttpKernel\KernelEvents;
use Symfony\Component\HttpKernel\Event\GetResponseForExceptionEvent;
use Symfony\Component\HttpKernel\Exception\AccessDeniedHttpException;
use Symfony\Component\EventDispatcher\EventDispatcherInterface;

/**
 * ExceptionListener catches authentication exception and converts them to
 * Response instances.
 *
 * @author Fabien Potencier <fabien@symfony.com>
 */
class ExceptionListener
{
    private $context;
    private $providerKey;
    private $accessDeniedHandler;
    private $authenticationEntryPoint;
    private $authenticationTrustResolver;
    private $errorPage;
    private $logger;
    private $httpUtils;

    public function __construct(SecurityContextInterface $context, AuthenticationTrustResolverInterface $trustResolver, HttpUtils $httpUtils, $providerKey, AuthenticationEntryPointInterface $authenticationEntryPoint = null, $errorPage = null, AccessDeniedHandlerInterface $accessDeniedHandler = null, LoggerInterface $logger = null)
    {
        $this->context = $context;
        $this->accessDeniedHandler = $accessDeniedHandler;
        $this->httpUtils = $httpUtils;
        $this->providerKey = $providerKey;
        $this->authenticationEntryPoint = $authenticationEntryPoint;
        $this->authenticationTrustResolver = $trustResolver;
        $this->errorPage = $errorPage;
        $this->logger = $logger;
    }

    /**
     * Registers a onKernelException listener to take care of security exceptions.
     *
     * @param EventDispatcherInterface $dispatcher An EventDispatcherInterface instance
     */
    public function register(EventDispatcherInterface $dispatcher)
    {
        $dispatcher->addListener(KernelEvents::EXCEPTION, array($this, 'onKernelException'));
    }

    /**
     * Handles security related exceptions.
     *
     * @param GetResponseForExceptionEvent $event An GetResponseForExceptionEvent instance
     */
    public function onKernelException(GetResponseForExceptionEvent $event)
    {
        $exception = $event->getException();
        $request = $event->getRequest();

        // determine the actual cause for the exception
        while (null !== $previous = $exception->getPrevious()) {
            $exception = $previous;
        }

        if ($exception instanceof AuthenticationException) {
            if (null !== $this->logger) {
                $this->logger->info(sprintf('Authentication exception occurred; redirecting to authentication entry point (%s)', $exception->getMessage()));
            }

            try {
                $response = $this->startAuthentication($request, $exception);
            } catch (\Exception $e) {
                $event->setException($e);

                return;
            }
        } elseif ($exception instanceof AccessDeniedException) {
            $token = $this->context->getToken();
            if (!$this->authenticationTrustResolver->isFullFledged($token)) {
                if (null !== $this->logger) {
                    $this->logger->debug(sprintf('Access is denied (user is not fully authenticated) by "%s" at line %s; redirecting to authentication entry point', $exception->getFile(), $exception->getLine()));
                }

                try {
                    $response = $this->startAuthentication($request, new InsufficientAuthenticationException('Full authentication is required to access this resource.', $token, 0, $exception));
                } catch (\Exception $e) {
                    $event->setException($e);

                    return;
                }
            } else {
                if (null !== $this->logger) {
                    $this->logger->debug(sprintf('Access is denied (and user is neither anonymous, nor remember-me) by "%s" at line %s', $exception->getFile(), $exception->getLine()));
                }

                try {
                    if (null !== $this->accessDeniedHandler) {
                        $response = $this->accessDeniedHandler->handle($request, $exception);

                        if (!$response instanceof Response) {
                            return;
                        }
                    } elseif (null !== $this->errorPage) {
                        $subRequest = $this->httpUtils->createRequest($request, $this->errorPage);
                        $subRequest->attributes->set(SecurityContextInterface::ACCESS_DENIED_ERROR, $exception);

                        $response = $event->getKernel()->handle($subRequest, HttpKernelInterface::SUB_REQUEST, true);
                        $response->setStatusCode(403);
                    } else {
                        $event->setException(new AccessDeniedHttpException($exception->getMessage(), $exception));

                        return;
                    }
                } catch (\Exception $e) {
                    if (null !== $this->logger) {
                        $this->logger->err(sprintf('Exception thrown when handling an exception (%s: %s)', get_class($e), $e->getMessage()));
                    }

                    $event->setException(new \RuntimeException('Exception thrown when handling an exception.', 0, $e));

                    return;
                }
            }
        } elseif ($exception instanceof LogoutException) {
            if (null !== $this->logger) {
                $this->logger->info(sprintf('Logout exception occurred; wrapping with AccessDeniedHttpException (%s)', $exception->getMessage()));
            }

            $event->setException(new AccessDeniedHttpException($exception->getMessage(), $exception));

            return;
        } else {
            return;
        }

        $event->setResponse($response);
    }

    private function startAuthentication(Request $request, AuthenticationException $authException)
    {
        if (null === $this->authenticationEntryPoint) {
            throw $authException;
        }

        if (null !== $this->logger) {
            $this->logger->debug('Calling Authentication entry point');
        }

        $this->setTargetPath($request);

        if ($authException instanceof AccountStatusException) {
            // remove the security token to prevent infinite redirect loops
            $this->context->setToken(null);
        }

        return $this->authenticationEntryPoint->start($request, $authException);
    }

    protected function setTargetPath(Request $request)
    {
        // session isn't required when using http basic authentication mechanism for example
<<<<<<< HEAD
        if ($request->hasSession() && $request->isMethodSafe()) {
            $request->getSession()->set('_security.target_path', $request->getUri());
=======
        if ($request->hasSession()) {
            $request->getSession()->set('_security.' . $this->providerKey . '.target_path', $request->getUri());
>>>>>>> 8ffaafa8
        }
    }
}<|MERGE_RESOLUTION|>--- conflicted
+++ resolved
@@ -181,13 +181,8 @@
     protected function setTargetPath(Request $request)
     {
         // session isn't required when using http basic authentication mechanism for example
-<<<<<<< HEAD
         if ($request->hasSession() && $request->isMethodSafe()) {
-            $request->getSession()->set('_security.target_path', $request->getUri());
-=======
-        if ($request->hasSession()) {
             $request->getSession()->set('_security.' . $this->providerKey . '.target_path', $request->getUri());
->>>>>>> 8ffaafa8
         }
     }
 }