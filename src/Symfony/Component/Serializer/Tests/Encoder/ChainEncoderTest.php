--- conflicted
+++ resolved
@@ -124,11 +124,7 @@
 
 class NormalizationAwareEncoder implements EncoderInterface, NormalizationAwareInterface
 {
-<<<<<<< HEAD
-    public function supportsEncoding(string $format)
-=======
-    public function supportsEncoding($format): bool
->>>>>>> 55cd8d6f
+    public function supportsEncoding(string $format): bool
     {
         return true;
     }
