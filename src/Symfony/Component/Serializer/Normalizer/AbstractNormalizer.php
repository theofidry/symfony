--- conflicted
+++ resolved
@@ -196,7 +196,7 @@
      */
     public function setCircularReferenceLimit($circularReferenceLimit)
     {
-        @trigger_error(sprintf('The "%s()" method is deprecated since Symfony 4.2, use the "circular_reference_limit" key of the context instead.', __METHOD__), E_USER_DEPRECATED);
+        @trigger_error(sprintf('The "%s()" method is deprecated since Symfony 4.2, use the "circular_reference_limit" key of the context instead.', __METHOD__), \E_USER_DEPRECATED);
 
         $this->defaultContext[self::CIRCULAR_REFERENCE_LIMIT] = $this->circularReferenceLimit = $circularReferenceLimit;
 
@@ -212,7 +212,7 @@
      */
     public function setCircularReferenceHandler(callable $circularReferenceHandler)
     {
-        @trigger_error(sprintf('The "%s()" method is deprecated since Symfony 4.2, use the "circular_reference_handler" key of the context instead.', __METHOD__), E_USER_DEPRECATED);
+        @trigger_error(sprintf('The "%s()" method is deprecated since Symfony 4.2, use the "circular_reference_handler" key of the context instead.', __METHOD__), \E_USER_DEPRECATED);
 
         $this->defaultContext[self::CIRCULAR_REFERENCE_HANDLER] = $this->circularReferenceHandler = $circularReferenceHandler;
 
@@ -232,7 +232,7 @@
      */
     public function setCallbacks(array $callbacks)
     {
-        @trigger_error(sprintf('The "%s()" method is deprecated since Symfony 4.2, use the "callbacks" key of the context instead.', __METHOD__), E_USER_DEPRECATED);
+        @trigger_error(sprintf('The "%s()" method is deprecated since Symfony 4.2, use the "callbacks" key of the context instead.', __METHOD__), \E_USER_DEPRECATED);
 
         foreach ($callbacks as $attribute => $callback) {
             if (!\is_callable($callback)) {
@@ -253,7 +253,7 @@
      */
     public function setIgnoredAttributes(array $ignoredAttributes)
     {
-        @trigger_error(sprintf('The "%s()" method is deprecated since Symfony 4.2, use the "ignored_attributes" key of the context instead.', __METHOD__), E_USER_DEPRECATED);
+        @trigger_error(sprintf('The "%s()" method is deprecated since Symfony 4.2, use the "ignored_attributes" key of the context instead.', __METHOD__), \E_USER_DEPRECATED);
 
         $this->defaultContext[self::IGNORED_ATTRIBUTES] = $this->ignoredAttributes = $ignoredAttributes;
 
@@ -317,7 +317,7 @@
     protected function handleCircularReference($object/*, string $format = null, array $context = []*/)
     {
         if (\func_num_args() < 2 && __CLASS__ !== static::class && __CLASS__ !== (new \ReflectionMethod($this, __FUNCTION__))->getDeclaringClass()->getName() && !$this instanceof \PHPUnit\Framework\MockObject\MockObject && !$this instanceof \Prophecy\Prophecy\ProphecySubjectInterface) {
-            @trigger_error(sprintf('The "%s()" method will have two new "string $format = null" and "array $context = []" arguments in version 5.0, not defining it is deprecated since Symfony 4.2.', __METHOD__), E_USER_DEPRECATED);
+            @trigger_error(sprintf('The "%s()" method will have two new "string $format = null" and "array $context = []" arguments in version 5.0, not defining it is deprecated since Symfony 4.2.', __METHOD__), \E_USER_DEPRECATED);
         }
         $format = \func_num_args() > 1 ? func_get_arg(1) : null;
         $context = \func_num_args() > 2 ? func_get_arg(2) : [];
@@ -446,26 +446,8 @@
      */
     protected function instantiateObject(array &$data, $class, array &$context, \ReflectionClass $reflectionClass, $allowedAttributes, string $format = null)
     {
-<<<<<<< HEAD
         if (null !== $object = $this->extractObjectToPopulate($class, $context, self::OBJECT_TO_POPULATE)) {
             unset($context[self::OBJECT_TO_POPULATE]);
-=======
-        if (\func_num_args() >= 6) {
-            $format = func_get_arg(5);
-        } else {
-            if (__CLASS__ !== static::class) {
-                $r = new \ReflectionMethod($this, __FUNCTION__);
-                if (__CLASS__ !== $r->getDeclaringClass()->getName()) {
-                    @trigger_error(sprintf('Method %s::%s() will have a 6th `string $format = null` argument in version 4.0. Not defining it is deprecated since Symfony 3.2.', static::class, __FUNCTION__), \E_USER_DEPRECATED);
-                }
-            }
-
-            $format = null;
-        }
-
-        if (null !== $object = $this->extractObjectToPopulate($class, $context, static::OBJECT_TO_POPULATE)) {
-            unset($context[static::OBJECT_TO_POPULATE]);
->>>>>>> 4351a706
 
             return $object;
         }
@@ -571,7 +553,7 @@
     protected function createChildContext(array $parentContext, $attribute/*, ?string $format */): array
     {
         if (\func_num_args() < 3) {
-            @trigger_error(sprintf('Method "%s::%s()" will have a third "?string $format" argument in version 5.0; not defining it is deprecated since Symfony 4.3.', static::class, __FUNCTION__), E_USER_DEPRECATED);
+            @trigger_error(sprintf('Method "%s::%s()" will have a third "?string $format" argument in version 5.0; not defining it is deprecated since Symfony 4.3.', static::class, __FUNCTION__), \E_USER_DEPRECATED);
         }
         if (isset($parentContext[self::ATTRIBUTES][$attribute])) {
             $parentContext[self::ATTRIBUTES] = $parentContext[self::ATTRIBUTES][$attribute];
