--- conflicted
+++ resolved
@@ -98,16 +98,7 @@
         }
 
         if (null !== $dateTimeFormat) {
-<<<<<<< HEAD
-            $object = \DateTime::class === $class ? \DateTime::createFromFormat($dateTimeFormat, $data, $timezone) : \DateTimeImmutable::createFromFormat($dateTimeFormat, $data, $timezone);
-=======
-            if (null === $timezone && \PHP_VERSION_ID < 70000) {
-                // https://bugs.php.net/68669
-                $object = \DateTime::class === $type ? \DateTime::createFromFormat($dateTimeFormat, $data) : \DateTimeImmutable::createFromFormat($dateTimeFormat, $data);
-            } else {
-                $object = \DateTime::class === $type ? \DateTime::createFromFormat($dateTimeFormat, $data, $timezone) : \DateTimeImmutable::createFromFormat($dateTimeFormat, $data, $timezone);
-            }
->>>>>>> 73dcf713
+            $object = \DateTime::class === $type ? \DateTime::createFromFormat($dateTimeFormat, $data, $timezone) : \DateTimeImmutable::createFromFormat($dateTimeFormat, $data, $timezone);
 
             if (false !== $object) {
                 return $object;
