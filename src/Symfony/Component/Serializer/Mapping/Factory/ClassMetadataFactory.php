<?php

/*
 * This file is part of the Symfony package.
 *
 * (c) Fabien Potencier <fabien@symfony.com>
 *
 * For the full copyright and license information, please view the LICENSE
 * file that was distributed with this source code.
 */

namespace Symfony\Component\Serializer\Mapping\Factory;

use Doctrine\Common\Cache\Cache;
use Symfony\Component\Serializer\Exception\InvalidArgumentException;
use Symfony\Component\Serializer\Mapping\ClassMetadata;
use Symfony\Component\Serializer\Mapping\Loader\LoaderInterface;

/**
 * Returns a {@link ClassMetadata}.
 *
 * @author Kévin Dunglas <dunglas@gmail.com>
 */
class ClassMetadataFactory implements ClassMetadataFactoryInterface
{
<<<<<<< HEAD
    use ClassResolverTrait;

    /**
     * @var LoaderInterface
     */
=======
>>>>>>> 2b95ba32
    private $loader;
    private $cache;
    private $loadedClasses;

    public function __construct(LoaderInterface $loader, Cache $cache = null)
    {
        $this->loader = $loader;
        $this->cache = $cache;

        if (null !== $cache) {
            @trigger_error(sprintf('Passing a Doctrine Cache instance as 2nd parameter of the "%s" constructor is deprecated since version 3.1. This parameter will be removed in Symfony 4.0. Use the "%s" class instead.', __CLASS__, CacheClassMetadataFactory::class), E_USER_DEPRECATED);
        }
    }

    /**
     * {@inheritdoc}
     */
    public function getMetadataFor($value)
    {
        $class = $this->getClass($value);

        if (isset($this->loadedClasses[$class])) {
            return $this->loadedClasses[$class];
        }

        if ($this->cache && ($this->loadedClasses[$class] = $this->cache->fetch($class))) {
            return $this->loadedClasses[$class];
        }

        $classMetadata = new ClassMetadata($class);
        $this->loader->loadClassMetadata($classMetadata);

        $reflectionClass = $classMetadata->getReflectionClass();

        // Include metadata from the parent class
        if ($parent = $reflectionClass->getParentClass()) {
            $classMetadata->merge($this->getMetadataFor($parent->name));
        }

        // Include metadata from all implemented interfaces
        foreach ($reflectionClass->getInterfaces() as $interface) {
            $classMetadata->merge($this->getMetadataFor($interface->name));
        }

        if ($this->cache) {
            $this->cache->save($class, $classMetadata);
        }

        return $this->loadedClasses[$class] = $classMetadata;
    }

    /**
     * {@inheritdoc}
     */
    public function hasMetadataFor($value)
    {
        try {
            $this->getClass($value);

            return true;
        } catch (InvalidArgumentException $invalidArgumentException) {
            // Return false in case of exception
        }

        return false;
    }
}<|MERGE_RESOLUTION|>--- conflicted
+++ resolved
@@ -23,14 +23,8 @@
  */
 class ClassMetadataFactory implements ClassMetadataFactoryInterface
 {
-<<<<<<< HEAD
     use ClassResolverTrait;
 
-    /**
-     * @var LoaderInterface
-     */
-=======
->>>>>>> 2b95ba32
     private $loader;
     private $cache;
     private $loadedClasses;
