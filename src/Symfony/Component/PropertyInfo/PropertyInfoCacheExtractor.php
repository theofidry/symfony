--- conflicted
+++ resolved
@@ -35,11 +35,7 @@
     /**
      * {@inheritdoc}
      */
-<<<<<<< HEAD
-    public function isReadable(string $class, string $property, array $context = [])
-=======
-    public function isReadable($class, $property, array $context = []): ?bool
->>>>>>> 8073b8ab
+    public function isReadable(string $class, string $property, array $context = []): ?bool
     {
         return $this->extract('isReadable', [$class, $property, $context]);
     }
@@ -47,11 +43,7 @@
     /**
      * {@inheritdoc}
      */
-<<<<<<< HEAD
-    public function isWritable(string $class, string $property, array $context = [])
-=======
-    public function isWritable($class, $property, array $context = []): ?bool
->>>>>>> 8073b8ab
+    public function isWritable(string $class, string $property, array $context = []): ?bool
     {
         return $this->extract('isWritable', [$class, $property, $context]);
     }
@@ -59,11 +51,7 @@
     /**
      * {@inheritdoc}
      */
-<<<<<<< HEAD
-    public function getShortDescription(string $class, string $property, array $context = [])
-=======
-    public function getShortDescription($class, $property, array $context = []): ?string
->>>>>>> 8073b8ab
+    public function getShortDescription(string $class, string $property, array $context = []): ?string
     {
         return $this->extract('getShortDescription', [$class, $property, $context]);
     }
@@ -71,11 +59,7 @@
     /**
      * {@inheritdoc}
      */
-<<<<<<< HEAD
-    public function getLongDescription(string $class, string $property, array $context = [])
-=======
-    public function getLongDescription($class, $property, array $context = []): ?string
->>>>>>> 8073b8ab
+    public function getLongDescription(string $class, string $property, array $context = []): ?string
     {
         return $this->extract('getLongDescription', [$class, $property, $context]);
     }
@@ -83,11 +67,7 @@
     /**
      * {@inheritdoc}
      */
-<<<<<<< HEAD
-    public function getProperties(string $class, array $context = [])
-=======
-    public function getProperties($class, array $context = []): ?array
->>>>>>> 8073b8ab
+    public function getProperties(string $class, array $context = []): ?array
     {
         return $this->extract('getProperties', [$class, $context]);
     }
@@ -95,11 +75,7 @@
     /**
      * {@inheritdoc}
      */
-<<<<<<< HEAD
-    public function getTypes(string $class, string $property, array $context = [])
-=======
-    public function getTypes($class, $property, array $context = []): ?array
->>>>>>> 8073b8ab
+    public function getTypes(string $class, string $property, array $context = []): ?array
     {
         return $this->extract('getTypes', [$class, $property, $context]);
     }
