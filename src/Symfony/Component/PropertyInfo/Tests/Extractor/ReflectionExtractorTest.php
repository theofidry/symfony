<?php

/*
 * This file is part of the Symfony package.
 *
 * (c) Fabien Potencier <fabien@symfony.com>
 *
 * For the full copyright and license information, please view the LICENSE
 * file that was distributed with this source code.
 */

namespace Symfony\Component\PropertyInfo\Tests\Extractor;

use PHPUnit\Framework\TestCase;
use Symfony\Bridge\PhpUnit\ExpectDeprecationTrait;
use Symfony\Component\PropertyInfo\Extractor\ReflectionExtractor;
use Symfony\Component\PropertyInfo\PropertyReadInfo;
use Symfony\Component\PropertyInfo\PropertyWriteInfo;
use Symfony\Component\PropertyInfo\Tests\Fixtures\AdderRemoverDummy;
use Symfony\Component\PropertyInfo\Tests\Fixtures\DefaultValue;
use Symfony\Component\PropertyInfo\Tests\Fixtures\Dummy;
use Symfony\Component\PropertyInfo\Tests\Fixtures\NotInstantiable;
use Symfony\Component\PropertyInfo\Tests\Fixtures\Php71Dummy;
use Symfony\Component\PropertyInfo\Tests\Fixtures\Php71DummyExtended;
use Symfony\Component\PropertyInfo\Tests\Fixtures\Php71DummyExtended2;
use Symfony\Component\PropertyInfo\Tests\Fixtures\Php74Dummy;
use Symfony\Component\PropertyInfo\Tests\Fixtures\Php7Dummy;
use Symfony\Component\PropertyInfo\Tests\Fixtures\Php7ParentDummy;
use Symfony\Component\PropertyInfo\Type;

/**
 * @author Kévin Dunglas <dunglas@gmail.com>
 */
class ReflectionExtractorTest extends TestCase
{
    use ExpectDeprecationTrait;

    /**
     * @var ReflectionExtractor
     */
    private $extractor;

    protected function setUp(): void
    {
        $this->extractor = new ReflectionExtractor();
    }

    public function testGetProperties()
    {
        $this->assertSame(
            [
                'bal',
                'parent',
                'collection',
                'nestedCollection',
                'mixedCollection',
                'B',
                'Guid',
                'g',
                'h',
                'i',
                'j',
                'nullableCollectionOfNonNullableElements',
                'emptyVar',
                'iteratorCollection',
                'iteratorCollectionWithKey',
                'nestedIterators',
                'arrayWithKeys',
                'arrayWithKeysAndComplexValue',
                'arrayOfMixed',
                'parentAnnotation',
                'foo',
                'foo2',
                'foo3',
                'foo4',
                'foo5',
                'files',
                'propertyTypeStatic',
                'parentAnnotationNoParent',
                'a',
                'DOB',
                'Id',
                '123',
                'self',
                'realParent',
                'xTotals',
                'YT',
                'date',
                'element',
                'c',
                'd',
                'e',
                'f',
            ],
            $this->extractor->getProperties('Symfony\Component\PropertyInfo\Tests\Fixtures\Dummy')
        );

        $this->assertNull($this->extractor->getProperties('Symfony\Component\PropertyInfo\Tests\Fixtures\NoProperties'));
    }

    public function testGetPropertiesWithCustomPrefixes()
    {
        $customExtractor = new ReflectionExtractor(['add', 'remove'], ['is', 'can']);

        $this->assertSame(
            [
                'bal',
                'parent',
                'collection',
                'nestedCollection',
                'mixedCollection',
                'B',
                'Guid',
                'g',
                'h',
                'i',
                'j',
                'nullableCollectionOfNonNullableElements',
                'emptyVar',
                'iteratorCollection',
                'iteratorCollectionWithKey',
                'nestedIterators',
                'arrayWithKeys',
                'arrayWithKeysAndComplexValue',
                'arrayOfMixed',
                'parentAnnotation',
                'foo',
                'foo2',
                'foo3',
                'foo4',
                'foo5',
                'files',
                'propertyTypeStatic',
                'parentAnnotationNoParent',
                'date',
                'c',
                'd',
                'e',
                'f',
            ],
            $customExtractor->getProperties('Symfony\Component\PropertyInfo\Tests\Fixtures\Dummy')
        );
    }

    public function testGetPropertiesWithNoPrefixes()
    {
        $noPrefixExtractor = new ReflectionExtractor([], [], []);

        $this->assertSame(
            [
                'bal',
                'parent',
                'collection',
                'nestedCollection',
                'mixedCollection',
                'B',
                'Guid',
                'g',
                'h',
                'i',
                'j',
                'nullableCollectionOfNonNullableElements',
                'emptyVar',
                'iteratorCollection',
                'iteratorCollectionWithKey',
                'nestedIterators',
                'arrayWithKeys',
                'arrayWithKeysAndComplexValue',
                'arrayOfMixed',
                'parentAnnotation',
                'foo',
                'foo2',
                'foo3',
                'foo4',
                'foo5',
                'files',
                'propertyTypeStatic',
                'parentAnnotationNoParent',
            ],
            $noPrefixExtractor->getProperties('Symfony\Component\PropertyInfo\Tests\Fixtures\Dummy')
        );
    }

    /**
     * @dataProvider typesProvider
     */
    public function testExtractors($property, array $type = null)
    {
        $this->assertEquals($type, $this->extractor->getTypes('Symfony\Component\PropertyInfo\Tests\Fixtures\Dummy', $property, []));
    }

    public function typesProvider()
    {
        return [
            ['a', null],
            ['b', [new Type(Type::BUILTIN_TYPE_OBJECT, true, 'Symfony\Component\PropertyInfo\Tests\Fixtures\ParentDummy')]],
            ['c', [new Type(Type::BUILTIN_TYPE_BOOL)]],
            ['d', [new Type(Type::BUILTIN_TYPE_BOOL)]],
            ['e', null],
            ['f', [new Type(Type::BUILTIN_TYPE_ARRAY, false, null, true, new Type(Type::BUILTIN_TYPE_INT), new Type(Type::BUILTIN_TYPE_OBJECT, false, 'DateTime'))]],
            ['donotexist', null],
            ['staticGetter', null],
            ['staticSetter', null],
            ['self', [new Type(Type::BUILTIN_TYPE_OBJECT, false, 'Symfony\Component\PropertyInfo\Tests\Fixtures\Dummy')]],
            ['realParent', [new Type(Type::BUILTIN_TYPE_OBJECT, false, 'Symfony\Component\PropertyInfo\Tests\Fixtures\ParentDummy')]],
            ['date', [new Type(Type::BUILTIN_TYPE_OBJECT, false, \DateTime::class)]],
            ['dates', [new Type(Type::BUILTIN_TYPE_ARRAY, false, null, true, new Type(Type::BUILTIN_TYPE_INT), new Type(Type::BUILTIN_TYPE_OBJECT, false, \DateTime::class))]],
        ];
    }

    /**
     * @dataProvider php7TypesProvider
     */
    public function testExtractPhp7Type(string $class, string $property, array $type = null)
    {
        $this->assertEquals($type, $this->extractor->getTypes($class, $property, []));
    }

    public function php7TypesProvider()
    {
        return [
            [Php7Dummy::class, 'foo', [new Type(Type::BUILTIN_TYPE_ARRAY, false, null, true)]],
            [Php7Dummy::class, 'bar', [new Type(Type::BUILTIN_TYPE_INT)]],
            [Php7Dummy::class, 'baz', [new Type(Type::BUILTIN_TYPE_ARRAY, false, null, true, new Type(Type::BUILTIN_TYPE_INT), new Type(Type::BUILTIN_TYPE_STRING))]],
            [Php7Dummy::class, 'buz', [new Type(Type::BUILTIN_TYPE_OBJECT, false, 'Symfony\Component\PropertyInfo\Tests\Fixtures\Php7Dummy')]],
            [Php7Dummy::class, 'biz', [new Type(Type::BUILTIN_TYPE_OBJECT, false, Php7ParentDummy::class)]],
            [Php7Dummy::class, 'donotexist', null],
            [Php7ParentDummy::class, 'parent', [new Type(Type::BUILTIN_TYPE_OBJECT, false, \stdClass::class)]],
        ];
    }

    /**
     * @dataProvider php71TypesProvider
     */
    public function testExtractPhp71Type($property, array $type = null)
    {
        $this->assertEquals($type, $this->extractor->getTypes('Symfony\Component\PropertyInfo\Tests\Fixtures\Php71Dummy', $property, []));
    }

    public function php71TypesProvider()
    {
        return [
            ['foo', [new Type(Type::BUILTIN_TYPE_ARRAY, true, null, true)]],
            ['buz', [new Type(Type::BUILTIN_TYPE_NULL)]],
            ['bar', [new Type(Type::BUILTIN_TYPE_INT, true)]],
            ['baz', [new Type(Type::BUILTIN_TYPE_ARRAY, false, null, true, new Type(Type::BUILTIN_TYPE_INT), new Type(Type::BUILTIN_TYPE_STRING))]],
            ['donotexist', null],
        ];
    }

    /**
     *     * @dataProvider php80TypesProvider
     * @requires PHP 8
     */
    public function testExtractPhp80Type($property, array $type = null)
    {
        $this->assertEquals($type, $this->extractor->getTypes('Symfony\Component\PropertyInfo\Tests\Fixtures\Php80Dummy', $property, []));
    }

    public function php80TypesProvider()
    {
        return [
            ['foo', [new Type(Type::BUILTIN_TYPE_ARRAY, true, null, true)]],
            ['bar', [new Type(Type::BUILTIN_TYPE_INT, true)]],
            ['timeout', [new Type(Type::BUILTIN_TYPE_INT), new Type(Type::BUILTIN_TYPE_FLOAT)]],
            ['optional', [new Type(Type::BUILTIN_TYPE_INT, true), new Type(Type::BUILTIN_TYPE_FLOAT, true)]],
            ['string', [new Type(Type::BUILTIN_TYPE_OBJECT, false, 'Stringable'), new Type(Type::BUILTIN_TYPE_STRING)]],
            ['payload', null],
            ['data', null],
            ['mixedProperty', null],
        ];
    }

    /**
     * @dataProvider defaultValueProvider
     */
    public function testExtractWithDefaultValue($property, $type)
    {
        $this->assertEquals($type, $this->extractor->getTypes(DefaultValue::class, $property, []));
    }

    public function defaultValueProvider()
    {
        return [
            ['defaultInt', [new Type(Type::BUILTIN_TYPE_INT, false)]],
            ['defaultFloat', [new Type(Type::BUILTIN_TYPE_FLOAT, false)]],
            ['defaultString', [new Type(Type::BUILTIN_TYPE_STRING, false)]],
            ['defaultArray', [new Type(Type::BUILTIN_TYPE_ARRAY, false, null, true)]],
            ['defaultNull', null],
        ];
    }

    /**
     * @dataProvider getReadableProperties
     */
    public function testIsReadable($property, $expected)
    {
        $this->assertSame(
            $expected,
            $this->extractor->isReadable('Symfony\Component\PropertyInfo\Tests\Fixtures\Dummy', $property, [])
        );
    }

    public function getReadableProperties()
    {
        return [
            ['bar', false],
            ['baz', false],
            ['parent', true],
            ['a', true],
            ['b', false],
            ['c', true],
            ['d', true],
            ['e', false],
            ['f', false],
            ['Id', true],
            ['id', true],
            ['Guid', true],
            ['guid', false],
            ['element', false],
        ];
    }

    /**
     * @dataProvider getWritableProperties
     */
    public function testIsWritable($property, $expected)
    {
        $this->assertSame(
            $expected,
            $this->extractor->isWritable(Dummy::class, $property, [])
        );
    }

    public function getWritableProperties()
    {
        return [
            ['bar', false],
            ['baz', false],
            ['parent', true],
            ['a', false],
            ['b', true],
            ['c', false],
            ['d', false],
            ['e', true],
            ['f', true],
            ['Id', false],
            ['Guid', true],
            ['guid', false],
        ];
    }

    public function testSingularize()
    {
        $this->assertTrue($this->extractor->isWritable(AdderRemoverDummy::class, 'analyses'));
        $this->assertTrue($this->extractor->isWritable(AdderRemoverDummy::class, 'feet'));
        $this->assertEquals(['analyses', 'feet'], $this->extractor->getProperties(AdderRemoverDummy::class));
    }

    public function testPrivatePropertyExtractor()
    {
        $privateExtractor = new ReflectionExtractor(null, null, null, true, ReflectionExtractor::ALLOW_PUBLIC | ReflectionExtractor::ALLOW_PRIVATE | ReflectionExtractor::ALLOW_PROTECTED);
        $properties = $privateExtractor->getProperties(Dummy::class);

        $this->assertContains('bar', $properties);
        $this->assertContains('baz', $properties);

        $this->assertTrue($privateExtractor->isReadable(Dummy::class, 'bar'));
        $this->assertTrue($privateExtractor->isReadable(Dummy::class, 'baz'));

        $protectedExtractor = new ReflectionExtractor(null, null, null, true, ReflectionExtractor::ALLOW_PUBLIC | ReflectionExtractor::ALLOW_PROTECTED);
        $properties = $protectedExtractor->getProperties(Dummy::class);

        $this->assertNotContains('bar', $properties);
        $this->assertContains('baz', $properties);

        $this->assertFalse($protectedExtractor->isReadable(Dummy::class, 'bar'));
        $this->assertTrue($protectedExtractor->isReadable(Dummy::class, 'baz'));
    }

    /**
     * @dataProvider getInitializableProperties
     */
    public function testIsInitializable(string $class, string $property, bool $expected)
    {
        $this->assertSame($expected, $this->extractor->isInitializable($class, $property));
    }

    public function getInitializableProperties(): array
    {
        return [
            [Php71Dummy::class, 'string', true],
            [Php71Dummy::class, 'intPrivate', true],
            [Php71Dummy::class, 'notExist', false],
            [Php71DummyExtended2::class, 'intWithAccessor', true],
            [Php71DummyExtended2::class, 'intPrivate', false],
            [NotInstantiable::class, 'foo', false],
        ];
    }

    /**
     * @dataProvider constructorTypesProvider
     */
    public function testExtractTypeConstructor(string $class, string $property, array $type = null)
    {
        /* Check that constructor extractions works by default, and if passed in via context.
           Check that null is returned if constructor extraction is disabled */
        $this->assertEquals($type, $this->extractor->getTypes($class, $property, []));
        $this->assertEquals($type, $this->extractor->getTypes($class, $property, ['enable_constructor_extraction' => true]));
        $this->assertNull($this->extractor->getTypes($class, $property, ['enable_constructor_extraction' => false]));
    }

    public function constructorTypesProvider(): array
    {
        return [
            // php71 dummy has following constructor: __construct(string $string, int $intPrivate)
            [Php71Dummy::class, 'string', [new Type(Type::BUILTIN_TYPE_STRING, false)]],
            [Php71Dummy::class, 'intPrivate', [new Type(Type::BUILTIN_TYPE_INT, false)]],
            // Php71DummyExtended2 adds int $intWithAccessor
            [Php71DummyExtended2::class, 'intWithAccessor', [new Type(Type::BUILTIN_TYPE_INT, false)]],
            [Php71DummyExtended2::class, 'intPrivate', [new Type(Type::BUILTIN_TYPE_INT, false)]],
            [DefaultValue::class, 'foo', null],
        ];
    }

    public function testNullOnPrivateProtectedAccessor()
    {
        $barAcessor = $this->extractor->getReadInfo(Dummy::class, 'bar');
        $barMutator = $this->extractor->getWriteInfo(Dummy::class, 'bar');
        $bazAcessor = $this->extractor->getReadInfo(Dummy::class, 'baz');
        $bazMutator = $this->extractor->getWriteInfo(Dummy::class, 'baz');

        $this->assertNull($barAcessor);
        $this->assertEquals(PropertyWriteInfo::TYPE_NONE, $barMutator->getType());
        $this->assertNull($bazAcessor);
        $this->assertEquals(PropertyWriteInfo::TYPE_NONE, $bazMutator->getType());
    }

    /**
     * @requires PHP 7.4
     */
    public function testTypedProperties()
    {
        $this->assertEquals([new Type(Type::BUILTIN_TYPE_OBJECT, false, Dummy::class)], $this->extractor->getTypes(Php74Dummy::class, 'dummy'));
        $this->assertEquals([new Type(Type::BUILTIN_TYPE_BOOL, true)], $this->extractor->getTypes(Php74Dummy::class, 'nullableBoolProp'));
        $this->assertEquals([new Type(Type::BUILTIN_TYPE_ARRAY, false, null, true, new Type(Type::BUILTIN_TYPE_INT), new Type(Type::BUILTIN_TYPE_STRING))], $this->extractor->getTypes(Php74Dummy::class, 'stringCollection'));
<<<<<<< HEAD
        $this->assertEquals([new Type(Type::BUILTIN_TYPE_ARRAY, false, null, true)], $this->extractor->getTypes(Php74Dummy::class, 'collection'));
    }

    /**
     * @dataProvider readAccessorProvider
     */
    public function testGetReadAccessor($class, $property, $found, $type, $name, $visibility, $static)
    {
        $extractor = new ReflectionExtractor(null, null, null, true, ReflectionExtractor::ALLOW_PUBLIC | ReflectionExtractor::ALLOW_PROTECTED | ReflectionExtractor::ALLOW_PRIVATE);
        $readAcessor = $extractor->getReadInfo($class, $property);

        if (!$found) {
            $this->assertNull($readAcessor);

            return;
        }

        $this->assertNotNull($readAcessor);
        $this->assertSame($type, $readAcessor->getType());
        $this->assertSame($name, $readAcessor->getName());
        $this->assertSame($visibility, $readAcessor->getVisibility());
        $this->assertSame($static, $readAcessor->isStatic());
    }

    public function readAccessorProvider(): array
    {
        return [
            [Dummy::class, 'bar', true, PropertyReadInfo::TYPE_PROPERTY, 'bar', PropertyReadInfo::VISIBILITY_PRIVATE, false],
            [Dummy::class, 'baz', true, PropertyReadInfo::TYPE_PROPERTY, 'baz', PropertyReadInfo::VISIBILITY_PROTECTED, false],
            [Dummy::class, 'bal', true, PropertyReadInfo::TYPE_PROPERTY, 'bal', PropertyReadInfo::VISIBILITY_PUBLIC, false],
            [Dummy::class, 'parent', true, PropertyReadInfo::TYPE_PROPERTY, 'parent', PropertyReadInfo::VISIBILITY_PUBLIC, false],
            [Dummy::class, 'static', true, PropertyReadInfo::TYPE_METHOD, 'getStatic', PropertyReadInfo::VISIBILITY_PUBLIC, true],
            [Dummy::class, 'foo', true, PropertyReadInfo::TYPE_PROPERTY, 'foo', PropertyReadInfo::VISIBILITY_PUBLIC, false],
            [Php71Dummy::class, 'foo', true, PropertyReadInfo::TYPE_METHOD, 'getFoo', PropertyReadInfo::VISIBILITY_PUBLIC, false],
            [Php71Dummy::class, 'buz', true, PropertyReadInfo::TYPE_METHOD, 'getBuz', PropertyReadInfo::VISIBILITY_PUBLIC, false],
        ];
    }

    /**
     * @dataProvider writeMutatorProvider
     */
    public function testGetWriteMutator($class, $property, $allowConstruct, $found, $type, $name, $addName, $removeName, $visibility, $static)
    {
        $extractor = new ReflectionExtractor(null, null, null, true, ReflectionExtractor::ALLOW_PUBLIC | ReflectionExtractor::ALLOW_PROTECTED | ReflectionExtractor::ALLOW_PRIVATE);
        $writeMutator = $extractor->getWriteInfo($class, $property, [
            'enable_constructor_extraction' => $allowConstruct,
            'enable_getter_setter_extraction' => true,
        ]);

        if (!$found) {
            $this->assertEquals(PropertyWriteInfo::TYPE_NONE, $writeMutator->getType());

            return;
        }

        $this->assertNotNull($writeMutator);
        $this->assertSame($type, $writeMutator->getType());

        if (PropertyWriteInfo::TYPE_ADDER_AND_REMOVER === $writeMutator->getType()) {
            $this->assertNotNull($writeMutator->getAdderInfo());
            $this->assertSame($addName, $writeMutator->getAdderInfo()->getName());
            $this->assertNotNull($writeMutator->getRemoverInfo());
            $this->assertSame($removeName, $writeMutator->getRemoverInfo()->getName());
        }

        if (PropertyWriteInfo::TYPE_CONSTRUCTOR === $writeMutator->getType()) {
            $this->assertSame($name, $writeMutator->getName());
        }

        if (PropertyWriteInfo::TYPE_PROPERTY === $writeMutator->getType()) {
            $this->assertSame($name, $writeMutator->getName());
            $this->assertSame($visibility, $writeMutator->getVisibility());
            $this->assertSame($static, $writeMutator->isStatic());
        }

        if (PropertyWriteInfo::TYPE_METHOD === $writeMutator->getType()) {
            $this->assertSame($name, $writeMutator->getName());
            $this->assertSame($visibility, $writeMutator->getVisibility());
            $this->assertSame($static, $writeMutator->isStatic());
        }
    }

    public function writeMutatorProvider(): array
    {
        return [
            [Dummy::class, 'bar', false, true, PropertyWriteInfo::TYPE_PROPERTY, 'bar', null, null, PropertyWriteInfo::VISIBILITY_PRIVATE, false],
            [Dummy::class, 'baz', false, true, PropertyWriteInfo::TYPE_PROPERTY, 'baz', null, null, PropertyWriteInfo::VISIBILITY_PROTECTED, false],
            [Dummy::class, 'bal', false, true, PropertyWriteInfo::TYPE_PROPERTY, 'bal', null, null, PropertyWriteInfo::VISIBILITY_PUBLIC, false],
            [Dummy::class, 'parent', false, true, PropertyWriteInfo::TYPE_PROPERTY, 'parent', null, null, PropertyWriteInfo::VISIBILITY_PUBLIC, false],
            [Dummy::class, 'staticSetter', false, true, PropertyWriteInfo::TYPE_METHOD, 'staticSetter', null, null, PropertyWriteInfo::VISIBILITY_PUBLIC, true],
            [Dummy::class, 'foo', false, true, PropertyWriteInfo::TYPE_PROPERTY, 'foo', null, null, PropertyWriteInfo::VISIBILITY_PUBLIC, false],
            [Php71Dummy::class, 'bar', false, true, PropertyWriteInfo::TYPE_METHOD, 'setBar', null, null, PropertyWriteInfo::VISIBILITY_PUBLIC, false],
            [Php71Dummy::class, 'string', false, false, '', '', null, null, PropertyWriteInfo::VISIBILITY_PUBLIC, false],
            [Php71Dummy::class, 'string', true, true,  PropertyWriteInfo::TYPE_CONSTRUCTOR, 'string', null, null, PropertyWriteInfo::VISIBILITY_PUBLIC, false],
            [Php71Dummy::class, 'baz', false, true, PropertyWriteInfo::TYPE_ADDER_AND_REMOVER, null, 'addBaz', 'removeBaz', PropertyWriteInfo::VISIBILITY_PUBLIC, false],
            [Php71DummyExtended::class, 'bar', false, true, PropertyWriteInfo::TYPE_METHOD, 'setBar', null, null, PropertyWriteInfo::VISIBILITY_PUBLIC, false],
            [Php71DummyExtended::class, 'string', false, false, -1, '', null, null, PropertyWriteInfo::VISIBILITY_PUBLIC, false],
            [Php71DummyExtended::class, 'string', true, true, PropertyWriteInfo::TYPE_CONSTRUCTOR, 'string', null, null, PropertyWriteInfo::VISIBILITY_PUBLIC, false],
            [Php71DummyExtended::class, 'baz', false, true, PropertyWriteInfo::TYPE_ADDER_AND_REMOVER, null, 'addBaz', 'removeBaz', PropertyWriteInfo::VISIBILITY_PUBLIC, false],
            [Php71DummyExtended2::class, 'bar', false, true, PropertyWriteInfo::TYPE_METHOD, 'setBar', null, null, PropertyWriteInfo::VISIBILITY_PUBLIC, false],
            [Php71DummyExtended2::class, 'string', false, false, '', '', null, null, PropertyWriteInfo::VISIBILITY_PUBLIC, false],
            [Php71DummyExtended2::class, 'string', true, false,  '', '', null, null, PropertyWriteInfo::VISIBILITY_PUBLIC, false],
            [Php71DummyExtended2::class, 'baz', false, true, PropertyWriteInfo::TYPE_ADDER_AND_REMOVER, null, 'addBaz', 'removeBaz', PropertyWriteInfo::VISIBILITY_PUBLIC, false],
        ];
    }

    /**
     * @group legacy
     */
    public function testGetReadInfoDeprecatedEnableMagicCallExtractionInContext()
    {
        $this->expectDeprecation('Since symfony/property-info 5.2: Using the "enable_magic_call_extraction" context option in "Symfony\Component\PropertyInfo\Extractor\ReflectionExtractor::getReadInfo()" is deprecated. Use "enable_magic_methods_extraction" instead.');

        $extractor = new ReflectionExtractor();
        $extractor->getReadInfo(\stdClass::class, 'foo', [
            'enable_magic_call_extraction' => true,
        ]);
    }

    /**
     * @group legacy
     */
    public function testGetWriteInfoDeprecatedEnableMagicCallExtractionInContext()
    {
        $this->expectDeprecation('Since symfony/property-info 5.2: Using the "enable_magic_call_extraction" context option in "Symfony\Component\PropertyInfo\Extractor\ReflectionExtractor::getWriteInfo()" is deprecated. Use "enable_magic_methods_extraction" instead.');

        $extractor = new ReflectionExtractor();
        $extractor->getWriteInfo(\stdClass::class, 'foo', [
            'enable_magic_call_extraction' => true,
        ]);
    }

    /**
     * @dataProvider extractConstructorTypesProvider
     */
    public function testExtractConstructorTypes(string $property, array $type = null)
    {
        $this->assertEquals($type, $this->extractor->getTypesFromConstructor('Symfony\Component\PropertyInfo\Tests\Fixtures\ConstructorDummy', $property));
    }

    public function extractConstructorTypesProvider(): array
    {
        return [
            ['timezone', [new Type(Type::BUILTIN_TYPE_OBJECT, false, 'DateTimeZone')]],
            ['date', null],
            ['dateObject', null],
            ['dateTime', [new Type(Type::BUILTIN_TYPE_OBJECT, false, 'DateTime')]],
            ['ddd', null],
        ];
=======
        $this->assertEquals([new Type(Type::BUILTIN_TYPE_INT, true)], $this->extractor->getTypes(Php74Dummy::class, 'nullableWithDefault'));
>>>>>>> 0e738ef1
    }
}<|MERGE_RESOLUTION|>--- conflicted
+++ resolved
@@ -444,7 +444,7 @@
         $this->assertEquals([new Type(Type::BUILTIN_TYPE_OBJECT, false, Dummy::class)], $this->extractor->getTypes(Php74Dummy::class, 'dummy'));
         $this->assertEquals([new Type(Type::BUILTIN_TYPE_BOOL, true)], $this->extractor->getTypes(Php74Dummy::class, 'nullableBoolProp'));
         $this->assertEquals([new Type(Type::BUILTIN_TYPE_ARRAY, false, null, true, new Type(Type::BUILTIN_TYPE_INT), new Type(Type::BUILTIN_TYPE_STRING))], $this->extractor->getTypes(Php74Dummy::class, 'stringCollection'));
-<<<<<<< HEAD
+        $this->assertEquals([new Type(Type::BUILTIN_TYPE_INT, true)], $this->extractor->getTypes(Php74Dummy::class, 'nullableWithDefault'));
         $this->assertEquals([new Type(Type::BUILTIN_TYPE_ARRAY, false, null, true)], $this->extractor->getTypes(Php74Dummy::class, 'collection'));
     }
 
@@ -594,8 +594,5 @@
             ['dateTime', [new Type(Type::BUILTIN_TYPE_OBJECT, false, 'DateTime')]],
             ['ddd', null],
         ];
-=======
-        $this->assertEquals([new Type(Type::BUILTIN_TYPE_INT, true)], $this->extractor->getTypes(Php74Dummy::class, 'nullableWithDefault'));
->>>>>>> 0e738ef1
     }
 }