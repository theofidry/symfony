--- conflicted
+++ resolved
@@ -38,6 +38,31 @@
         $this->assertEquals($type, $this->extractor->getTypes('Symfony\Component\PropertyInfo\Tests\Fixtures\Dummy', $property));
         $this->assertSame($shortDescription, $this->extractor->getShortDescription('Symfony\Component\PropertyInfo\Tests\Fixtures\Dummy', $property));
         $this->assertSame($longDescription, $this->extractor->getLongDescription('Symfony\Component\PropertyInfo\Tests\Fixtures\Dummy', $property));
+    }
+
+    public function testParamTagTypeIsOmitted()
+    {
+        $this->assertNull($this->extractor->getTypes(OmittedParamTagTypeDocBlock::class, 'omittedType'));
+    }
+
+    /**
+     * @dataProvider typesWithCustomPrefixesProvider
+     */
+    public function testExtractTypesWithCustomPrefixes($property, array $type = null)
+    {
+        $customExtractor = new PhpDocExtractor(null, array('add', 'remove'), array('is', 'can'));
+
+        $this->assertEquals($type, $customExtractor->getTypes('Symfony\Component\PropertyInfo\Tests\Fixtures\Dummy', $property));
+    }
+
+    /**
+     * @dataProvider typesWithNoPrefixesProvider
+     */
+    public function testExtractTypesWithNoPrefixes($property, array $type = null)
+    {
+        $noPrefixExtractor = new PhpDocExtractor(null, array(), array(), array());
+
+        $this->assertEquals($type, $noPrefixExtractor->getTypes('Symfony\Component\PropertyInfo\Tests\Fixtures\Dummy', $property));
     }
 
     public function typesProvider()
@@ -68,35 +93,15 @@
             array('d', array(new Type(Type::BUILTIN_TYPE_BOOL)), null, null),
             array('e', array(new Type(Type::BUILTIN_TYPE_ARRAY, false, null, true, new Type(Type::BUILTIN_TYPE_INT), new Type(Type::BUILTIN_TYPE_RESOURCE))), null, null),
             array('f', array(new Type(Type::BUILTIN_TYPE_ARRAY, false, null, true, new Type(Type::BUILTIN_TYPE_INT), new Type(Type::BUILTIN_TYPE_OBJECT, false, 'DateTime'))), null, null),
-<<<<<<< HEAD
-            array('g', array(new Type(Type::BUILTIN_TYPE_BOOL, true)), null, null),
-            array('array', array(new Type(Type::BUILTIN_TYPE_ARRAY, true, null, true)), 'Nullable array.', null),
-=======
             array('g', array(new Type(Type::BUILTIN_TYPE_ARRAY, true, null, true)), 'Nullable array.', null),
             array('h', array(new Type(Type::BUILTIN_TYPE_STRING, true)), null, null),
             array('i', array(new Type(Type::BUILTIN_TYPE_STRING, true), new Type(Type::BUILTIN_TYPE_INT, true)), null, null),
             array('j', array(new Type(Type::BUILTIN_TYPE_OBJECT, true, 'DateTime')), null, null),
->>>>>>> 4ce5a1bb
             array('donotexist', null, null, null),
             array('staticGetter', null, null, null),
             array('staticSetter', null, null, null),
             array('emptyVar', null, null, null),
         );
-    }
-
-    public function testParamTagTypeIsOmitted()
-    {
-        $this->assertNull($this->extractor->getTypes(OmittedParamTagTypeDocBlock::class, 'omittedType'));
-    }
-
-    /**
-     * @dataProvider typesWithCustomPrefixesProvider
-     */
-    public function testExtractTypesWithCustomPrefixes($property, array $type = null)
-    {
-        $customExtractor = new PhpDocExtractor(null, array('add', 'remove'), array('is', 'can'));
-
-        $this->assertEquals($type, $customExtractor->getTypes('Symfony\Component\PropertyInfo\Tests\Fixtures\Dummy', $property));
     }
 
     public function typesWithCustomPrefixesProvider()
@@ -127,28 +132,14 @@
             array('d', array(new Type(Type::BUILTIN_TYPE_BOOL)), null, null),
             array('e', array(new Type(Type::BUILTIN_TYPE_ARRAY, false, null, true, new Type(Type::BUILTIN_TYPE_INT), new Type(Type::BUILTIN_TYPE_RESOURCE))), null, null),
             array('f', array(new Type(Type::BUILTIN_TYPE_ARRAY, false, null, true, new Type(Type::BUILTIN_TYPE_INT), new Type(Type::BUILTIN_TYPE_OBJECT, false, 'DateTime'))), null, null),
-<<<<<<< HEAD
-            array('g', null),
-=======
             array('g', array(new Type(Type::BUILTIN_TYPE_ARRAY, true, null, true)), 'Nullable array.', null),
             array('h', array(new Type(Type::BUILTIN_TYPE_STRING, true)), null, null),
             array('i', array(new Type(Type::BUILTIN_TYPE_STRING, true), new Type(Type::BUILTIN_TYPE_INT, true)), null, null),
             array('j', array(new Type(Type::BUILTIN_TYPE_OBJECT, true, 'DateTime')), null, null),
->>>>>>> 4ce5a1bb
             array('donotexist', null, null, null),
             array('staticGetter', null, null, null),
             array('staticSetter', null, null, null),
         );
-    }
-
-    /**
-     * @dataProvider typesWithNoPrefixesProvider
-     */
-    public function testExtractTypesWithNoPrefixes($property, array $type = null)
-    {
-        $noPrefixExtractor = new PhpDocExtractor(null, array(), array(), array());
-
-        $this->assertEquals($type, $noPrefixExtractor->getTypes('Symfony\Component\PropertyInfo\Tests\Fixtures\Dummy', $property));
     }
 
     public function typesWithNoPrefixesProvider()
@@ -179,14 +170,10 @@
             array('d', null, null, null),
             array('e', null, null, null),
             array('f', null, null, null),
-<<<<<<< HEAD
-            array('g', null),
-=======
             array('g', array(new Type(Type::BUILTIN_TYPE_ARRAY, true, null, true)), 'Nullable array.', null),
             array('h', array(new Type(Type::BUILTIN_TYPE_STRING, true)), null, null),
             array('i', array(new Type(Type::BUILTIN_TYPE_STRING, true), new Type(Type::BUILTIN_TYPE_INT, true)), null, null),
             array('j', array(new Type(Type::BUILTIN_TYPE_OBJECT, true, 'DateTime')), null, null),
->>>>>>> 4ce5a1bb
             array('donotexist', null, null, null),
             array('staticGetter', null, null, null),
             array('staticSetter', null, null, null),
