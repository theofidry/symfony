--- conflicted
+++ resolved
@@ -35,24 +35,8 @@
     private static $nativeRequestHandler;
 
     /**
-<<<<<<< HEAD
      * @var bool
      */
-=======
-     * The accepted request methods.
-     *
-     * @var array
-     */
-    private static $allowedMethods = [
-        'GET',
-        'PUT',
-        'POST',
-        'DELETE',
-        'PATCH',
-    ];
-
->>>>>>> 967fa368
-    protected $locked = false;
 
     private $dispatcher;
     private $name;
@@ -734,17 +718,7 @@
             throw new BadMethodCallException('The config builder cannot be modified anymore.');
         }
 
-<<<<<<< HEAD
         $this->method = strtoupper($method);
-=======
-        $upperCaseMethod = strtoupper($method);
-
-        if (!\in_array($upperCaseMethod, self::$allowedMethods, true)) {
-            throw new InvalidArgumentException(sprintf('The form method is "%s", but should be one of "%s".', $method, implode('", "', self::$allowedMethods)));
-        }
-
-        $this->method = $upperCaseMethod;
->>>>>>> 967fa368
 
         return $this;
     }
