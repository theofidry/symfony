<?php

/*
 * This file is part of the Symfony package.
 *
 * (c) Fabien Potencier <fabien@symfony.com>
 *
 * For the full copyright and license information, please view the LICENSE
 * file that was distributed with this source code.
 */

namespace Symfony\Component\Form\Tests\Fixtures;

use Symfony\Component\Form\AbstractTypeExtension;
use Symfony\Component\Form\FormBuilderInterface;

class FooTypeBarExtension extends AbstractTypeExtension
{
    public function buildForm(FormBuilderInterface $builder, array $options)
    {
        $builder->setAttribute('bar', 'x');
    }

    public function getAllowedOptionValues()
    {
        return [
            'a_or_b' => ['c'],
        ];
    }

    public static function getExtendedTypes(): iterable
    {
<<<<<<< HEAD
        return [__NAMESPACE__.'\FooType'];
=======
        return FooType::class;
>>>>>>> cfd4194e
    }
}<|MERGE_RESOLUTION|>--- conflicted
+++ resolved
@@ -30,10 +30,6 @@
 
     public static function getExtendedTypes(): iterable
     {
-<<<<<<< HEAD
-        return [__NAMESPACE__.'\FooType'];
-=======
-        return FooType::class;
->>>>>>> cfd4194e
+        return [FooType::class];
     }
 }