<?php

/*
 * This file is part of the Symfony package.
 *
 * (c) Fabien Potencier <fabien@symfony.com>
 *
 * For the full copyright and license information, please view the LICENSE
 * file that was distributed with this source code.
 */

namespace Symfony\Component\Form\Tests\Extension\DependencyInjection;

use PHPUnit\Framework\TestCase;
use Symfony\Component\DependencyInjection\Exception\ServiceNotFoundException;
use Symfony\Component\Form\Extension\DependencyInjection\DependencyInjectionExtension;
use Symfony\Component\Form\FormTypeGuesserChain;
use Symfony\Component\Form\FormTypeGuesserInterface;

class DependencyInjectionExtensionTest extends TestCase
{
    public function testGetTypeExtensions()
    {
        $container = $this->createContainerMock();
        $container->expects($this->never())->method('get');

        $typeExtension1 = $this->createFormTypeExtensionMock('test');
        $typeExtension2 = $this->createFormTypeExtensionMock('test');
        $typeExtension3 = $this->createFormTypeExtensionMock('other');

        $extensions = array(
            'test' => new \ArrayIterator(array($typeExtension1, $typeExtension2)),
            'other' => new \ArrayIterator(array($typeExtension3)),
        );

        $extension = new DependencyInjectionExtension($container, $extensions, array());

        $this->assertTrue($extension->hasTypeExtensions('test'));
        $this->assertTrue($extension->hasTypeExtensions('other'));
        $this->assertFalse($extension->hasTypeExtensions('unknown'));
        $this->assertSame(array($typeExtension1, $typeExtension2), $extension->getTypeExtensions('test'));
        $this->assertSame(array($typeExtension3), $extension->getTypeExtensions('other'));
    }

    /**
     * @expectedException \Symfony\Component\Form\Exception\InvalidArgumentException
     */
    public function testThrowExceptionForInvalidExtendedType()
    {
        $container = $this->getMockBuilder('Psr\Container\ContainerInterface')->getMock();
        $container->expects($this->never())->method('get');

        $extensions = array(
            'test' => new \ArrayIterator(array($this->createFormTypeExtensionMock('unmatched'))),
        );

        $extension = new DependencyInjectionExtension($container, $extensions, array());

        $extension->getTypeExtensions('test');
    }

    /**
     * @group legacy
     * @expectedDeprecation Passing four arguments to the Symfony\Component\Form\Extension\DependencyInjection\DependencyInjectionExtension::__construct() method is deprecated since Symfony 3.3 and will be disallowed in Symfony 4.0. The new constructor only accepts three arguments.
     */
    public function testLegacyGetTypeExtensions()
    {
        $container = $this->createContainerMock();

        $services = array(
            'extension1' => $typeExtension1 = $this->createFormTypeExtensionMock('test'),
            'extension2' => $typeExtension2 = $this->createFormTypeExtensionMock('test'),
            'extension3' => $typeExtension3 = $this->createFormTypeExtensionMock('other'),
        );

        $container->expects($this->any())
            ->method('get')
            ->willReturnCallback(function ($id) use ($services) {
                if (isset($services[$id])) {
                    return $services[$id];
                }

                throw new ServiceNotFoundException($id);
            });

        $extension = new DependencyInjectionExtension($container, array(), array('test' => array('extension1', 'extension2'), 'other' => array('extension3')), array());

        $this->assertTrue($extension->hasTypeExtensions('test'));
        $this->assertFalse($extension->hasTypeExtensions('unknown'));
        $this->assertSame(array($typeExtension1, $typeExtension2), $extension->getTypeExtensions('test'));
    }

    /**
     * @group legacy
     * @expectedException \Symfony\Component\Form\Exception\InvalidArgumentException
     * @expectedDeprecation Passing four arguments to the Symfony\Component\Form\Extension\DependencyInjection\DependencyInjectionExtension::__construct() method is deprecated since Symfony 3.3 and will be disallowed in Symfony 4.0. The new constructor only accepts three arguments.
     */
    public function testLegacyThrowExceptionForInvalidExtendedType()
    {
<<<<<<< HEAD
        $container = $this->createContainerMock();
=======
        $formTypeExtension = $this->createFormTypeExtensionMock('unmatched');

        $container = $this->getMockBuilder('Symfony\Component\DependencyInjection\ContainerInterface')->getMock();
>>>>>>> aa46df19

        $container->expects($this->any())
            ->method('get')
            ->with('extension')
<<<<<<< HEAD
            ->willReturn($this->createFormTypeExtensionMock('unmatched'));
=======
            ->willReturn($formTypeExtension);
>>>>>>> aa46df19

        $extension = new DependencyInjectionExtension($container, array(), array('test' => array('extension')), array());

        $extensions = $extension->getTypeExtensions('test');

        $this->assertCount(1, $extensions);
        $this->assertSame($formTypeExtension, $extensions[0]);
    }

    public function testGetTypeGuesser()
    {
        $container = $this->createContainerMock();
        $extension = new DependencyInjectionExtension($container, array(), array($this->getMockBuilder(FormTypeGuesserInterface::class)->getMock()));

        $this->assertInstanceOf(FormTypeGuesserChain::class, $extension->getTypeGuesser());
    }

    public function testGetTypeGuesserReturnsNullWhenNoTypeGuessersHaveBeenConfigured()
    {
        $container = $this->createContainerMock();
        $extension = new DependencyInjectionExtension($container, array(), array());

        $this->assertNull($extension->getTypeGuesser());
    }

    /**
     * @group legacy
     */
    public function testLegacyGetTypeGuesser()
    {
        $container = $this->createContainerMock();
        $container
            ->expects($this->once())
            ->method('get')
            ->with('foo')
            ->willReturn($this->getMockBuilder(FormTypeGuesserInterface::class)->getMock());
        $extension = new DependencyInjectionExtension($container, array(), array(), array('foo'));

        $this->assertInstanceOf(FormTypeGuesserChain::class, $extension->getTypeGuesser());
    }

    /**
     * @group legacy
     */
    public function testLegacyGetTypeGuesserReturnsNullWhenNoTypeGuessersHaveBeenConfigured()
    {
        $container = $this->createContainerMock();
        $extension = new DependencyInjectionExtension($container, array(), array(), array());

        $this->assertNull($extension->getTypeGuesser());
    }

    private function createContainerMock()
    {
        return $this->getMockBuilder('Psr\Container\ContainerInterface')
            ->setMethods(array('get', 'has'))
            ->getMock();
    }

    private function createFormTypeExtensionMock($extendedType)
    {
        $extension = $this->getMockBuilder('Symfony\Component\Form\FormTypeExtensionInterface')->getMock();
        $extension->expects($this->any())->method('getExtendedType')->willReturn($extendedType);

        return $extension;
    }
}<|MERGE_RESOLUTION|>--- conflicted
+++ resolved
@@ -97,22 +97,14 @@
      */
     public function testLegacyThrowExceptionForInvalidExtendedType()
     {
-<<<<<<< HEAD
-        $container = $this->createContainerMock();
-=======
         $formTypeExtension = $this->createFormTypeExtensionMock('unmatched');
 
-        $container = $this->getMockBuilder('Symfony\Component\DependencyInjection\ContainerInterface')->getMock();
->>>>>>> aa46df19
+        $container = $this->createContainerMock();
 
         $container->expects($this->any())
             ->method('get')
             ->with('extension')
-<<<<<<< HEAD
-            ->willReturn($this->createFormTypeExtensionMock('unmatched'));
-=======
             ->willReturn($formTypeExtension);
->>>>>>> aa46df19
 
         $extension = new DependencyInjectionExtension($container, array(), array('test' => array('extension')), array());
 
