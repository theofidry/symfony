--- conflicted
+++ resolved
@@ -15,21 +15,8 @@
 
 class CheckboxTypeTest extends BaseTypeTest
 {
-<<<<<<< HEAD
-=======
     const TESTED_TYPE = 'Symfony\Component\Form\Extension\Core\Type\CheckboxType';
 
-    /**
-     * @group legacy
-     */
-    public function testLegacyName()
-    {
-        $form = $this->factory->create('checkbox');
-
-        $this->assertSame('checkbox', $form->getConfig()->getType()->getName());
-    }
-
->>>>>>> 663661b3
     public function testDataIsFalseByDefault()
     {
         $form = $this->factory->create(static::TESTED_TYPE);
