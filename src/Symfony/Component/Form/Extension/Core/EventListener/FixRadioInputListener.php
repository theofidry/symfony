<?php

/*
 * This file is part of the Symfony package.
 *
 * (c) Fabien Potencier <fabien@symfony.com>
 *
 * For the full copyright and license information, please view the LICENSE
 * file that was distributed with this source code.
 */

namespace Symfony\Component\Form\Extension\Core\EventListener;

use Symfony\Component\Form\FormEvents;
use Symfony\Component\Form\FormEvent;
use Symfony\Component\EventDispatcher\EventSubscriberInterface;
use Symfony\Component\Form\Extension\Core\ChoiceList\ChoiceListInterface;

/**
 * Takes care of converting the input from a single radio button
 * to an array.
 *
 * @author Bernhard Schussek <bschussek@gmail.com>
 */
class FixRadioInputListener implements EventSubscriberInterface
{
    private $choiceList;

    private $placeholderPresent;

    /**
     * Constructor.
     *
     * @param ChoiceListInterface $choiceList
     * @param Boolean             $placeholderPresent
     */
    public function __construct(ChoiceListInterface $choiceList, $placeholderPresent)
    {
        $this->choiceList = $choiceList;
        $this->placeholderPresent = $placeholderPresent;
    }

    public function preSubmit(FormEvent $event)
    {
        $data = $event->getData();

<<<<<<< HEAD
        $event->setData(false !== $index ? array($index => $value) : ($this->placeholderPresent ? array('placeholder' => '') : array()))   ;
    }

    /**
     * Alias of {@link preSubmit()}.
     *
     * @deprecated Deprecated since version 2.3, to be removed in 3.0. Use
     *             {@link preSubmit()} instead.
     */
    public function preBind(FormEvent $event)
    {
        $this->preSubmit($event);
=======
        // Since expanded choice fields are completely loaded anyway, we
        // can just as well get the values again without losing performance.
        $existingValues = $this->choiceList->getValues();

        if (false !== ($index = array_search($data, $existingValues, true))) {
            $data = array($index => $data);
        } elseif ('' === $data || null === $data) {
            // Empty values are always accepted.
            $data = array();
        }

        // Else leave the data unchanged to provoke an error during submission

        $event->setData($data);
>>>>>>> 2a304e09
    }

    public static function getSubscribedEvents()
    {
        return array(FormEvents::PRE_SUBMIT => 'preSubmit');
    }
}<|MERGE_RESOLUTION|>--- conflicted
+++ resolved
@@ -44,8 +44,20 @@
     {
         $data = $event->getData();
 
-<<<<<<< HEAD
-        $event->setData(false !== $index ? array($index => $value) : ($this->placeholderPresent ? array('placeholder' => '') : array()))   ;
+        // Since expanded choice fields are completely loaded anyway, we
+        // can just as well get the values again without losing performance.
+        $existingValues = $this->choiceList->getValues();
+
+        if (false !== ($index = array_search($data, $existingValues, true))) {
+            $data = array($index => $data);
+        } elseif ('' === $data || null === $data) {
+            // Empty values are always accepted.
+            $data = $this->placeholderPresent ? array('placeholder' => '') : array();
+        }
+
+        // Else leave the data unchanged to provoke an error during submission
+
+        $event->setData($data);
     }
 
     /**
@@ -57,22 +69,6 @@
     public function preBind(FormEvent $event)
     {
         $this->preSubmit($event);
-=======
-        // Since expanded choice fields are completely loaded anyway, we
-        // can just as well get the values again without losing performance.
-        $existingValues = $this->choiceList->getValues();
-
-        if (false !== ($index = array_search($data, $existingValues, true))) {
-            $data = array($index => $data);
-        } elseif ('' === $data || null === $data) {
-            // Empty values are always accepted.
-            $data = array();
-        }
-
-        // Else leave the data unchanged to provoke an error during submission
-
-        $event->setData($data);
->>>>>>> 2a304e09
     }
 
     public static function getSubscribedEvents()
