<?php

/*
 * This file is part of the Symfony package.
 *
 * (c) Fabien Potencier <fabien@symfony.com>
 *
 * For the full copyright and license information, please view the LICENSE
 * file that was distributed with this source code.
 */

namespace Symfony\Component\Form\Extension\Core\Type;

use Symfony\Component\Form\AbstractType;
use Symfony\Component\Form\Util\PropertyPath;
use Symfony\Component\Form\FormBuilder;
use Symfony\Component\Form\FormInterface;
use Symfony\Component\Form\FormFactoryInterface;
use Symfony\Component\Form\FormView;
use Symfony\Component\Form\Extension\Core\EventListener\TrimListener;
use Symfony\Component\Form\Extension\Core\Validator\DefaultValidator;
use Symfony\Component\EventDispatcher\EventDispatcher;

class FieldType extends AbstractType
{
    public function buildForm(FormBuilder $builder, array $options)
    {
        if (null === $options['property_path']) {
            $options['property_path'] = $builder->getName();
        }

        if (false === $options['property_path'] || '' === $options['property_path']) {
            $options['property_path'] = null;
        } else {
            $options['property_path'] = new PropertyPath($options['property_path']);
        }

        $builder
            ->setRequired($options['required'])
            ->setReadOnly($options['read_only'])
            ->setErrorBubbling($options['error_bubbling'])
            ->setEmptyData($options['empty_data'])
            ->setAttribute('by_reference', $options['by_reference'])
            ->setAttribute('property_path', $options['property_path'])
            ->setAttribute('error_mapping', $options['error_mapping'])
            ->setAttribute('max_length', $options['max_length'])
            ->setAttribute('pattern', $options['pattern'])
            ->setAttribute('label', $options['label'] ?: $this->humanize($builder->getName()))
            ->setData($options['data'])
            ->addValidator(new DefaultValidator())
        ;

        if ($options['trim']) {
            $builder->addEventSubscriber(new TrimListener());
        }
    }

    public function buildView(FormView $view, FormInterface $form)
    {
        if ($view->hasParent()) {
            $parentId = $view->getParent()->get('id');
            $parentName = $view->getParent()->get('full_name');
            $id = sprintf('%s_%s', $parentId, $form->getName());
            $name = sprintf('%s[%s]', $parentName, $form->getName());
        } else {
            $id = $form->getName();
            $name = $form->getName();
        }

<<<<<<< HEAD
        $view
            ->set('form', $view)
            ->set('id', $id)
            ->set('name', $form->getName())
            ->set('full_name', $name)
            ->set('errors', $form->getErrors())
            ->set('value', $form->getClientData())
            ->set('read_only', $form->isReadOnly())
            ->set('required', $form->isRequired())
            ->set('max_length', $form->getAttribute('max_length'))
            ->set('size', null)
            ->set('label', $form->getAttribute('label'))
            ->set('multipart', false)
            ->set('attr', array())
        ;
=======
        $view->set('form', $view);
        $view->set('id', $id);
        $view->set('name', $name);
        $view->set('errors', $form->getErrors());
        $view->set('value', $form->getClientData());
        $view->set('read_only', $form->isReadOnly());
        $view->set('required', $form->isRequired());
        $view->set('max_length', $form->getAttribute('max_length'));
        $view->set('pattern', $form->getAttribute('pattern'));
        $view->set('size', null);
        $view->set('label', $form->getAttribute('label'));
        $view->set('multipart', false);
        $view->set('attr', array());
>>>>>>> 476644a9

        $types = array();
        foreach (array_reverse((array) $form->getTypes()) as $type) {
            $types[] = $type->getName();
        }
        $view->set('types', $types);
    }

    public function getDefaultOptions(array $options)
    {
        $defaultOptions = array(
<<<<<<< HEAD
            'data'              => null,
            'data_class'        => null,
            'trim'              => true,
            'required'          => true,
            'read_only'         => false,
            'max_length'        => null,
            'property_path'     => null,
            'by_reference'      => true,
            'error_bubbling'    => false,
            'error_mapping'     => array(),
            'label'             => null,
=======
            'data' => null,
            'data_class' => null,
            'trim' => true,
            'required' => true,
            'read_only' => false,
            'max_length' => null,
            'pattern' => null,
            'property_path' => null,
            'by_reference' => true,
            'error_bubbling' => false,
            'error_mapping' => array(),
            'label' => null,
>>>>>>> 476644a9
        );

        $class = isset($options['data_class']) ? $options['data_class'] : null;

        // If no data class is set explicitly and an object is passed as data,
        // use the class of that object as data class
        if (!$class && isset($options['data']) && is_object($options['data'])) {
            $defaultOptions['data_class'] = $class = get_class($options['data']);
        }

        if ($class) {
            $defaultOptions['empty_data'] = function () use ($class) {
                return new $class();
            };
        } else {
            $defaultOptions['empty_data'] = '';
        }

        return $defaultOptions;
    }

    public function createBuilder($name, FormFactoryInterface $factory, array $options)
    {
        return new FormBuilder($name, $factory, new EventDispatcher(), $options['data_class']);
    }

    public function getParent(array $options)
    {
        return null;
    }

    public function getName()
    {
        return 'field';
    }

    private function humanize($text)
    {
        return ucfirst(strtolower(str_replace('_', ' ', $text)));
    }
}<|MERGE_RESOLUTION|>--- conflicted
+++ resolved
@@ -67,7 +67,6 @@
             $name = $form->getName();
         }
 
-<<<<<<< HEAD
         $view
             ->set('form', $view)
             ->set('id', $id)
@@ -78,26 +77,12 @@
             ->set('read_only', $form->isReadOnly())
             ->set('required', $form->isRequired())
             ->set('max_length', $form->getAttribute('max_length'))
+            ->set('pattern', $form->getAttribute('pattern'))
             ->set('size', null)
             ->set('label', $form->getAttribute('label'))
             ->set('multipart', false)
             ->set('attr', array())
         ;
-=======
-        $view->set('form', $view);
-        $view->set('id', $id);
-        $view->set('name', $name);
-        $view->set('errors', $form->getErrors());
-        $view->set('value', $form->getClientData());
-        $view->set('read_only', $form->isReadOnly());
-        $view->set('required', $form->isRequired());
-        $view->set('max_length', $form->getAttribute('max_length'));
-        $view->set('pattern', $form->getAttribute('pattern'));
-        $view->set('size', null);
-        $view->set('label', $form->getAttribute('label'));
-        $view->set('multipart', false);
-        $view->set('attr', array());
->>>>>>> 476644a9
 
         $types = array();
         foreach (array_reverse((array) $form->getTypes()) as $type) {
@@ -109,32 +94,18 @@
     public function getDefaultOptions(array $options)
     {
         $defaultOptions = array(
-<<<<<<< HEAD
             'data'              => null,
             'data_class'        => null,
             'trim'              => true,
             'required'          => true,
             'read_only'         => false,
             'max_length'        => null,
+            'pattern'           => null,
             'property_path'     => null,
             'by_reference'      => true,
             'error_bubbling'    => false,
             'error_mapping'     => array(),
             'label'             => null,
-=======
-            'data' => null,
-            'data_class' => null,
-            'trim' => true,
-            'required' => true,
-            'read_only' => false,
-            'max_length' => null,
-            'pattern' => null,
-            'property_path' => null,
-            'by_reference' => true,
-            'error_bubbling' => false,
-            'error_mapping' => array(),
-            'label' => null,
->>>>>>> 476644a9
         );
 
         $class = isset($options['data_class']) ? $options['data_class'] : null;
