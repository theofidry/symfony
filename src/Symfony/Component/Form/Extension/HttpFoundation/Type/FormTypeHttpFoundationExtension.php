<?php

/*
 * This file is part of the Symfony package.
 *
 * (c) Fabien Potencier <fabien@symfony.com>
 *
 * For the full copyright and license information, please view the LICENSE
 * file that was distributed with this source code.
 */

namespace Symfony\Component\Form\Extension\HttpFoundation\Type;

use Symfony\Component\Form\AbstractTypeExtension;
use Symfony\Component\Form\RequestHandlerInterface;
use Symfony\Component\Form\FormBuilderInterface;
use Symfony\Component\Form\Extension\HttpFoundation\HttpFoundationRequestHandler;

/**
 * @author Bernhard Schussek <bschussek@gmail.com>
 */
class FormTypeHttpFoundationExtension extends AbstractTypeExtension
{
<<<<<<< HEAD
    /**
     * @var RequestHandlerInterface
     */
=======
    private $listener;
>>>>>>> 2b95ba32
    private $requestHandler;

    public function __construct(RequestHandlerInterface $requestHandler = null)
    {
        $this->requestHandler = $requestHandler ?: new HttpFoundationRequestHandler();
    }

    /**
     * {@inheritdoc}
     */
    public function buildForm(FormBuilderInterface $builder, array $options)
    {
        $builder->setRequestHandler($this->requestHandler);
    }

    /**
     * {@inheritdoc}
     */
    public function getExtendedType()
    {
        return 'Symfony\Component\Form\Extension\Core\Type\FormType';
    }
}<|MERGE_RESOLUTION|>--- conflicted
+++ resolved
@@ -21,13 +21,6 @@
  */
 class FormTypeHttpFoundationExtension extends AbstractTypeExtension
 {
-<<<<<<< HEAD
-    /**
-     * @var RequestHandlerInterface
-     */
-=======
-    private $listener;
->>>>>>> 2b95ba32
     private $requestHandler;
 
     public function __construct(RequestHandlerInterface $requestHandler = null)
