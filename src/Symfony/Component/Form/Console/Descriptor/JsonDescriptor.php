<?php

/*
 * This file is part of the Symfony package.
 *
 * (c) Fabien Potencier <fabien@symfony.com>
 *
 * For the full copyright and license information, please view the LICENSE
 * file that was distributed with this source code.
 */

namespace Symfony\Component\Form\Console\Descriptor;

use Symfony\Component\Form\ResolvedFormTypeInterface;
use Symfony\Component\OptionsResolver\OptionsResolver;

/**
 * @author Yonel Ceruto <yonelceruto@gmail.com>
 *
 * @internal
 */
class JsonDescriptor extends Descriptor
{
    protected function describeDefaults(array $options)
    {
        $data['builtin_form_types'] = $options['core_types'];
        $data['service_form_types'] = $options['service_types'];
        if (!$options['show_deprecated']) {
            $data['type_extensions'] = $options['extensions'];
            $data['type_guessers'] = $options['guessers'];
        }

        $this->writeData($data, $options);
    }

    protected function describeResolvedFormType(ResolvedFormTypeInterface $resolvedFormType, array $options = [])
    {
        $this->collectOptions($resolvedFormType);

        if ($options['show_deprecated']) {
            $this->filterOptionsByDeprecated($resolvedFormType);
        }

        $formOptions = [
            'own' => $this->ownOptions,
            'overridden' => $this->overriddenOptions,
            'parent' => $this->parentOptions,
            'extension' => $this->extensionOptions,
            'required' => $this->requiredOptions,
        ];
        $this->sortOptions($formOptions);

        $data = [
            'class' => \get_class($resolvedFormType->getInnerType()),
            'block_prefix' => $resolvedFormType->getInnerType()->getBlockPrefix(),
            'options' => $formOptions,
            'parent_types' => $this->parents,
            'type_extensions' => $this->extensions,
        ];

        $this->writeData($data, $options);
    }

    protected function describeOption(OptionsResolver $optionsResolver, array $options)
    {
        $definition = $this->getOptionDefinition($optionsResolver, $options['option']);

        $map = [];
        if ($definition['deprecated']) {
            $map['deprecated'] = 'deprecated';
            if (\is_string($definition['deprecationMessage'])) {
                $map['deprecation_message'] = 'deprecationMessage';
            }
        }
        $map += [
            'required' => 'required',
            'default' => 'default',
            'allowed_types' => 'allowedTypes',
            'allowed_values' => 'allowedValues',
        ];
        foreach ($map as $label => $name) {
            if (\array_key_exists($name, $definition)) {
                $data[$label] = $definition[$name];

                if ('default' === $name) {
                    $data['is_lazy'] = isset($definition['lazy']);
                }
            }
        }
        $data['has_normalizer'] = isset($definition['normalizer']);

        $this->writeData($data, $options);
    }

    private function writeData(array $data, array $options)
    {
<<<<<<< HEAD
        $flags = $options['json_encoding'] ?? 0;
=======
        $flags = isset($options['json_encoding']) ? $options['json_encoding'] : 0;

>>>>>>> 92e8514d
        $this->output->write(json_encode($data, $flags | JSON_PRETTY_PRINT)."\n");
    }

    private function sortOptions(array &$options)
    {
        foreach ($options as &$opts) {
            $sorted = false;
            foreach ($opts as &$opt) {
                if (\is_array($opt)) {
                    sort($opt);
                    $sorted = true;
                }
            }
            if (!$sorted) {
                sort($opts);
            }
        }
    }
}<|MERGE_RESOLUTION|>--- conflicted
+++ resolved
@@ -94,12 +94,8 @@
 
     private function writeData(array $data, array $options)
     {
-<<<<<<< HEAD
-        $flags = $options['json_encoding'] ?? 0;
-=======
         $flags = isset($options['json_encoding']) ? $options['json_encoding'] : 0;
 
->>>>>>> 92e8514d
         $this->output->write(json_encode($data, $flags | JSON_PRETTY_PRINT)."\n");
     }
 
