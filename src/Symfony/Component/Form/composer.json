--- conflicted
+++ resolved
@@ -26,24 +26,15 @@
     },
     "require-dev": {
         "doctrine/collections": "~1.0",
-<<<<<<< HEAD
         "symfony/validator": "^3.2.5|~4.0",
         "symfony/dependency-injection": "~3.3|~4.0",
         "symfony/config": "~2.7|~3.0|~4.0",
         "symfony/http-foundation": "~2.8|~3.0|~4.0",
         "symfony/http-kernel": "^3.3.5|~4.0",
-        "symfony/security-csrf": "~2.8|~3.0|~4.0",
+        "symfony/security-csrf": "^2.8.31|^3.3.13|~4.0",
         "symfony/translation": "~2.8|~3.0|~4.0",
         "symfony/var-dumper": "~3.3.11|~3.4|~4.0",
         "symfony/console": "~3.4|~4.0"
-=======
-        "symfony/validator": "^2.8.18|~3.2.5",
-        "symfony/dependency-injection": "~2.7|~3.0.0",
-        "symfony/http-foundation": "~2.2|~3.0.0",
-        "symfony/http-kernel": "~2.4|~3.0.0",
-        "symfony/security-csrf": "^2.8.31|^3.3.13",
-        "symfony/translation": "^2.0.5|~3.0.0"
->>>>>>> e336711c
     },
     "conflict": {
         "phpunit/phpunit": "<4.8.35|<5.4.3,>=5.0",
