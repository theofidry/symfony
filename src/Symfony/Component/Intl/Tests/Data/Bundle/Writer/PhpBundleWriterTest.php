--- conflicted
+++ resolved
@@ -69,16 +69,6 @@
      */
     public function testWriteResourceBundle()
     {
-<<<<<<< HEAD
-        // We only run tests if the intl extension is loaded...
-        if (!Intl::isExtensionLoaded()) {
-            $this->markTestSkipped('The intl extension is not available.');
-=======
-        if (PHP_VERSION_ID < 50315 || (PHP_VERSION_ID >= 50400 && PHP_VERSION_ID < 50404)) {
-            $this->markTestSkipped('ResourceBundle implements Traversable only as of PHP 5.3.15 and 5.4.4');
->>>>>>> c8475c93
-        }
-
         $bundle = new \ResourceBundle('rb', __DIR__.'/Fixtures', false);
 
         $this->writer->write($this->directory, 'en', $bundle);
