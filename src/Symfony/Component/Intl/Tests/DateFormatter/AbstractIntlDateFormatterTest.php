<?php

/*
 * This file is part of the Symfony package.
 *
 * (c) Fabien Potencier <fabien@symfony.com>
 *
 * For the full copyright and license information, please view the LICENSE
 * file that was distributed with this source code.
 */

namespace Symfony\Component\Intl\Tests\DateFormatter;

use PHPUnit\Framework\TestCase;
use Symfony\Component\Intl\DateFormatter\IntlDateFormatter;
use Symfony\Component\Intl\Globals\IntlGlobals;
use Symfony\Component\Intl\Intl;
use Symfony\Component\Intl\Util\IcuVersion;

/**
 * Test case for IntlDateFormatter implementations.
 *
 * @author Bernhard Schussek <bschussek@gmail.com>
 */
abstract class AbstractIntlDateFormatterTest extends TestCase
{
    protected function setUp()
    {
        \Locale::setDefault('en');
    }

    /**
     * When a time zone is not specified, it uses the system default however it returns null in the getter method.
     *
     * @see StubIntlDateFormatterTest::testDefaultTimeZoneIntl()
     */
    public function testConstructorDefaultTimeZone()
    {
        $formatter = $this->getDateFormatter('en', IntlDateFormatter::MEDIUM, IntlDateFormatter::SHORT);

        $this->assertEquals(date_default_timezone_get(), $formatter->getTimeZoneId());

        $this->assertEquals(
            $this->getDateTime(0, $formatter->getTimeZoneId())->format('M j, Y, g:i A'),
            $formatter->format(0)
        );
    }

    /**
     * @dataProvider formatProvider
     */
    public function testFormat($pattern, $timestamp, $expected)
    {
        $errorCode = IntlGlobals::U_ZERO_ERROR;
        $errorMessage = 'U_ZERO_ERROR';

        $formatter = $this->getDefaultDateFormatter($pattern);
        $this->assertSame($expected, $formatter->format($timestamp));
        $this->assertIsIntlSuccess($formatter, $errorMessage, $errorCode);
    }

    public function formatProvider()
    {
        $dateTime = new \DateTime('@0');

        $formatData = array(
            /* general */
            array('y-M-d', 0, '1970-1-1'),
            array("EEE, MMM d, ''yy", 0, "Thu, Jan 1, '70"),
            array('h:mm a', 0, '12:00 AM'),
            array('yyyyy.MMMM.dd hh:mm aaa', 0, '01970.January.01 12:00 AM'),

            /* escaping */
            array("'M'", 0, 'M'),
            array("'yy'", 0, 'yy'),
            array("'''yy'", 0, "'yy"),
            array("''y", 0, "'1970"),
            array("''yy", 0, "'70"),
            array("H 'o'' clock'", 0, "0 o' clock"),

            /* month */
            array('M', 0, '1'),
            array('MM', 0, '01'),
            array('MMM', 0, 'Jan'),
            array('MMMM', 0, 'January'),
            array('MMMMM', 0, 'J'),
            array('MMMMMM', 0, '000001'),

            array('L', 0, '1'),
            array('LL', 0, '01'),
            array('LLL', 0, 'Jan'),
            array('LLLL', 0, 'January'),
            array('LLLLL', 0, 'J'),
            array('LLLLLL', 0, '000001'),

            /* year */
            array('y', 0, '1970'),
            array('yy', 0, '70'),
            array('yyy', 0, '1970'),
            array('yyyy', 0, '1970'),
            array('yyyyy', 0, '01970'),
            array('yyyyyy', 0, '001970'),

            /* day */
            array('d', 0, '1'),
            array('dd', 0, '01'),
            array('ddd', 0, '001'),

            /* quarter */
            array('Q', 0, '1'),
            array('QQ', 0, '01'),
            array('QQQ', 0, 'Q1'),
            array('QQQQ', 0, '1st quarter'),
            array('QQQQQ', 0, '1st quarter'),

            array('q', 0, '1'),
            array('qq', 0, '01'),
            array('qqq', 0, 'Q1'),
            array('qqqq', 0, '1st quarter'),
            array('qqqqq', 0, '1st quarter'),

            // 4 months
            array('Q', 7776000, '2'),
            array('QQ', 7776000, '02'),
            array('QQQ', 7776000, 'Q2'),
            array('QQQQ', 7776000, '2nd quarter'),

            // 7 months
            array('QQQQ', 15638400, '3rd quarter'),

            // 10 months
            array('QQQQ', 23587200, '4th quarter'),

            /* 12-hour (1-12) */
            array('h', 0, '12'),
            array('hh', 0, '12'),
            array('hhh', 0, '012'),

            array('h', 1, '12'),
            array('h', 3600, '1'),
            array('h', 43200, '12'), // 12 hours

            /* day of year */
            array('D', 0, '1'),
            array('D', 86400, '2'), // 1 day
            array('D', 31536000, '1'), // 1 year
            array('D', 31622400, '2'), // 1 year + 1 day

            /* day of week */
            array('E', 0, 'Thu'),
            array('EE', 0, 'Thu'),
            array('EEE', 0, 'Thu'),
            array('EEEE', 0, 'Thursday'),
            array('EEEEE', 0, 'T'),
            array('EEEEEE', 0, 'Th'),

            array('E', 1296540000, 'Tue'), // 2011-02-01
            array('E', 1296950400, 'Sun'), // 2011-02-06

            /* am/pm marker */
            array('a', 0, 'AM'),
            array('aa', 0, 'AM'),
            array('aaa', 0, 'AM'),
            array('aaaa', 0, 'AM'),

            // 12 hours
            array('a', 43200, 'PM'),
            array('aa', 43200, 'PM'),
            array('aaa', 43200, 'PM'),
            array('aaaa', 43200, 'PM'),

            /* 24-hour (0-23) */
            array('H', 0, '0'),
            array('HH', 0, '00'),
            array('HHH', 0, '000'),

            array('H', 1, '0'),
            array('H', 3600, '1'),
            array('H', 43200, '12'),
            array('H', 46800, '13'),

            /* 24-hour (1-24) */
            array('k', 0, '24'),
            array('kk', 0, '24'),
            array('kkk', 0, '024'),

            array('k', 1, '24'),
            array('k', 3600, '1'),
            array('k', 43200, '12'),
            array('k', 46800, '13'),

            /* 12-hour (0-11) */
            array('K', 0, '0'),
            array('KK', 0, '00'),
            array('KKK', 0, '000'),

            array('K', 1, '0'),
            array('K', 3600, '1'),
            array('K', 43200, '0'), // 12 hours

            /* minute */
            array('m', 0, '0'),
            array('mm', 0, '00'),
            array('mmm', 0, '000'),

            array('m', 1, '0'),
            array('m', 60, '1'),
            array('m', 120, '2'),
            array('m', 180, '3'),
            array('m', 3600, '0'),
            array('m', 3660, '1'),
            array('m', 43200, '0'), // 12 hours

            /* second */
            array('s', 0, '0'),
            array('ss', 0, '00'),
            array('sss', 0, '000'),

            array('s', 1, '1'),
            array('s', 2, '2'),
            array('s', 5, '5'),
            array('s', 30, '30'),
            array('s', 59, '59'),
            array('s', 60, '0'),
            array('s', 120, '0'),
            array('s', 180, '0'),
            array('s', 3600, '0'),
            array('s', 3601, '1'),
            array('s', 3630, '30'),
            array('s', 43200, '0'), // 12 hours
        );

        /* general, DateTime */
        $formatData[] = array('y-M-d', $dateTime, '1970-1-1');
        $formatData[] = array("EEE, MMM d, ''yy", $dateTime, "Thu, Jan 1, '70");
        $formatData[] = array('h:mm a', $dateTime, '12:00 AM');
        $formatData[] = array('yyyyy.MMMM.dd hh:mm aaa', $dateTime, '01970.January.01 12:00 AM');

        if (IcuVersion::compare(Intl::getIcuVersion(), '59.1', '>=', 1)) {
            // Before ICU 59.1 GMT was used instead of UTC
            $formatData[] = array("yyyy.MM.dd 'at' HH:mm:ss zzz", 0, '1970.01.01 at 00:00:00 UTC');
            $formatData[] = array('K:mm a, z', 0, '0:00 AM, UTC');
            $formatData[] = array("yyyy.MM.dd 'at' HH:mm:ss zzz", $dateTime, '1970.01.01 at 00:00:00 UTC');
            $formatData[] = array('K:mm a, z', $dateTime, '0:00 AM, UTC');
        }

        return $formatData;
    }

    public function testFormatUtcAndGmtAreSplit()
    {
        $pattern = "yyyy.MM.dd 'at' HH:mm:ss zzz";
        $gmtFormatter = $this->getDateFormatter('en', IntlDateFormatter::MEDIUM, IntlDateFormatter::SHORT, 'GMT', IntlDateFormatter::GREGORIAN, $pattern);
        $utcFormatter = $this->getDateFormatter('en', IntlDateFormatter::MEDIUM, IntlDateFormatter::SHORT, 'UTC', IntlDateFormatter::GREGORIAN, $pattern);

        $this->assertSame('1970.01.01 at 00:00:00 GMT', $gmtFormatter->format(new \DateTime('@0')));
        $this->assertSame('1970.01.01 at 00:00:00 UTC', $utcFormatter->format(new \DateTime('@0')));
    }

    /**
     * @dataProvider formatErrorProvider
     */
    public function testFormatIllegalArgumentError($pattern, $timestamp, $errorMessage)
    {
        $errorCode = IntlGlobals::U_ILLEGAL_ARGUMENT_ERROR;

        $formatter = $this->getDefaultDateFormatter($pattern);
        $this->assertFalse($formatter->format($timestamp));
        $this->assertIsIntlFailure($formatter, $errorMessage, $errorCode);
    }

    public function formatErrorProvider()
    {
        return array(
            array('y-M-d', 'foobar', 'datefmt_format: string \'foobar\' is not numeric, which would be required for it to be a valid date: U_ILLEGAL_ARGUMENT_ERROR'),
        );
    }

    /**
     * @dataProvider formatWithTimezoneProvider
     */
    public function testFormatWithTimezone($timestamp, $timezone, $expected)
    {
        $pattern = 'yyyy-MM-dd HH:mm:ss';
        $formatter = $this->getDateFormatter('en', IntlDateFormatter::MEDIUM, IntlDateFormatter::SHORT, $timezone, IntlDateFormatter::GREGORIAN, $pattern);
        $this->assertSame($expected, $formatter->format($timestamp));
    }

    public function formatWithTimezoneProvider()
    {
        $data = array(
            array(0, 'UTC', '1970-01-01 00:00:00'),
            array(0, 'GMT', '1970-01-01 00:00:00'),
            array(0, 'GMT-03:00', '1969-12-31 21:00:00'),
            array(0, 'GMT+03:00', '1970-01-01 03:00:00'),
            array(0, 'Europe/Zurich', '1970-01-01 01:00:00'),
            array(0, 'Europe/Paris', '1970-01-01 01:00:00'),
            array(0, 'Africa/Cairo', '1970-01-01 02:00:00'),
            array(0, 'Africa/Casablanca', '1970-01-01 00:00:00'),
            array(0, 'Africa/Djibouti', '1970-01-01 03:00:00'),
            array(0, 'Africa/Johannesburg', '1970-01-01 02:00:00'),
            array(0, 'America/Antigua', '1969-12-31 20:00:00'),
            array(0, 'America/Toronto', '1969-12-31 19:00:00'),
            array(0, 'America/Vancouver', '1969-12-31 16:00:00'),
            array(0, 'Asia/Aqtau', '1970-01-01 05:00:00'),
            array(0, 'Asia/Bangkok', '1970-01-01 07:00:00'),
            array(0, 'Asia/Dubai', '1970-01-01 04:00:00'),
            array(0, 'Australia/Brisbane', '1970-01-01 10:00:00'),
            array(0, 'Australia/Eucla', '1970-01-01 08:45:00'),
            array(0, 'Australia/Melbourne', '1970-01-01 10:00:00'),
            array(0, 'Europe/Berlin', '1970-01-01 01:00:00'),
            array(0, 'Europe/Dublin', '1970-01-01 01:00:00'),
            array(0, 'Europe/Warsaw', '1970-01-01 01:00:00'),
            array(0, 'Pacific/Fiji', '1970-01-01 12:00:00'),
        );

        return $data;
    }

    /**
     * @dataProvider formatTimezoneProvider
     */
    public function testFormatTimezone($pattern, $timezone, $expected)
    {
        $formatter = $this->getDefaultDateFormatter($pattern);
        $formatter->setTimeZone(new \DateTimeZone($timezone));

        $this->assertEquals($expected, $formatter->format(0));
    }

    public function formatTimezoneProvider()
    {
        return array(
            array('z', 'GMT', 'GMT'),
            array('zz', 'GMT', 'GMT'),
            array('zzz', 'GMT', 'GMT'),
            array('zzzz', 'GMT', 'Greenwich Mean Time'),
            array('zzzzz', 'GMT', 'Greenwich Mean Time'),

            array('z', 'Etc/GMT', 'GMT'),
            array('zz', 'Etc/GMT', 'GMT'),
            array('zzz', 'Etc/GMT', 'GMT'),
            array('zzzz', 'Etc/GMT', 'Greenwich Mean Time'),
            array('zzzzz', 'Etc/GMT', 'Greenwich Mean Time'),

            array('z', 'Etc/GMT+3', 'GMT-3'),
            array('zz', 'Etc/GMT+3', 'GMT-3'),
            array('zzz', 'Etc/GMT+3', 'GMT-3'),
            array('zzzz', 'Etc/GMT+3', 'GMT-03:00'),
            array('zzzzz', 'Etc/GMT+3', 'GMT-03:00'),

            array('z', 'UTC', 'UTC'),
            array('zz', 'UTC', 'UTC'),
            array('zzz', 'UTC', 'UTC'),
            array('zzzz', 'UTC', 'Coordinated Universal Time'),
            array('zzzzz', 'UTC', 'Coordinated Universal Time'),

            array('z', 'Etc/UTC', 'UTC'),
            array('zz', 'Etc/UTC', 'UTC'),
            array('zzz', 'Etc/UTC', 'UTC'),
            array('zzzz', 'Etc/UTC', 'Coordinated Universal Time'),
            array('zzzzz', 'Etc/UTC', 'Coordinated Universal Time'),

            array('z', 'Etc/Universal', 'UTC'),
            array('z', 'Etc/Zulu', 'UTC'),
            array('z', 'Etc/UCT', 'UTC'),
            array('z', 'Etc/Greenwich', 'GMT'),
            array('zzzzz', 'Etc/Universal', 'Coordinated Universal Time'),
            array('zzzzz', 'Etc/Zulu', 'Coordinated Universal Time'),
            array('zzzzz', 'Etc/UCT', 'Coordinated Universal Time'),
            array('zzzzz', 'Etc/Greenwich', 'Greenwich Mean Time'),
<<<<<<< HEAD
=======
        );

        if (!\defined('HHVM_VERSION')) {
            // these timezones are not considered valid in HHVM
            $cases = array_merge($cases, array(
                array('z', 'GMT+03:00', 'GMT+3'),
                array('zz', 'GMT+03:00', 'GMT+3'),
                array('zzz', 'GMT+03:00', 'GMT+3'),
                array('zzzz', 'GMT+03:00', 'GMT+03:00'),
                array('zzzzz', 'GMT+03:00', 'GMT+03:00'),
            ));
        }
>>>>>>> f5939a83

            array('z', 'GMT+03:00', 'GMT+3'),
            array('zz', 'GMT+03:00', 'GMT+3'),
            array('zzz', 'GMT+03:00', 'GMT+3'),
            array('zzzz', 'GMT+03:00', 'GMT+03:00'),
            array('zzzzz', 'GMT+03:00', 'GMT+03:00'),
        );
    }

    public function testFormatWithGmtTimezone()
    {
        $formatter = $this->getDefaultDateFormatter('zzzz');

        $formatter->setTimeZone('GMT+03:00');

        $this->assertEquals('GMT+03:00', $formatter->format(0));
    }

    public function testFormatWithGmtTimeZoneAndMinutesOffset()
    {
        $formatter = $this->getDefaultDateFormatter('zzzz');

        $formatter->setTimeZone('GMT+00:30');

        $this->assertEquals('GMT+00:30', $formatter->format(0));
    }

    public function testFormatWithNonStandardTimezone()
    {
        $formatter = $this->getDefaultDateFormatter('zzzz');

        $formatter->setTimeZone('Pacific/Fiji');

        $this->assertEquals('Fiji Standard Time', $formatter->format(0));
    }

    public function testFormatWithConstructorTimezone()
    {
        $formatter = $this->getDateFormatter('en', IntlDateFormatter::MEDIUM, IntlDateFormatter::SHORT, 'UTC');
        $formatter->setPattern('yyyy-MM-dd HH:mm:ss');

        $this->assertEquals(
            $this->getDateTime(0, 'UTC')->format('Y-m-d H:i:s'),
            $formatter->format(0)
        );
    }

    public function testFormatWithDateTimeZoneGmt()
    {
        $formatter = $this->getDateFormatter('en', IntlDateFormatter::MEDIUM, IntlDateFormatter::SHORT, new \DateTimeZone('GMT'), IntlDateFormatter::GREGORIAN, 'zzz');

        $this->assertEquals('GMT', $formatter->format(0));
    }

    public function testFormatWithDateTimeZoneGmtOffset()
    {
<<<<<<< HEAD
=======
        if (\defined('HHVM_VERSION_ID') || \PHP_VERSION_ID <= 50509) {
            $this->markTestSkipped('DateTimeZone GMT offsets are supported since 5.5.10. See https://github.com/facebook/hhvm/issues/5875 for HHVM.');
        }

>>>>>>> f5939a83
        $formatter = $this->getDateFormatter('en', IntlDateFormatter::MEDIUM, IntlDateFormatter::SHORT, new \DateTimeZone('GMT+03:00'), IntlDateFormatter::GREGORIAN, 'zzzz');

        $this->assertEquals('GMT+03:00', $formatter->format(0));
    }

    public function testFormatWithIntlTimeZone()
    {
        if (!\extension_loaded('intl')) {
            $this->markTestSkipped('Extension intl is required.');
        }

        $formatter = $this->getDateFormatter('en', IntlDateFormatter::MEDIUM, IntlDateFormatter::SHORT, \IntlTimeZone::createTimeZone('GMT+03:00'), IntlDateFormatter::GREGORIAN, 'zzzz');

        $this->assertEquals('GMT+03:00', $formatter->format(0));
    }

    public function testFormatWithTimezoneFromPhp()
    {
        $tz = date_default_timezone_get();
        date_default_timezone_set('Europe/London');

        $formatter = $this->getDateFormatter('en', IntlDateFormatter::MEDIUM, IntlDateFormatter::SHORT);
        $formatter->setPattern('yyyy-MM-dd HH:mm:ss');

        $this->assertEquals(
            $this->getDateTime(0, 'Europe/London')->format('Y-m-d H:i:s'),
            $formatter->format(0)
        );

        $this->assertEquals('Europe/London', date_default_timezone_get());

        // Restores TZ.
        date_default_timezone_set($tz);
    }

    /**
     * @dataProvider dateAndTimeTypeProvider
     */
    public function testDateAndTimeType($timestamp, $datetype, $timetype, $expected)
    {
        $formatter = $this->getDateFormatter('en', $datetype, $timetype, 'UTC');
        $this->assertSame($expected, $formatter->format($timestamp));
    }

    public function dateAndTimeTypeProvider()
    {
        return array(
            array(0, IntlDateFormatter::FULL, IntlDateFormatter::NONE, 'Thursday, January 1, 1970'),
            array(0, IntlDateFormatter::LONG, IntlDateFormatter::NONE, 'January 1, 1970'),
            array(0, IntlDateFormatter::MEDIUM, IntlDateFormatter::NONE, 'Jan 1, 1970'),
            array(0, IntlDateFormatter::SHORT, IntlDateFormatter::NONE, '1/1/70'),
            array(0, IntlDateFormatter::NONE, IntlDateFormatter::FULL, '12:00:00 AM Coordinated Universal Time'),
            array(0, IntlDateFormatter::NONE, IntlDateFormatter::LONG, '12:00:00 AM UTC'),
            array(0, IntlDateFormatter::NONE, IntlDateFormatter::MEDIUM, '12:00:00 AM'),
            array(0, IntlDateFormatter::NONE, IntlDateFormatter::SHORT, '12:00 AM'),
        );
    }

    public function testGetCalendar()
    {
        $formatter = $this->getDefaultDateFormatter();
        $this->assertEquals(IntlDateFormatter::GREGORIAN, $formatter->getCalendar());
    }

    public function testGetDateType()
    {
        $formatter = $this->getDateFormatter('en', IntlDateFormatter::FULL, IntlDateFormatter::NONE);
        $this->assertEquals(IntlDateFormatter::FULL, $formatter->getDateType());
    }

    public function testGetLocale()
    {
        $formatter = $this->getDefaultDateFormatter();
        $this->assertEquals('en', $formatter->getLocale());
    }

    public function testGetPattern()
    {
        $formatter = $this->getDateFormatter('en', IntlDateFormatter::FULL, IntlDateFormatter::NONE, 'UTC', IntlDateFormatter::GREGORIAN, 'yyyy-MM-dd');
        $this->assertEquals('yyyy-MM-dd', $formatter->getPattern());
    }

    public function testGetTimeType()
    {
        $formatter = $this->getDateFormatter('en', IntlDateFormatter::NONE, IntlDateFormatter::FULL);
        $this->assertEquals(IntlDateFormatter::FULL, $formatter->getTimeType());
    }

    /**
     * @dataProvider parseProvider
     */
    public function testParse($pattern, $value, $expected)
    {
        $errorCode = IntlGlobals::U_ZERO_ERROR;
        $errorMessage = 'U_ZERO_ERROR';

        $formatter = $this->getDefaultDateFormatter($pattern);
        $this->assertSame($expected, $formatter->parse($value));
        $this->assertIsIntlSuccess($formatter, $errorMessage, $errorCode);
    }

    public function parseProvider()
    {
        return array_merge(
            $this->parseYearProvider(),
            $this->parseQuarterProvider(),
            $this->parseMonthProvider(),
            $this->parseStandaloneMonthProvider(),
            $this->parseDayProvider(),
            $this->parseDayOfWeekProvider(),
            $this->parseDayOfYearProvider(),
            $this->parseHour12ClockOneBasedProvider(),
            $this->parseHour12ClockZeroBasedProvider(),
            $this->parseHour24ClockOneBasedProvider(),
            $this->parseHour24ClockZeroBasedProvider(),
            $this->parseMinuteProvider(),
            $this->parseSecondProvider(),
            $this->parseTimezoneProvider(),
            $this->parseAmPmProvider(),
            $this->parseStandaloneAmPmProvider(),
            $this->parseRegexMetaCharsProvider(),
            $this->parseQuoteCharsProvider(),
            $this->parseDashSlashProvider()
        );
    }

    public function parseYearProvider()
    {
        return array(
            array('y-M-d', '1970-1-1', 0),
            array('yy-M-d', '70-1-1', 0),
        );
    }

    public function parseQuarterProvider()
    {
        return array(
            array('Q', '1', 0),
            array('QQ', '01', 0),
            array('QQQ', 'Q1', 0),
            array('QQQQ', '1st quarter', 0),
            array('QQQQQ', '1st quarter', 0),

            array('Q', '2', 7776000),
            array('QQ', '02', 7776000),
            array('QQQ', 'Q2', 7776000),
            array('QQQQ', '2nd quarter', 7776000),
            array('QQQQQ', '2nd quarter', 7776000),

            array('q', '1', 0),
            array('qq', '01', 0),
            array('qqq', 'Q1', 0),
            array('qqqq', '1st quarter', 0),
            array('qqqqq', '1st quarter', 0),
        );
    }

    public function parseMonthProvider()
    {
        return array(
            array('y-M-d', '1970-1-1', 0),
            array('y-MMM-d', '1970-Jan-1', 0),
            array('y-MMMM-d', '1970-January-1', 0),
        );
    }

    public function parseStandaloneMonthProvider()
    {
        return array(
            array('y-L-d', '1970-1-1', 0),
            array('y-LLL-d', '1970-Jan-1', 0),
            array('y-LLLL-d', '1970-January-1', 0),
        );
    }

    public function parseDayProvider()
    {
        return array(
            array('y-M-d', '1970-1-1', 0),
            array('y-M-dd', '1970-1-01', 0),
            array('y-M-ddd', '1970-1-001', 0),
        );
    }

    public function parseDayOfWeekProvider()
    {
        return array(
            array('E', 'Thu', 0),
            array('EE', 'Thu', 0),
            array('EEE', 'Thu', 0),
            array('EEEE', 'Thursday', 0),
            array('EEEEE', 'T', 432000),
            array('EEEEEE', 'Th', 0),
        );
    }

    public function parseDayOfYearProvider()
    {
        return array(
            array('D', '1', 0),
            array('D', '2', 86400),
        );
    }

    public function parseHour12ClockOneBasedProvider()
    {
        return array(
            // 12 hours (1-12)
            array('y-M-d h', '1970-1-1 1', 3600),
            array('y-M-d h', '1970-1-1 10', 36000),
            array('y-M-d hh', '1970-1-1 11', 39600),
            array('y-M-d hh', '1970-1-1 12', 0),
            array('y-M-d hh a', '1970-1-1 0 AM', 0),
            array('y-M-d hh a', '1970-1-1 1 AM', 3600),
            array('y-M-d hh a', '1970-1-1 10 AM', 36000),
            array('y-M-d hh a', '1970-1-1 11 AM', 39600),
            array('y-M-d hh a', '1970-1-1 12 AM', 0),
            array('y-M-d hh a', '1970-1-1 23 AM', 82800),
            array('y-M-d hh a', '1970-1-1 24 AM', 86400),
            array('y-M-d hh a', '1970-1-1 0 PM', 43200),
            array('y-M-d hh a', '1970-1-1 1 PM', 46800),
            array('y-M-d hh a', '1970-1-1 10 PM', 79200),
            array('y-M-d hh a', '1970-1-1 11 PM', 82800),
            array('y-M-d hh a', '1970-1-1 12 PM', 43200),
            array('y-M-d hh a', '1970-1-1 23 PM', 126000),
            array('y-M-d hh a', '1970-1-1 24 PM', 129600),
        );
    }

    public function parseHour12ClockZeroBasedProvider()
    {
        return array(
            // 12 hours (0-11)
            array('y-M-d K', '1970-1-1 1', 3600),
            array('y-M-d K', '1970-1-1 10', 36000),
            array('y-M-d KK', '1970-1-1 11', 39600),
            array('y-M-d KK', '1970-1-1 12', 43200),
            array('y-M-d KK a', '1970-1-1 0 AM', 0),
            array('y-M-d KK a', '1970-1-1 1 AM', 3600),
            array('y-M-d KK a', '1970-1-1 10 AM', 36000),
            array('y-M-d KK a', '1970-1-1 11 AM', 39600),
            array('y-M-d KK a', '1970-1-1 12 AM', 43200),
            array('y-M-d KK a', '1970-1-1 23 AM', 82800),
            array('y-M-d KK a', '1970-1-1 24 AM', 86400),
            array('y-M-d KK a', '1970-1-1 0 PM', 43200),
            array('y-M-d KK a', '1970-1-1 1 PM', 46800),
            array('y-M-d KK a', '1970-1-1 10 PM', 79200),
            array('y-M-d KK a', '1970-1-1 11 PM', 82800),
            array('y-M-d KK a', '1970-1-1 12 PM', 86400),
            array('y-M-d KK a', '1970-1-1 23 PM', 126000),
            array('y-M-d KK a', '1970-1-1 24 PM', 129600),
        );
    }

    public function parseHour24ClockOneBasedProvider()
    {
        return array(
            // 24 hours (1-24)
            array('y-M-d k', '1970-1-1 1', 3600),
            array('y-M-d k', '1970-1-1 10', 36000),
            array('y-M-d kk', '1970-1-1 11', 39600),
            array('y-M-d kk', '1970-1-1 12', 43200),
            array('y-M-d kk', '1970-1-1 23', 82800),
            array('y-M-d kk', '1970-1-1 24', 0),
            array('y-M-d kk a', '1970-1-1 0 AM', 0),
            array('y-M-d kk a', '1970-1-1 1 AM', 0),
            array('y-M-d kk a', '1970-1-1 10 AM', 0),
            array('y-M-d kk a', '1970-1-1 11 AM', 0),
            array('y-M-d kk a', '1970-1-1 12 AM', 0),
            array('y-M-d kk a', '1970-1-1 23 AM', 0),
            array('y-M-d kk a', '1970-1-1 24 AM', 0),
            array('y-M-d kk a', '1970-1-1 0 PM', 43200),
            array('y-M-d kk a', '1970-1-1 1 PM', 43200),
            array('y-M-d kk a', '1970-1-1 10 PM', 43200),
            array('y-M-d kk a', '1970-1-1 11 PM', 43200),
            array('y-M-d kk a', '1970-1-1 12 PM', 43200),
            array('y-M-d kk a', '1970-1-1 23 PM', 43200),
            array('y-M-d kk a', '1970-1-1 24 PM', 43200),
        );
    }

    public function parseHour24ClockZeroBasedProvider()
    {
        return array(
            // 24 hours (0-23)
            array('y-M-d H', '1970-1-1 0', 0),
            array('y-M-d H', '1970-1-1 1', 3600),
            array('y-M-d H', '1970-1-1 10', 36000),
            array('y-M-d HH', '1970-1-1 11', 39600),
            array('y-M-d HH', '1970-1-1 12', 43200),
            array('y-M-d HH', '1970-1-1 23', 82800),
            array('y-M-d HH a', '1970-1-1 0 AM', 0),
            array('y-M-d HH a', '1970-1-1 1 AM', 0),
            array('y-M-d HH a', '1970-1-1 10 AM', 0),
            array('y-M-d HH a', '1970-1-1 11 AM', 0),
            array('y-M-d HH a', '1970-1-1 12 AM', 0),
            array('y-M-d HH a', '1970-1-1 23 AM', 0),
            array('y-M-d HH a', '1970-1-1 24 AM', 0),
            array('y-M-d HH a', '1970-1-1 0 PM', 43200),
            array('y-M-d HH a', '1970-1-1 1 PM', 43200),
            array('y-M-d HH a', '1970-1-1 10 PM', 43200),
            array('y-M-d HH a', '1970-1-1 11 PM', 43200),
            array('y-M-d HH a', '1970-1-1 12 PM', 43200),
            array('y-M-d HH a', '1970-1-1 23 PM', 43200),
            array('y-M-d HH a', '1970-1-1 24 PM', 43200),
        );
    }

    public function parseMinuteProvider()
    {
        return array(
            array('y-M-d HH:m', '1970-1-1 0:1', 60),
            array('y-M-d HH:mm', '1970-1-1 0:10', 600),
        );
    }

    public function parseSecondProvider()
    {
        return array(
            array('y-M-d HH:mm:s', '1970-1-1 00:01:1', 61),
            array('y-M-d HH:mm:ss', '1970-1-1 00:01:10', 70),
        );
    }

    public function parseTimezoneProvider()
    {
        return array(
            array('y-M-d HH:mm:ss zzzz', '1970-1-1 00:00:00 GMT-03:00', 10800),
            array('y-M-d HH:mm:ss zzzz', '1970-1-1 00:00:00 GMT-04:00', 14400),
            array('y-M-d HH:mm:ss zzzz', '1970-1-1 00:00:00 GMT-00:00', 0),
            array('y-M-d HH:mm:ss zzzz', '1970-1-1 00:00:00 GMT+03:00', -10800),
            array('y-M-d HH:mm:ss zzzz', '1970-1-1 00:00:00 GMT+04:00', -14400),
            array('y-M-d HH:mm:ss zzzz', '1970-1-1 00:00:00 GMT-0300', 10800),
            array('y-M-d HH:mm:ss zzzz', '1970-1-1 00:00:00 GMT+0300', -10800),

            // a previous timezone parsing should not change the timezone for the next parsing
            array('y-M-d HH:mm:ss', '1970-1-1 00:00:00', 0),
        );
    }

    public function parseAmPmProvider()
    {
        return array(
            // AM/PM (already covered by hours tests)
            array('y-M-d HH:mm:ss a', '1970-1-1 00:00:00 AM', 0),
            array('y-M-d HH:mm:ss a', '1970-1-1 00:00:00 PM', 43200),
        );
    }

    public function parseStandaloneAmPmProvider()
    {
        return array(
            array('a', 'AM', 0),
            array('a', 'PM', 43200),
        );
    }

    public function parseRegexMetaCharsProvider()
    {
        return array(
            // regexp meta chars in the pattern string
            array('y[M-d', '1970[1-1', 0),
            array('y[M/d', '1970[1/1', 0),
        );
    }

    public function parseQuoteCharsProvider()
    {
        return array(
            array("'M'", 'M', 0),
            array("'yy'", 'yy', 0),
            array("'''yy'", "'yy", 0),
            array("''y", "'1970", 0),
            array("H 'o'' clock'", "0 o' clock", 0),
        );
    }

    public function parseDashSlashProvider()
    {
        return array(
            array('y-M-d', '1970/1/1', 0),
            array('yy-M-d', '70/1/1', 0),
            array('y/M/d', '1970-1-1', 0),
            array('yy/M/d', '70-1-1', 0),
        );
    }

    /**
     * @dataProvider parseErrorProvider
     */
    public function testParseError($pattern, $value)
    {
        $errorCode = IntlGlobals::U_PARSE_ERROR;
        $errorMessage = 'Date parsing failed: U_PARSE_ERROR';

        $formatter = $this->getDefaultDateFormatter($pattern);
        $this->assertFalse($formatter->parse($value));
        $this->assertIsIntlFailure($formatter, $errorMessage, $errorCode);
    }

    public function parseErrorProvider()
    {
        return array(
            // 1 char month
            array('y-MMMMM-d', '1970-J-1'),
            array('y-MMMMM-d', '1970-S-1'),

            // standalone 1 char month
            array('y-LLLLL-d', '1970-J-1'),
            array('y-LLLLL-d', '1970-S-1'),
        );
    }

    /*
     * https://github.com/symfony/symfony/issues/4242
     */
    public function testParseAfterError()
    {
        $this->testParseError('y-MMMMM-d', '1970-J-1');
        $this->testParse('y-M-d', '1970-1-1', 0);
    }

    public function testParseWithNullPositionValue()
    {
        $position = null;
        $formatter = $this->getDefaultDateFormatter('y');
        $this->assertSame(0, $formatter->parse('1970', $position));
        // Since $position is not supported by the Symfony implementation, the following won't work.
        // The intl implementation works this way since 60.2.
        // $this->assertSame(4, $position);
    }

    public function testSetPattern()
    {
        $formatter = $this->getDefaultDateFormatter();
        $formatter->setPattern('yyyy-MM-dd');
        $this->assertEquals('yyyy-MM-dd', $formatter->getPattern());
    }

    /**
     * @dataProvider setTimeZoneIdProvider
     */
    public function testSetTimeZoneId($timeZoneId, $expectedTimeZoneId)
    {
        $formatter = $this->getDefaultDateFormatter();

        $formatter->setTimeZone($timeZoneId);

        $this->assertEquals($expectedTimeZoneId, $formatter->getTimeZoneId());
    }

    public function setTimeZoneIdProvider()
    {
        return array(
            array('UTC', 'UTC'),
            array('GMT', 'GMT'),
            array('GMT-03:00', 'GMT-03:00'),
            array('Europe/Zurich', 'Europe/Zurich'),
            array(null, date_default_timezone_get()),
            array('Foo/Bar', 'UTC'),
            array('GMT+00:AA', 'UTC'),
            array('GMT+00AA', 'UTC'),
        );
    }

    protected function getDefaultDateFormatter($pattern = null)
    {
        return $this->getDateFormatter('en', IntlDateFormatter::MEDIUM, IntlDateFormatter::SHORT, 'UTC', IntlDateFormatter::GREGORIAN, $pattern);
    }

    protected function getDateTime($timestamp, $timeZone)
    {
        $dateTime = new \DateTime();
        $dateTime->setTimestamp(null === $timestamp ? time() : $timestamp);
        $dateTime->setTimezone(new \DateTimeZone($timeZone ?: getenv('TZ') ?: 'UTC'));

        return $dateTime;
    }

    protected function assertIsIntlFailure($formatter, $errorMessage, $errorCode)
    {
        $this->assertSame($errorMessage, $this->getIntlErrorMessage());
        $this->assertSame($errorCode, $this->getIntlErrorCode());
        $this->assertTrue($this->isIntlFailure($this->getIntlErrorCode()));
        $this->assertSame($errorMessage, $formatter->getErrorMessage());
        $this->assertSame($errorCode, $formatter->getErrorCode());
        $this->assertTrue($this->isIntlFailure($formatter->getErrorCode()));
    }

    protected function assertIsIntlSuccess($formatter, $errorMessage, $errorCode)
    {
        /* @var IntlDateFormatter $formatter */
        $this->assertSame($errorMessage, $this->getIntlErrorMessage());
        $this->assertSame($errorCode, $this->getIntlErrorCode());
        $this->assertFalse($this->isIntlFailure($this->getIntlErrorCode()));
        $this->assertSame($errorMessage, $formatter->getErrorMessage());
        $this->assertSame($errorCode, $formatter->getErrorCode());
        $this->assertFalse($this->isIntlFailure($formatter->getErrorCode()));
    }

    /**
     * @param $locale
     * @param $datetype
     * @param $timetype
     * @param null $timezone
     * @param int  $calendar
     * @param null $pattern
     *
     * @return mixed
     */
    abstract protected function getDateFormatter($locale, $datetype, $timetype, $timezone = null, $calendar = IntlDateFormatter::GREGORIAN, $pattern = null);

    /**
     * @return string
     */
    abstract protected function getIntlErrorMessage();

    /**
     * @return int
     */
    abstract protected function getIntlErrorCode();

    /**
     * @param int $errorCode
     *
     * @return bool
     */
    abstract protected function isIntlFailure($errorCode);
}<|MERGE_RESOLUTION|>--- conflicted
+++ resolved
@@ -369,21 +369,6 @@
             array('zzzzz', 'Etc/Zulu', 'Coordinated Universal Time'),
             array('zzzzz', 'Etc/UCT', 'Coordinated Universal Time'),
             array('zzzzz', 'Etc/Greenwich', 'Greenwich Mean Time'),
-<<<<<<< HEAD
-=======
-        );
-
-        if (!\defined('HHVM_VERSION')) {
-            // these timezones are not considered valid in HHVM
-            $cases = array_merge($cases, array(
-                array('z', 'GMT+03:00', 'GMT+3'),
-                array('zz', 'GMT+03:00', 'GMT+3'),
-                array('zzz', 'GMT+03:00', 'GMT+3'),
-                array('zzzz', 'GMT+03:00', 'GMT+03:00'),
-                array('zzzzz', 'GMT+03:00', 'GMT+03:00'),
-            ));
-        }
->>>>>>> f5939a83
 
             array('z', 'GMT+03:00', 'GMT+3'),
             array('zz', 'GMT+03:00', 'GMT+3'),
@@ -440,13 +425,6 @@
 
     public function testFormatWithDateTimeZoneGmtOffset()
     {
-<<<<<<< HEAD
-=======
-        if (\defined('HHVM_VERSION_ID') || \PHP_VERSION_ID <= 50509) {
-            $this->markTestSkipped('DateTimeZone GMT offsets are supported since 5.5.10. See https://github.com/facebook/hhvm/issues/5875 for HHVM.');
-        }
-
->>>>>>> f5939a83
         $formatter = $this->getDateFormatter('en', IntlDateFormatter::MEDIUM, IntlDateFormatter::SHORT, new \DateTimeZone('GMT+03:00'), IntlDateFormatter::GREGORIAN, 'zzzz');
 
         $this->assertEquals('GMT+03:00', $formatter->format(0));
