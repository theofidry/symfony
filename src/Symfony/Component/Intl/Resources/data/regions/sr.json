--- conflicted
+++ resolved
@@ -244,12 +244,6 @@
         "VU": "Вануату",
         "WF": "Валис и Футуна",
         "WS": "Самоа",
-<<<<<<< HEAD
-=======
-        "XA": "Псеудоакценти",
-        "XB": "Псеудобиди",
-        "XK": "Косово",
->>>>>>> 5fc4d1b6
         "YE": "Јемен",
         "YT": "Мајот",
         "ZA": "Јужноафричка Република",
