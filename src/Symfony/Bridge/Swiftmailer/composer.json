--- conflicted
+++ resolved
@@ -23,14 +23,10 @@
         "symfony/http-kernel": ""
     },
     "autoload": {
-<<<<<<< HEAD
-        "psr-4": { "Symfony\\Bridge\\Swiftmailer\\": "" }
-=======
-        "psr-0": { "Symfony\\Bridge\\Swiftmailer\\": "" },
+        "psr-4": { "Symfony\\Bridge\\Swiftmailer\\": "" },
         "exclude-from-classmap": [
             "/Tests/"
         ]
->>>>>>> ebd55fcb
     },
     "minimum-stability": "dev",
     "extra": {
