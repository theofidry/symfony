--- conflicted
+++ resolved
@@ -11,12 +11,6 @@
 
 namespace Symfony\Bridge\Doctrine\Tests\Security\User;
 
-<<<<<<< HEAD
-use Doctrine\Common\Persistence\ManagerRegistry as LegacyManagerRegistry;
-use Doctrine\Common\Persistence\ObjectManager as LegacyObjectManager;
-use Doctrine\Common\Persistence\ObjectRepository as LegacyObjectRepository;
-=======
->>>>>>> 72a2aff8
 use Doctrine\ORM\Tools\SchemaTool;
 use Doctrine\Persistence\ManagerRegistry;
 use Doctrine\Persistence\ObjectManager;
@@ -69,11 +63,7 @@
     {
         $user = new User(1, 1, 'user1');
 
-<<<<<<< HEAD
-        $repository = $this->createMock([interface_exists(ObjectRepository::class) ? ObjectRepository::class : LegacyObjectRepository::class, UserLoaderInterface::class]);
-=======
         $repository = $this->createMock([ObjectRepository::class, UserLoaderInterface::class]);
->>>>>>> 72a2aff8
         $repository
             ->expects($this->once())
             ->method('loadUserByUsername')
@@ -159,11 +149,7 @@
 
     public function testLoadUserByUserNameShouldLoadUserWhenProperInterfaceProvided()
     {
-<<<<<<< HEAD
-        $repository = $this->createMock([interface_exists(ObjectRepository::class) ? ObjectRepository::class : LegacyObjectRepository::class, UserLoaderInterface::class]);
-=======
         $repository = $this->createMock([ObjectRepository::class, UserLoaderInterface::class]);
->>>>>>> 72a2aff8
         $repository->expects($this->once())
             ->method('loadUserByUsername')
             ->with('name')
@@ -182,11 +168,7 @@
     public function testLoadUserByUserNameShouldDeclineInvalidInterface()
     {
         $this->expectException('InvalidArgumentException');
-<<<<<<< HEAD
-        $repository = $this->createMock(interface_exists(ObjectRepository::class) ? ObjectRepository::class : LegacyObjectRepository::class);
-=======
         $repository = $this->createMock(ObjectRepository::class);
->>>>>>> 72a2aff8
 
         $provider = new EntityUserProvider(
             $this->getManager($this->getObjectManager($repository)),
