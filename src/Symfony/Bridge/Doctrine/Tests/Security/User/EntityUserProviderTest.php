<?php

/*
 * This file is part of the Symfony package.
 *
 * (c) Fabien Potencier <fabien@symfony.com>
 *
 * For the full copyright and license information, please view the LICENSE
 * file that was distributed with this source code.
 */

namespace Symfony\Bridge\Doctrine\Tests\Security\User;

use Doctrine\ORM\EntityRepository;
use Doctrine\ORM\Tools\SchemaTool;
use PHPUnit\Framework\TestCase;
use Symfony\Bridge\Doctrine\Security\User\EntityUserProvider;
use Symfony\Bridge\Doctrine\Test\DoctrineTestHelper;
use Symfony\Bridge\Doctrine\Tests\Fixtures\User;
use Symfony\Bridge\PhpUnit\ForwardCompatTestTrait;

class EntityUserProviderTest extends TestCase
{
    use ForwardCompatTestTrait;

    public function testRefreshUserGetsUserByPrimaryKey()
    {
        $em = DoctrineTestHelper::createTestEntityManager();
        $this->createSchema($em);

        $user1 = new User(1, 1, 'user1');
        $user2 = new User(1, 2, 'user2');

        $em->persist($user1);
        $em->persist($user2);
        $em->flush();

        $provider = new EntityUserProvider($this->getManager($em), 'Symfony\Bridge\Doctrine\Tests\Fixtures\User', 'name');

        // try to change the user identity
        $user1->name = 'user2';

        $this->assertSame($user1, $provider->refreshUser($user1));
    }

    public function testLoadUserByUsername()
    {
        $em = DoctrineTestHelper::createTestEntityManager();
        $this->createSchema($em);

        $user = new User(1, 1, 'user1');

        $em->persist($user);
        $em->flush();

        $provider = new EntityUserProvider($this->getManager($em), 'Symfony\Bridge\Doctrine\Tests\Fixtures\User', 'name');

        $this->assertSame($user, $provider->loadUserByUsername('user1'));
    }

    public function testLoadUserByUsernameWithUserLoaderRepositoryAndWithoutProperty()
    {
        $user = new User(1, 1, 'user1');

        $repository = $this->getMockBuilder('Symfony\Bridge\Doctrine\Security\User\UserLoaderInterface')
            ->disableOriginalConstructor()
            ->getMock();
        $repository
            ->expects($this->once())
            ->method('loadUserByUsername')
            ->with('user1')
            ->willReturn($user);

        $em = $this->getMockBuilder('Doctrine\ORM\EntityManager')
            ->disableOriginalConstructor()
            ->getMock();
        $em
            ->expects($this->once())
            ->method('getRepository')
            ->with('Symfony\Bridge\Doctrine\Tests\Fixtures\User')
            ->willReturn($repository);

        $provider = new EntityUserProvider($this->getManager($em), 'Symfony\Bridge\Doctrine\Tests\Fixtures\User');
        $this->assertSame($user, $provider->loadUserByUsername('user1'));
    }

    public function testLoadUserByUsernameWithNonUserLoaderRepositoryAndWithoutProperty()
    {
        $this->expectException('InvalidArgumentException');
        $this->expectExceptionMessage('You must either make the "Symfony\Bridge\Doctrine\Tests\Fixtures\User" entity Doctrine Repository ("Doctrine\ORM\EntityRepository") implement "Symfony\Bridge\Doctrine\Security\User\UserLoaderInterface" or set the "property" option in the corresponding entity provider configuration.');
        $em = DoctrineTestHelper::createTestEntityManager();
        $this->createSchema($em);

        $user = new User(1, 1, 'user1');

        $em->persist($user);
        $em->flush();

        $provider = new EntityUserProvider($this->getManager($em), 'Symfony\Bridge\Doctrine\Tests\Fixtures\User');
        $provider->loadUserByUsername('user1');
    }

    public function testRefreshUserRequiresId()
    {
        $em = DoctrineTestHelper::createTestEntityManager();

        $user1 = new User(null, null, 'user1');
        $provider = new EntityUserProvider($this->getManager($em), 'Symfony\Bridge\Doctrine\Tests\Fixtures\User', 'name');

        $this->expectException('InvalidArgumentException');
        $this->expectExceptionMessage('You cannot refresh a user from the EntityUserProvider that does not contain an identifier. The user object has to be serialized with its own identifier mapped by Doctrine');
        $provider->refreshUser($user1);
    }

    public function testRefreshInvalidUser()
    {
        $em = DoctrineTestHelper::createTestEntityManager();
        $this->createSchema($em);

        $user1 = new User(1, 1, 'user1');

        $em->persist($user1);
        $em->flush();

        $provider = new EntityUserProvider($this->getManager($em), 'Symfony\Bridge\Doctrine\Tests\Fixtures\User', 'name');

        $user2 = new User(1, 2, 'user2');
        $this->expectException('Symfony\Component\Security\Core\Exception\UsernameNotFoundException');
        $this->expectExceptionMessage('User with id {"id1":1,"id2":2} not found');

        $provider->refreshUser($user2);
    }

    public function testSupportProxy()
    {
        $em = DoctrineTestHelper::createTestEntityManager();
        $this->createSchema($em);

        $user1 = new User(1, 1, 'user1');

        $em->persist($user1);
        $em->flush();
        $em->clear();

        $provider = new EntityUserProvider($this->getManager($em), 'Symfony\Bridge\Doctrine\Tests\Fixtures\User', 'name');

        $user2 = $em->getReference('Symfony\Bridge\Doctrine\Tests\Fixtures\User', ['id1' => 1, 'id2' => 1]);
        $this->assertTrue($provider->supportsClass(\get_class($user2)));
    }

    public function testLoadUserByUserNameShouldLoadUserWhenProperInterfaceProvided()
    {
        $repository = $this->getMockBuilder('\Symfony\Bridge\Doctrine\Security\User\UserLoaderInterface')->getMock();
        $repository->expects($this->once())
            ->method('loadUserByUsername')
            ->with('name')
            ->willReturn(
                $this->getMockBuilder('\Symfony\Component\Security\Core\User\UserInterface')->getMock()
            );

        $provider = new EntityUserProvider(
            $this->getManager($this->getObjectManager($repository)),
            'Symfony\Bridge\Doctrine\Tests\Fixtures\User'
        );

        $provider->loadUserByUsername('name');
    }

    public function testLoadUserByUserNameShouldDeclineInvalidInterface()
    {
<<<<<<< HEAD
        $repository = $this->getMockBuilder(EntityRepository::class)->disableOriginalConstructor()->getMock();
=======
        $this->expectException('InvalidArgumentException');
        $repository = $this->getMockBuilder('\Symfony\Component\Security\Core\User\AdvancedUserInterface')->getMock();
>>>>>>> daa4e402

        $provider = new EntityUserProvider(
            $this->getManager($this->getObjectManager($repository)),
            'Symfony\Bridge\Doctrine\Tests\Fixtures\User'
        );

        $provider->loadUserByUsername('name');
    }

    private function getManager($em, $name = null)
    {
        $manager = $this->getMockBuilder('Doctrine\Common\Persistence\ManagerRegistry')->getMock();
        $manager->expects($this->any())
            ->method('getManager')
            ->with($this->equalTo($name))
            ->willReturn($em);

        return $manager;
    }

    private function getObjectManager($repository)
    {
        $em = $this->getMockBuilder('\Doctrine\Common\Persistence\ObjectManager')
            ->setMethods(['getClassMetadata', 'getRepository'])
            ->getMockForAbstractClass();
        $em->expects($this->any())
            ->method('getRepository')
            ->willReturn($repository);

        return $em;
    }

    private function createSchema($em)
    {
        $schemaTool = new SchemaTool($em);
        $schemaTool->createSchema([
            $em->getClassMetadata('Symfony\Bridge\Doctrine\Tests\Fixtures\User'),
        ]);
    }
}<|MERGE_RESOLUTION|>--- conflicted
+++ resolved
@@ -168,12 +168,8 @@
 
     public function testLoadUserByUserNameShouldDeclineInvalidInterface()
     {
-<<<<<<< HEAD
+        $this->expectException('InvalidArgumentException');
         $repository = $this->getMockBuilder(EntityRepository::class)->disableOriginalConstructor()->getMock();
-=======
-        $this->expectException('InvalidArgumentException');
-        $repository = $this->getMockBuilder('\Symfony\Component\Security\Core\User\AdvancedUserInterface')->getMock();
->>>>>>> daa4e402
 
         $provider = new EntityUserProvider(
             $this->getManager($this->getObjectManager($repository)),
