--- conflicted
+++ resolved
@@ -58,7 +58,6 @@
     protected $loaded = false;
 
     /**
-<<<<<<< HEAD
      * Whether to use the identifier for index generation
      *
      * @var Boolean
@@ -66,12 +65,6 @@
     private $identifierAsIndex = false;
 
     /**
-     * @param string         $class
-     * @param string         $labelPath
-     * @param array          $choices
-     * @param \ModelCriteria $queryObject
-     * @param string         $groupPath
-=======
      * Constructor.
      *
      * @see Symfony\Bridge\Propel1\Form\Type\ModelType How to use the preferred choices.
@@ -84,7 +77,6 @@
      * @param array|ModelCriteria $preferred   The preferred items of this choice.
      *                                         Either an array if $choices is given,
      *                                         or a ModelCriteria to be merged with the $queryObject.
->>>>>>> 8349816d
      */
     public function __construct($class, $labelPath = null, $choices = null, $queryObject = null, $groupPath = null, $preferred = array())
     {
@@ -108,15 +100,11 @@
             $preferred = array();
         }
 
-<<<<<<< HEAD
         if (1 === count($this->identifier) && $this->isInteger(current($this->identifier))) {
             $this->identifierAsIndex = true;
         }
 
         parent::__construct($choices, $labelPath, array(), $groupPath);
-=======
-        parent::__construct($choices, $labelPath, $preferred, $groupPath);
->>>>>>> 8349816d
     }
 
     /**
