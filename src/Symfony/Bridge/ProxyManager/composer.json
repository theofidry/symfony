{
    "name": "symfony/proxy-manager-bridge",
    "type": "symfony-bridge",
    "description": "Symfony ProxyManager Bridge",
    "keywords": [],
    "homepage": "http://symfony.com",
    "license": "MIT",
    "authors": [
        {
            "name": "Fabien Potencier",
            "email": "fabien@symfony.com"
        },
        {
            "name": "Symfony Community",
            "homepage": "http://symfony.com/contributors"
        }
    ],
    "require": {
        "php": ">=5.5.9",
        "symfony/dependency-injection": "~2.7|~3.0",
        "ocramius/proxy-manager": "~0.4|~1.0"
    },
    "require-dev": {
<<<<<<< HEAD
        "symfony/config": "~2.7|~3.0"
=======
        "symfony/phpunit-bridge": "~2.7|~3.0.0",
        "symfony/config": "~2.3|~3.0.0"
>>>>>>> 9a4f3e13
    },
    "autoload": {
        "psr-0": {
            "Symfony\\Bridge\\ProxyManager\\": ""
        }
    },
    "target-dir": "Symfony/Bridge/ProxyManager",
    "minimum-stability": "dev",
    "extra": {
        "branch-alias": {
            "dev-master": "3.0-dev"
        }
    }
}<|MERGE_RESOLUTION|>--- conflicted
+++ resolved
@@ -21,12 +21,8 @@
         "ocramius/proxy-manager": "~0.4|~1.0"
     },
     "require-dev": {
-<<<<<<< HEAD
+        "symfony/phpunit-bridge": "~2.7|~3.0",
         "symfony/config": "~2.7|~3.0"
-=======
-        "symfony/phpunit-bridge": "~2.7|~3.0.0",
-        "symfony/config": "~2.3|~3.0.0"
->>>>>>> 9a4f3e13
     },
     "autoload": {
         "psr-0": {
