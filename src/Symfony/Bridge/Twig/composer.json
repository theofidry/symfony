{
    "name": "symfony/twig-bridge",
    "type": "symfony-bridge",
    "description": "Symfony Twig Bridge",
    "keywords": [],
    "homepage": "http://symfony.com",
    "version": "2.1.0",
    "license": "MIT",
    "authors": [
        {
            "name": "Fabien Potencier",
            "email": "fabien@symfony.com"
        },
        {
            "name": "Symfony Community",
            "homepage": "http://symfony.com/contributors"
        }
    ],
    "require": {
        "php": ">=5.3.2",
        "twig/twig": ">=1.4"
    },
    "suggest": {
<<<<<<< HEAD
        "symfony/form": ">=2.1",
        "symfony/routing": ">=2.1",
        "symfony/translation": ">=2.1",
        "symfony/yaml": ">=2.1"
    }
=======
        "symfony/form": ">=2.0",
        "symfony/routing": ">=2.0",
        "symfony/translation": ">=2.0",
        "symfony/yaml": ">=2.0"
    },
    "autoload": {
        "psr-0": { "Symfony\\Bridge\\Twig": "" }
    },
    "target-dir": "Symfony/Bridge/Twig"
>>>>>>> fc97472f
}<|MERGE_RESOLUTION|>--- conflicted
+++ resolved
@@ -21,21 +21,13 @@
         "twig/twig": ">=1.4"
     },
     "suggest": {
-<<<<<<< HEAD
         "symfony/form": ">=2.1",
         "symfony/routing": ">=2.1",
         "symfony/translation": ">=2.1",
         "symfony/yaml": ">=2.1"
-    }
-=======
-        "symfony/form": ">=2.0",
-        "symfony/routing": ">=2.0",
-        "symfony/translation": ">=2.0",
-        "symfony/yaml": ">=2.0"
     },
     "autoload": {
         "psr-0": { "Symfony\\Bridge\\Twig": "" }
     },
     "target-dir": "Symfony/Bridge/Twig"
->>>>>>> fc97472f
 }