--- conflicted
+++ resolved
@@ -16,14 +16,9 @@
         }
     ],
     "require": {
-<<<<<<< HEAD
         "php": "^7.1.3",
         "symfony/contracts": "^1.0.2",
-        "twig/twig": "^1.38.1|^2.7.1"
-=======
-        "php": "^5.5.9|>=7.0.8",
         "twig/twig": "^1.40|^2.9"
->>>>>>> c3f57d00
     },
     "require-dev": {
         "symfony/asset": "~3.4|~4.0",
