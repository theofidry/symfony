{
    "name": "symfony/twig-bridge",
    "type": "symfony-bridge",
    "description": "Symfony Twig Bridge",
    "keywords": [],
    "homepage": "https://symfony.com",
    "license": "MIT",
    "authors": [
        {
            "name": "Fabien Potencier",
            "email": "fabien@symfony.com"
        },
        {
            "name": "Symfony Community",
            "homepage": "https://symfony.com/contributors"
        }
    ],
    "require": {
        "php": "^7.1.3",
        "symfony/translation-contracts": "^1.1",
        "twig/twig": "^1.41|^2.10"
    },
    "require-dev": {
<<<<<<< HEAD
        "egulias/email-validator": "^2.0",
        "symfony/asset": "~3.4|~4.0",
        "symfony/dependency-injection": "~3.4|~4.0",
        "symfony/finder": "~3.4|~4.0",
        "symfony/form": "^4.3",
        "symfony/http-foundation": "~4.3",
        "symfony/http-kernel": "~3.4|~4.0",
        "symfony/mime": "~4.3",
=======
        "symfony/asset": "~2.8|~3.0|~4.0",
        "symfony/dependency-injection": "~2.8|~3.0|~4.0",
        "symfony/finder": "~2.8|~3.0|~4.0",
        "symfony/form": "^3.4.31|^4.3.4",
        "symfony/http-foundation": "^3.3.11|~4.0",
        "symfony/http-kernel": "~3.2|~4.0",
>>>>>>> 6b1ddd17
        "symfony/polyfill-intl-icu": "~1.0",
        "symfony/routing": "~3.4|~4.0",
        "symfony/templating": "~3.4|~4.0",
        "symfony/translation": "^4.2.1",
        "symfony/yaml": "~3.4|~4.0",
        "symfony/security-acl": "~2.8|~3.0",
        "symfony/security-core": "~3.0|~4.0",
        "symfony/security-csrf": "~3.4|~4.0",
        "symfony/security-http": "~3.4|~4.0",
        "symfony/stopwatch": "~3.4|~4.0",
        "symfony/console": "~3.4|~4.0",
        "symfony/var-dumper": "~3.4|~4.0",
        "symfony/expression-language": "~3.4|~4.0",
        "symfony/web-link": "~3.4|~4.0",
        "symfony/workflow": "~4.3"
    },
    "conflict": {
        "symfony/console": "<3.4",
        "symfony/form": "<4.3",
        "symfony/http-foundation": "<4.3",
        "symfony/translation": "<4.2",
        "symfony/workflow": "<4.3"
    },
    "suggest": {
        "symfony/finder": "",
        "symfony/asset": "For using the AssetExtension",
        "symfony/form": "For using the FormExtension",
        "symfony/http-kernel": "For using the HttpKernelExtension",
        "symfony/routing": "For using the RoutingExtension",
        "symfony/templating": "For using the TwigEngine",
        "symfony/translation": "For using the TranslationExtension",
        "symfony/yaml": "For using the YamlExtension",
        "symfony/security-core": "For using the SecurityExtension",
        "symfony/security-csrf": "For using the CsrfExtension",
        "symfony/security-http": "For using the LogoutUrlExtension",
        "symfony/stopwatch": "For using the StopwatchExtension",
        "symfony/var-dumper": "For using the DumpExtension",
        "symfony/expression-language": "For using the ExpressionExtension",
        "symfony/web-link": "For using the WebLinkExtension"
    },
    "autoload": {
        "psr-4": { "Symfony\\Bridge\\Twig\\": "" },
        "exclude-from-classmap": [
            "/Tests/"
        ]
    },
    "minimum-stability": "dev",
    "extra": {
        "branch-alias": {
            "dev-master": "4.3-dev"
        }
    }
}<|MERGE_RESOLUTION|>--- conflicted
+++ resolved
@@ -21,23 +21,14 @@
         "twig/twig": "^1.41|^2.10"
     },
     "require-dev": {
-<<<<<<< HEAD
         "egulias/email-validator": "^2.0",
         "symfony/asset": "~3.4|~4.0",
         "symfony/dependency-injection": "~3.4|~4.0",
         "symfony/finder": "~3.4|~4.0",
-        "symfony/form": "^4.3",
+        "symfony/form": "^4.3.4",
         "symfony/http-foundation": "~4.3",
         "symfony/http-kernel": "~3.4|~4.0",
         "symfony/mime": "~4.3",
-=======
-        "symfony/asset": "~2.8|~3.0|~4.0",
-        "symfony/dependency-injection": "~2.8|~3.0|~4.0",
-        "symfony/finder": "~2.8|~3.0|~4.0",
-        "symfony/form": "^3.4.31|^4.3.4",
-        "symfony/http-foundation": "^3.3.11|~4.0",
-        "symfony/http-kernel": "~3.2|~4.0",
->>>>>>> 6b1ddd17
         "symfony/polyfill-intl-icu": "~1.0",
         "symfony/routing": "~3.4|~4.0",
         "symfony/templating": "~3.4|~4.0",
