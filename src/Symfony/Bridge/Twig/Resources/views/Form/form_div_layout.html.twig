{# Widgets #}

{%- block form_widget -%}
    {% if compound %}
        {{- block('form_widget_compound') -}}
    {% else %}
        {{- block('form_widget_simple') -}}
    {% endif %}
{%- endblock form_widget -%}

{%- block form_widget_simple -%}
    {%- set type = type|default('text') -%}
    {%- if type == 'range' or type == 'color' -%}
        {# Attribute "required" is not supported #}
        {%- set required = false -%}
    {%- endif -%}
    <input type="{{ type }}" {{ block('widget_attributes') }} {% if value is not empty %}value="{{ value }}" {% endif %}/>
{%- endblock form_widget_simple -%}

{%- block form_widget_compound -%}
    <div {{ block('widget_container_attributes') }}>
        {%- if form is rootform -%}
            {{ form_errors(form) }}
        {%- endif -%}
        {{- block('form_rows') -}}
        {{- form_rest(form) -}}
    </div>
{%- endblock form_widget_compound -%}

{%- block collection_widget -%}
    {% if prototype is defined and not prototype.rendered %}
        {%- set attr = attr|merge({'data-prototype': form_row(prototype) }) -%}
    {% endif %}
    {{- block('form_widget') -}}
{%- endblock collection_widget -%}

{%- block textarea_widget -%}
    <textarea {{ block('widget_attributes') }}>{{ value }}</textarea>
{%- endblock textarea_widget -%}

{%- block choice_widget -%}
    {% if expanded %}
        {{- block('choice_widget_expanded') -}}
    {% else %}
        {{- block('choice_widget_collapsed') -}}
    {% endif %}
{%- endblock choice_widget -%}

{%- block choice_widget_expanded -%}
    <div {{ block('widget_container_attributes') }}>
    {%- for child in form %}
        {{- form_widget(child) -}}
        {{- form_label(child, null, {translation_domain: choice_translation_domain}) -}}
    {% endfor -%}
    </div>
{%- endblock choice_widget_expanded -%}

{%- block choice_widget_collapsed -%}
    {%- if required and placeholder is none and not placeholder_in_choices and not multiple and (attr.size is not defined or attr.size <= 1) -%}
        {% set required = false %}
    {%- endif -%}
    <select {{ block('widget_attributes') }}{% if multiple %} multiple="multiple"{% endif %}>
        {%- if placeholder is not none -%}
            <option value=""{% if required and value is empty %} selected="selected"{% endif %}>{{ placeholder != '' ? (translation_domain is same as(false) ? placeholder : placeholder|trans({}, translation_domain)) }}</option>
        {%- endif -%}
        {%- if preferred_choices|length > 0 -%}
            {% set options = preferred_choices %}
            {{- block('choice_widget_options') -}}
            {%- if choices|length > 0 and separator is not none -%}
                <option disabled="disabled">{{ separator }}</option>
            {%- endif -%}
        {%- endif -%}
        {%- set options = choices -%}
        {{- block('choice_widget_options') -}}
    </select>
{%- endblock choice_widget_collapsed -%}

{%- block choice_widget_options -%}
    {% for group_label, choice in options %}
        {%- if choice is iterable -%}
            <optgroup label="{{ choice_translation_domain is same as(false) ? group_label : group_label|trans({}, choice_translation_domain) }}">
                {% set options = choice %}
                {{- block('choice_widget_options') -}}
            </optgroup>
        {%- else -%}
            <option value="{{ choice.value }}"{% if choice.attr %}{% with { attr: choice.attr } %}{{ block('attributes') }}{% endwith %}{% endif %}{% if choice is selectedchoice(value) %} selected="selected"{% endif %}>{{ choice_translation_domain is same as(false) ? choice.label : choice.label|trans({}, choice_translation_domain) }}</option>
        {%- endif -%}
    {% endfor %}
{%- endblock choice_widget_options -%}

{%- block checkbox_widget -%}
    <input type="checkbox" {{ block('widget_attributes') }}{% if value is defined %} value="{{ value }}"{% endif %}{% if checked %} checked="checked"{% endif %} />
{%- endblock checkbox_widget -%}

{%- block radio_widget -%}
    <input type="radio" {{ block('widget_attributes') }}{% if value is defined %} value="{{ value }}"{% endif %}{% if checked %} checked="checked"{% endif %} />
{%- endblock radio_widget -%}

{%- block datetime_widget -%}
    {% if widget == 'single_text' %}
        {{- block('form_widget_simple') -}}
    {%- else -%}
        <div {{ block('widget_container_attributes') }}>
            {{- form_errors(form.date) -}}
            {{- form_errors(form.time) -}}
            {{- form_widget(form.date) -}}
            {{- form_widget(form.time) -}}
        </div>
    {%- endif -%}
{%- endblock datetime_widget -%}

{%- block date_widget -%}
    {%- if widget == 'single_text' -%}
        {{ block('form_widget_simple') }}
    {%- else -%}
        <div {{ block('widget_container_attributes') }}>
            {{- date_pattern|replace({
                '{{ year }}':  form_widget(form.year),
                '{{ month }}': form_widget(form.month),
                '{{ day }}':   form_widget(form.day),
            })|raw -}}
        </div>
    {%- endif -%}
{%- endblock date_widget -%}

{%- block time_widget -%}
    {%- if widget == 'single_text' -%}
        {{ block('form_widget_simple') }}
    {%- else -%}
        {%- set vars = widget == 'text' ? { 'attr': { 'size': 1 }} : {} -%}
        <div {{ block('widget_container_attributes') }}>
            {{ form_widget(form.hour, vars) }}{% if with_minutes %}:{{ form_widget(form.minute, vars) }}{% endif %}{% if with_seconds %}:{{ form_widget(form.second, vars) }}{% endif %}
        </div>
    {%- endif -%}
{%- endblock time_widget -%}

{%- block dateinterval_widget -%}
    {%- if widget == 'single_text' -%}
        {{- block('form_widget_simple') -}}
    {%- else -%}
        <div {{ block('widget_container_attributes') }}>
            {{- form_errors(form) -}}
            <table class="{{ table_class|default('') }}" role="presentation">
                <thead>
                    <tr>
                        {%- if with_years %}<th>{{ form_label(form.years) }}</th>{% endif -%}
                        {%- if with_months %}<th>{{ form_label(form.months) }}</th>{% endif -%}
                        {%- if with_weeks %}<th>{{ form_label(form.weeks) }}</th>{% endif -%}
                        {%- if with_days %}<th>{{ form_label(form.days) }}</th>{% endif -%}
                        {%- if with_hours %}<th>{{ form_label(form.hours) }}</th>{% endif -%}
                        {%- if with_minutes %}<th>{{ form_label(form.minutes) }}</th>{% endif -%}
                        {%- if with_seconds %}<th>{{ form_label(form.seconds) }}</th>{% endif -%}
                    </tr>
                </thead>
                <tbody>
                    <tr>
                        {%- if with_years %}<td>{{ form_widget(form.years) }}</td>{% endif -%}
                        {%- if with_months %}<td>{{ form_widget(form.months) }}</td>{% endif -%}
                        {%- if with_weeks %}<td>{{ form_widget(form.weeks) }}</td>{% endif -%}
                        {%- if with_days %}<td>{{ form_widget(form.days) }}</td>{% endif -%}
                        {%- if with_hours %}<td>{{ form_widget(form.hours) }}</td>{% endif -%}
                        {%- if with_minutes %}<td>{{ form_widget(form.minutes) }}</td>{% endif -%}
                        {%- if with_seconds %}<td>{{ form_widget(form.seconds) }}</td>{% endif -%}
                    </tr>
                </tbody>
            </table>
            {%- if with_invert %}{{ form_widget(form.invert) }}{% endif -%}
        </div>
    {%- endif -%}
{%- endblock dateinterval_widget -%}

{%- block number_widget -%}
    {# type="number" doesn't work with floats in localized formats #}
    {%- set type = type|default('text') -%}
    {{ block('form_widget_simple') }}
{%- endblock number_widget -%}

{%- block integer_widget -%}
    {%- set type = type|default('number') -%}
    {{ block('form_widget_simple') }}
{%- endblock integer_widget -%}

{%- block money_widget -%}
    {{ money_pattern|form_encode_currency(block('form_widget_simple')) }}
{%- endblock money_widget -%}

{%- block url_widget -%}
    {%- set type = type|default('url') -%}
    {{ block('form_widget_simple') }}
{%- endblock url_widget -%}

{%- block search_widget -%}
    {%- set type = type|default('search') -%}
    {{ block('form_widget_simple') }}
{%- endblock search_widget -%}

{%- block percent_widget -%}
    {%- set type = type|default('text') -%}
    {{ block('form_widget_simple') }}{% if symbol %} {{ symbol|default('%') }}{% endif %}
{%- endblock percent_widget -%}

{%- block password_widget -%}
    {%- set type = type|default('password') -%}
    {{ block('form_widget_simple') }}
{%- endblock password_widget -%}

{%- block hidden_widget -%}
    {%- set type = type|default('hidden') -%}
    {{ block('form_widget_simple') }}
{%- endblock hidden_widget -%}

{%- block email_widget -%}
    {%- set type = type|default('email') -%}
    {{ block('form_widget_simple') }}
{%- endblock email_widget -%}

{%- block range_widget -%}
    {% set type = type|default('range') %}
    {{- block('form_widget_simple') -}}
{%- endblock range_widget %}

{%- block button_widget -%}
    {%- if label is empty -%}
        {%- if label_format is not empty -%}
            {% set label = label_format|replace({
                '%name%': name,
                '%id%': id,
            }) %}
        {%- elseif label is not same as(false) -%}
            {% set label = name|humanize %}
        {%- endif -%}
    {%- endif -%}
<<<<<<< HEAD
    <button type="{{ type|default('button') }}" {{ block('button_attributes') }}>{{ translation_domain is same as(false) ? label : label|trans(label_translation_parameters, translation_domain) }}</button>
=======
    <button type="{{ type|default('button') }}" {{ block('button_attributes') }}>{{ translation_domain is same as(false) or label is same as(false) ? label : label|trans({}, translation_domain) }}</button>
>>>>>>> a4a1f12a
{%- endblock button_widget -%}

{%- block submit_widget -%}
    {%- set type = type|default('submit') -%}
    {{ block('button_widget') }}
{%- endblock submit_widget -%}

{%- block reset_widget -%}
    {%- set type = type|default('reset') -%}
    {{ block('button_widget') }}
{%- endblock reset_widget -%}

{%- block tel_widget -%}
    {%- set type = type|default('tel') -%}
    {{ block('form_widget_simple') }}
{%- endblock tel_widget -%}

{%- block color_widget -%}
    {%- set type = type|default('color') -%}
    {{ block('form_widget_simple') }}
{%- endblock color_widget -%}

{# Labels #}

{%- block form_label -%}
    {% if label is not same as(false) -%}
        {% if not compound -%}
            {% set label_attr = label_attr|merge({'for': id}) %}
        {%- endif -%}
        {% if required -%}
            {% set label_attr = label_attr|merge({'class': (label_attr.class|default('') ~ ' required')|trim}) %}
        {%- endif -%}
        {% if label is empty -%}
            {%- if label_format is not empty -%}
                {% set label = label_format|replace({
                    '%name%': name,
                    '%id%': id,
                }) %}
            {%- else -%}
                {% set label = name|humanize %}
            {%- endif -%}
        {%- endif -%}
        <{{ element|default('label') }}{% if label_attr %}{% with { attr: label_attr } %}{{ block('attributes') }}{% endwith %}{% endif %}>
            {%- if translation_domain is same as(false) -%}
                {{- label -}}
            {%- else -%}
                {{- label|trans(label_translation_parameters, translation_domain) -}}
            {%- endif -%}
        </{{ element|default('label') }}>
    {%- endif -%}
{%- endblock form_label -%}

{%- block button_label -%}{%- endblock -%}

{# Help #}

{% block form_help -%}
    {%- if help is not empty -%}
        {%- set help_attr = help_attr|merge({class: (help_attr.class|default('') ~ ' help-text')|trim}) -%}
        <p id="{{ id }}_help"{% with { attr: help_attr } %}{{ block('attributes') }}{% endwith %}>
            {%- if translation_domain is same as(false) -%}
                {%- if help_html is same as(false) -%}
                    {{- help -}}
                {%- else -%}
                    {{- help|raw -}}
                {%- endif -%}
            {%- else -%}
                {%- if help_html is same as(false) -%}
                    {{- help|trans(help_translation_parameters, translation_domain) -}}
                {%- else -%}
                    {{- help|trans(help_translation_parameters, translation_domain)|raw -}}
                {%- endif -%}
            {%- endif -%}
        </p>
    {%- endif -%}
{%- endblock form_help %}

{# Rows #}

{%- block repeated_row -%}
    {#
    No need to render the errors here, as all errors are mapped
    to the first child (see RepeatedTypeValidatorExtension).
    #}
    {{- block('form_rows') -}}
{%- endblock repeated_row -%}

{%- block form_row -%}
    {%- set widget_attr = {} -%}
    {%- if help is not empty -%}
        {%- set widget_attr = {attr: {'aria-describedby': id ~"_help"}} -%}
    {%- endif -%}
    <div{% with {attr: row_attr} %}{{ block('attributes') }}{% endwith %}>
        {{- form_label(form) -}}
        {{- form_errors(form) -}}
        {{- form_widget(form, widget_attr) -}}
        {{- form_help(form) -}}
    </div>
{%- endblock form_row -%}

{%- block button_row -%}
    <div{% with {attr: row_attr} %}{{ block('attributes') }}{% endwith %}>
        {{- form_widget(form) -}}
    </div>
{%- endblock button_row -%}

{%- block hidden_row -%}
    {{ form_widget(form) }}
{%- endblock hidden_row -%}

{# Misc #}

{%- block form -%}
    {{ form_start(form) }}
        {{- form_widget(form) -}}
    {{ form_end(form) }}
{%- endblock form -%}

{%- block form_start -%}
    {%- do form.setMethodRendered() -%}
    {% set method = method|upper %}
    {%- if method in ["GET", "POST"] -%}
        {% set form_method = method %}
    {%- else -%}
        {% set form_method = "POST" %}
    {%- endif -%}
    <form{% if name != '' %} name="{{ name }}"{% endif %} method="{{ form_method|lower }}"{% if action != '' %} action="{{ action }}"{% endif %}{{ block('attributes') }}{% if multipart %} enctype="multipart/form-data"{% endif %}>
    {%- if form_method != method -%}
        <input type="hidden" name="_method" value="{{ method }}" />
    {%- endif -%}
{%- endblock form_start -%}

{%- block form_end -%}
    {%- if not render_rest is defined or render_rest -%}
        {{ form_rest(form) }}
    {%- endif -%}
    </form>
{%- endblock form_end -%}

{%- block form_errors -%}
    {%- if errors|length > 0 -%}
    <ul>
        {%- for error in errors -%}
            <li>{{ error.message }}</li>
        {%- endfor -%}
    </ul>
    {%- endif -%}
{%- endblock form_errors -%}

{%- block form_rest -%}
    {% for child in form -%}
        {% if not child.rendered %}
            {{- form_row(child) -}}
        {% endif %}
    {%- endfor -%}

    {% if not form.methodRendered and form is rootform %}
        {%- do form.setMethodRendered() -%}
        {% set method = method|upper %}
        {%- if method in ["GET", "POST"] -%}
            {% set form_method = method %}
        {%- else -%}
            {% set form_method = "POST" %}
        {%- endif -%}

        {%- if form_method != method -%}
            <input type="hidden" name="_method" value="{{ method }}" />
        {%- endif -%}
    {% endif -%}
{% endblock form_rest %}

{# Support #}

{%- block form_rows -%}
    {% for child in form|filter(child => not child.rendered) %}
        {{- form_row(child) -}}
    {% endfor %}
{%- endblock form_rows -%}

{%- block widget_attributes -%}
    id="{{ id }}" name="{{ full_name }}"
    {%- if disabled %} disabled="disabled"{% endif -%}
    {%- if required %} required="required"{% endif -%}
    {{ block('attributes') }}
{%- endblock widget_attributes -%}

{%- block widget_container_attributes -%}
    {%- if id is not empty %}id="{{ id }}"{% endif -%}
    {{ block('attributes') }}
{%- endblock widget_container_attributes -%}

{%- block button_attributes -%}
    id="{{ id }}" name="{{ full_name }}"{% if disabled %} disabled="disabled"{% endif -%}
    {{ block('attributes') }}
{%- endblock button_attributes -%}

{% block attributes -%}
    {%- for attrname, attrvalue in attr -%}
        {{- " " -}}
        {%- if attrname in ['placeholder', 'title'] -%}
            {{- attrname }}="{{ translation_domain is same as(false) ? attrvalue : attrvalue|trans(attr_translation_parameters, translation_domain) }}"
        {%- elseif attrvalue is same as(true) -%}
            {{- attrname }}="{{ attrname }}"
        {%- elseif attrvalue is not same as(false) -%}
            {{- attrname }}="{{ attrvalue }}"
        {%- endif -%}
    {%- endfor -%}
{%- endblock attributes -%}<|MERGE_RESOLUTION|>--- conflicted
+++ resolved
@@ -230,11 +230,7 @@
             {% set label = name|humanize %}
         {%- endif -%}
     {%- endif -%}
-<<<<<<< HEAD
-    <button type="{{ type|default('button') }}" {{ block('button_attributes') }}>{{ translation_domain is same as(false) ? label : label|trans(label_translation_parameters, translation_domain) }}</button>
-=======
-    <button type="{{ type|default('button') }}" {{ block('button_attributes') }}>{{ translation_domain is same as(false) or label is same as(false) ? label : label|trans({}, translation_domain) }}</button>
->>>>>>> a4a1f12a
+    <button type="{{ type|default('button') }}" {{ block('button_attributes') }}>{{ translation_domain is same as(false) or label is same as(false) ? label : label|trans(label_translation_parameters, translation_domain) }}</button>
 {%- endblock button_widget -%}
 
 {%- block submit_widget -%}
