<?php

/*
 * This file is part of the Symfony package.
 *
 * (c) Fabien Potencier <fabien@symfony.com>
 *
 * For the full copyright and license information, please view the LICENSE
 * file that was distributed with this source code.
 */

namespace Symfony\Bridge\Twig\Tests\Node;

use Symfony\Bridge\Twig\Node\DumpNode;

class DumpNodeTest extends \PHPUnit_Framework_TestCase
{
    public function testNoVar()
    {
        $node = new DumpNode('bar', null, 7);

        $env = new \Twig_Environment($this->getMock('Twig_LoaderInterface'));
        $compiler = new \Twig_Compiler($env);

        $expected = <<<'EOTXT'
if ($this->env->isDebug()) {
    $barvars = array();
    foreach ($context as $barkey => $barval) {
        if (!$barval instanceof \Twig_Template) {
            $barvars[$barkey] = $barval;
        }
    }
    // line 7
    \Symfony\Component\VarDumper\VarDumper::dump($barvars);
}

EOTXT;

        $this->assertSame($expected, $compiler->compile($node)->getSource());
    }

    public function testIndented()
    {
        $node = new DumpNode('bar', null, 7);

        $env = new \Twig_Environment($this->getMock('Twig_LoaderInterface'));
        $compiler = new \Twig_Compiler($env);

        $expected = <<<'EOTXT'
    if ($this->env->isDebug()) {
        $barvars = array();
        foreach ($context as $barkey => $barval) {
            if (!$barval instanceof \Twig_Template) {
                $barvars[$barkey] = $barval;
            }
        }
        // line 7
        \Symfony\Component\VarDumper\VarDumper::dump($barvars);
    }

EOTXT;

        $this->assertSame($expected, $compiler->compile($node, 1)->getSource());
    }

    public function testOneVar()
    {
        $vars = new \Twig_Node(array(
            new \Twig_Node_Expression_Name('foo', 7),
        ));
        $node = new DumpNode('bar', $vars, 7);

        $env = new \Twig_Environment($this->getMock('Twig_LoaderInterface'));
        $compiler = new \Twig_Compiler($env);

        $expected = <<<'EOTXT'
if ($this->env->isDebug()) {
    // line 7
    \Symfony\Component\VarDumper\VarDumper::dump(%foo%);
}

EOTXT;
<<<<<<< HEAD
        $expected = preg_replace('/%(.*?)%/', '(isset($context["$1"]) ? $context["$1"] : null)', $expected);
=======
        if (PHP_VERSION_ID >= 70000) {
            $expected = preg_replace('/%(.*?)%/', '($context["$1"] ?? null)', $expected);
        } elseif (PHP_VERSION_ID >= 50400) {
            $expected = preg_replace('/%(.*?)%/', '(isset($context["$1"]) ? $context["$1"] : null)', $expected);
        } else {
            $expected = preg_replace('/%(.*?)%/', '$this->getContext($context, "$1")', $expected);
        }
>>>>>>> 2cf474e2

        $this->assertSame($expected, $compiler->compile($node)->getSource());
    }

    public function testMultiVars()
    {
        $vars = new \Twig_Node(array(
            new \Twig_Node_Expression_Name('foo', 7),
            new \Twig_Node_Expression_Name('bar', 7),
        ));
        $node = new DumpNode('bar', $vars, 7);

        $env = new \Twig_Environment($this->getMock('Twig_LoaderInterface'));
        $compiler = new \Twig_Compiler($env);

        $expected = <<<'EOTXT'
if ($this->env->isDebug()) {
    // line 7
    \Symfony\Component\VarDumper\VarDumper::dump(array(
        "foo" => %foo%,
        "bar" => %bar%,
    ));
}

EOTXT;
<<<<<<< HEAD
        $expected = preg_replace('/%(.*?)%/', '(isset($context["$1"]) ? $context["$1"] : null)', $expected);
=======

        if (PHP_VERSION_ID >= 70000) {
            $expected = preg_replace('/%(.*?)%/', '($context["$1"] ?? null)', $expected);
        } elseif (PHP_VERSION_ID >= 50400) {
            $expected = preg_replace('/%(.*?)%/', '(isset($context["$1"]) ? $context["$1"] : null)', $expected);
        } else {
            $expected = preg_replace('/%(.*?)%/', '$this->getContext($context, "$1")', $expected);
        }
>>>>>>> 2cf474e2

        $this->assertSame($expected, $compiler->compile($node)->getSource());
    }
}<|MERGE_RESOLUTION|>--- conflicted
+++ resolved
@@ -80,17 +80,12 @@
 }
 
 EOTXT;
-<<<<<<< HEAD
-        $expected = preg_replace('/%(.*?)%/', '(isset($context["$1"]) ? $context["$1"] : null)', $expected);
-=======
+
         if (PHP_VERSION_ID >= 70000) {
             $expected = preg_replace('/%(.*?)%/', '($context["$1"] ?? null)', $expected);
-        } elseif (PHP_VERSION_ID >= 50400) {
+        } else {
             $expected = preg_replace('/%(.*?)%/', '(isset($context["$1"]) ? $context["$1"] : null)', $expected);
-        } else {
-            $expected = preg_replace('/%(.*?)%/', '$this->getContext($context, "$1")', $expected);
         }
->>>>>>> 2cf474e2
 
         $this->assertSame($expected, $compiler->compile($node)->getSource());
     }
@@ -116,18 +111,12 @@
 }
 
 EOTXT;
-<<<<<<< HEAD
-        $expected = preg_replace('/%(.*?)%/', '(isset($context["$1"]) ? $context["$1"] : null)', $expected);
-=======
 
         if (PHP_VERSION_ID >= 70000) {
             $expected = preg_replace('/%(.*?)%/', '($context["$1"] ?? null)', $expected);
-        } elseif (PHP_VERSION_ID >= 50400) {
+        } else {
             $expected = preg_replace('/%(.*?)%/', '(isset($context["$1"]) ? $context["$1"] : null)', $expected);
-        } else {
-            $expected = preg_replace('/%(.*?)%/', '$this->getContext($context, "$1")', $expected);
         }
->>>>>>> 2cf474e2
 
         $this->assertSame($expected, $compiler->compile($node)->getSource());
     }
