<?php

/*
 * This file is part of the Symfony package.
 *
 * (c) Fabien Potencier <fabien@symfony.com>
 *
 * For the full copyright and license information, please view the LICENSE
 * file that was distributed with this source code.
 */

namespace Symfony\Bridge\Twig\Tests\Command;

use PHPUnit\Framework\TestCase;
use Symfony\Bridge\Twig\Command\DebugCommand;
use Symfony\Component\Console\Application;
use Symfony\Component\Console\Tester\CommandTester;
use Twig\Environment;
use Twig\Loader\ChainLoader;
use Twig\Loader\FilesystemLoader;

class DebugCommandTest extends TestCase
{
    public function testDebugCommand()
    {
        $tester = $this->createCommandTester();
        $ret = $tester->execute([], ['decorated' => false]);

        $this->assertEquals(0, $ret, 'Returns 0 in case of success');
        $this->assertStringContainsString('Functions', trim($tester->getDisplay()));
    }

    public function testFilterAndJsonFormatOptions()
    {
        $tester = $this->createCommandTester();
        $ret = $tester->execute(['--filter' => 'abs', '--format' => 'json'], ['decorated' => false]);

        $expected = [
            'filters' => ['abs' => []],
        ];

        $this->assertEquals(0, $ret, 'Returns 0 in case of success');
        $this->assertEquals($expected, json_decode($tester->getDisplay(true), true));
    }

    public function testWarningsWrongBundleOverriding()
    {
        $bundleMetadata = [
            'TwigBundle' => 'vendor/twig-bundle/',
            'WebProfilerBundle' => 'vendor/web-profiler-bundle/',
        ];
        $defaultPath = \dirname(__DIR__).\DIRECTORY_SEPARATOR.'Fixtures'.\DIRECTORY_SEPARATOR.'templates';

        $tester = $this->createCommandTester([], $bundleMetadata, $defaultPath);
        $ret = $tester->execute(['--filter' => 'unknown', '--format' => 'json'], ['decorated' => false]);

        $expected = ['warnings' => [
            'Path "templates/bundles/UnknownBundle" not matching any bundle found',
            'Path "templates/bundles/WebProfileBundle" not matching any bundle found, did you mean "WebProfilerBundle"?',
        ]];

        $this->assertEquals(0, $ret, 'Returns 0 in case of success');
        $this->assertEquals($expected, json_decode($tester->getDisplay(true), true));
    }

    /**
     * @group legacy
     * @expectedDeprecation Loading Twig templates from the "%sResources/BarBundle/views" directory is deprecated since Symfony 4.2, use "%stemplates/bundles/BarBundle" instead.
     */
    public function testDeprecationForWrongBundleOverridingInLegacyPath()
    {
        $bundleMetadata = [
            'TwigBundle' => 'vendor/twig-bundle/',
            'WebProfilerBundle' => 'vendor/web-profiler-bundle/',
        ];
        $defaultPath = \dirname(__DIR__).\DIRECTORY_SEPARATOR.'Fixtures'.\DIRECTORY_SEPARATOR.'templates';
        $rootDir = \dirname(__DIR__).\DIRECTORY_SEPARATOR.'Fixtures';

        $tester = $this->createCommandTester([], $bundleMetadata, $defaultPath, $rootDir);
        $ret = $tester->execute(['--filter' => 'unknown', '--format' => 'json'], ['decorated' => false]);

        $expected = ['warnings' => [
            'Path "Resources/BarBundle" not matching any bundle found',
            'Path "templates/bundles/UnknownBundle" not matching any bundle found',
            'Path "templates/bundles/WebProfileBundle" not matching any bundle found, did you mean "WebProfilerBundle"?',
        ]];

        $this->assertEquals(0, $ret, 'Returns 0 in case of success');
        $this->assertEquals($expected, json_decode($tester->getDisplay(true), true));
    }

    public function testMalformedTemplateName()
    {
        $this->expectException('Symfony\Component\Console\Exception\InvalidArgumentException');
        $this->expectExceptionMessage('Malformed namespaced template name "@foo" (expecting "@namespace/template_name").');
        $this->createCommandTester()->execute(['name' => '@foo']);
    }

    /**
     * @dataProvider getDebugTemplateNameTestData
     */
    public function testDebugTemplateName(array $input, string $output, array $paths)
    {
        $tester = $this->createCommandTester($paths);
        $ret = $tester->execute($input, ['decorated' => false]);

        $this->assertEquals(0, $ret, 'Returns 0 in case of success');
        $this->assertStringMatchesFormat($output, $tester->getDisplay(true));
    }

    public function getDebugTemplateNameTestData()
    {
        $defaultPaths = [
            'templates/' => null,
            'templates/bundles/TwigBundle/' => 'Twig',
            'vendors/twig-bundle/Resources/views/' => 'Twig',
        ];

        yield 'no template paths configured for your application' => [
            'input' => ['name' => 'base.html.twig'],
            'output' => <<<TXT

Matched File
------------

 Template name "base.html.twig" not found%A

Configured Paths
----------------

 No template paths configured for your application%s

 ----------- -------------------------------------%A
  Namespace   Paths%A
 ----------- -------------------------------------%A
  @Twig       vendors/twig-bundle/Resources/views%e%A
 ----------- -------------------------------------%A


TXT
            ,
            'paths' => ['vendors/twig-bundle/Resources/views/' => 'Twig'],
        ];

        yield 'no matched template' => [
            'input' => ['name' => '@App/foo.html.twig'],
            'output' => <<<TXT

Matched File
------------

 Template name "@App/foo.html.twig" not found%A

Configured Paths
----------------

 No template paths configured for "@App" namespace%A

 ----------- -------------------------------------%A
  Namespace   Paths%A
 ----------- -------------------------------------%A
  (None)      templates%e%A
  %A
  @Twig       templates/bundles/TwigBundle%e%A
              vendors/twig-bundle/Resources/views%e%A 
 ----------- -------------------------------------%A


TXT
            ,
            'paths' => $defaultPaths,
        ];

        yield 'matched file' => [
            'input' => ['name' => 'base.html.twig'],
            'output' => <<<TXT

Matched File
------------

 [OK] templates%ebase.html.twig%A

Configured Paths
----------------

 ----------- ------------%A
  Namespace   Paths%A
 ----------- ------------%A
  (None)      templates%e%A
 ----------- ------------%A


TXT
            ,
            'paths' => $defaultPaths,
        ];

        yield 'overridden files' => [
            'input' => ['name' => '@Twig/error.html.twig'],
            'output' => <<<TXT

Matched File
------------

 [OK] templates%ebundles%eTwigBundle%eerror.html.twig%A

Overridden Files
----------------

 * vendors%etwig-bundle%eResources%eviews%eerror.html.twig

Configured Paths
----------------

 ----------- -------------------------------------- 
  Namespace   Paths%A
 ----------- -------------------------------------- 
  @Twig       templates/bundles/TwigBundle%e%A
              vendors/twig-bundle/Resources/views%e%A
 ----------- -------------------------------------- 


TXT
            ,
            'paths' => $defaultPaths,
        ];

        yield 'template namespace alternative' => [
            'input' => ['name' => '@Twg/error.html.twig'],
            'output' => <<<TXT

Matched File
------------

 Template name "@Twg/error.html.twig" not found%A

Configured Paths
----------------

 No template paths configured for "@Twg" namespace%A
%A
%wDid you mean this?%A
%w@Twig%A


TXT
            ,
            'paths' => $defaultPaths,
        ];

        yield 'template name alternative' => [
            'input' => ['name' => '@Twig/eror.html.twig'],
            'output' => <<<TXT

Matched File
------------

 Template name "@Twig/eror.html.twig" not found%A
%A
%wDid you mean one of these?%A
%w@Twig/base.html.twig%A
%w@Twig/error.html.twig%A

Configured Paths
----------------

 ----------- -------------------------------------- 
  Namespace   Paths                                 
 ----------- -------------------------------------- 
  @Twig       templates/bundles/TwigBundle%e%A
              vendors/twig-bundle/Resources/views%e%A
 ----------- -------------------------------------- 


TXT
            ,
            'paths' => $defaultPaths,
        ];
    }

    public function testDebugTemplateNameWithChainLoader()
    {
        $tester = $this->createCommandTester(['templates/' => null], [], null, null, true);
        $ret = $tester->execute(['name' => 'base.html.twig'], ['decorated' => false]);

        $this->assertEquals(0, $ret, 'Returns 0 in case of success');
<<<<<<< HEAD
        $this->assertContains('[OK]', $tester->getDisplay());
=======
        $this->assertStringContainsString($loaderPaths, trim($tester->getDisplay(true)));
>>>>>>> 87c8561c
    }

    public function testWithGlobals()
    {
        $message = '<error>foo</error>';
        $tester = $this->createCommandTester([], [], null, null, false, ['message' => $message]);
        $tester->execute([], ['decorated' => true]);
        $display = $tester->getDisplay();
<<<<<<< HEAD
        $this->assertContains(json_encode($message), $display);
=======

        $this->assertStringContainsString(json_encode($message), $display);
>>>>>>> 87c8561c
    }

    public function testWithGlobalsJson()
    {
        $globals = ['message' => '<error>foo</error>'];
        $tester = $this->createCommandTester([], [], null, null, false, $globals);
        $tester->execute(['--format' => 'json'], ['decorated' => true]);
        $display = $tester->getDisplay();
        $display = json_decode($display, true);
        $this->assertSame($globals, $display['globals']);
    }

    public function testWithFilter()
    {
        $tester = $this->createCommandTester();
        $tester->execute(['--format' => 'json'], ['decorated' => false]);
        $display = $tester->getDisplay();
        $display1 = json_decode($display, true);
        $tester->execute(['--filter' => 'date', '--format' => 'json'], ['decorated' => false]);
        $display = $tester->getDisplay();
        $display2 = json_decode($display, true);
        $this->assertNotSame($display1, $display2);
    }

    private function createCommandTester(array $paths = [], array $bundleMetadata = [], string $defaultPath = null, string $rootDir = null, bool $useChainLoader = false, array $globals = []): CommandTester
    {
        $projectDir = \dirname(__DIR__).\DIRECTORY_SEPARATOR.'Fixtures';
        $loader = new FilesystemLoader([], $projectDir);
        foreach ($paths as $path => $namespace) {
            if (null === $namespace) {
                $loader->addPath($path);
            } else {
                $loader->addPath($path, $namespace);
            }
        }

        if ($useChainLoader) {
            $loader = new ChainLoader([$loader]);
        }

        $environment = new Environment($loader);
        foreach ($globals as $name => $value) {
            $environment->addGlobal($name, $value);
        }

        $application = new Application();
        $application->add(new DebugCommand($environment, $projectDir, $bundleMetadata, $defaultPath, $rootDir));
        $command = $application->find('debug:twig');

        return new CommandTester($command);
    }
}<|MERGE_RESOLUTION|>--- conflicted
+++ resolved
@@ -284,11 +284,7 @@
         $ret = $tester->execute(['name' => 'base.html.twig'], ['decorated' => false]);
 
         $this->assertEquals(0, $ret, 'Returns 0 in case of success');
-<<<<<<< HEAD
-        $this->assertContains('[OK]', $tester->getDisplay());
-=======
-        $this->assertStringContainsString($loaderPaths, trim($tester->getDisplay(true)));
->>>>>>> 87c8561c
+        $this->assertStringContainsString('[OK]', $tester->getDisplay());
     }
 
     public function testWithGlobals()
@@ -297,12 +293,7 @@
         $tester = $this->createCommandTester([], [], null, null, false, ['message' => $message]);
         $tester->execute([], ['decorated' => true]);
         $display = $tester->getDisplay();
-<<<<<<< HEAD
-        $this->assertContains(json_encode($message), $display);
-=======
-
         $this->assertStringContainsString(json_encode($message), $display);
->>>>>>> 87c8561c
     }
 
     public function testWithGlobalsJson()
